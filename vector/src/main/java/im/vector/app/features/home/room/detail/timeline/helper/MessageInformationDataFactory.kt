--- conflicted
+++ resolved
@@ -45,12 +45,7 @@
 import javax.inject.Inject
 
 /**
-<<<<<<< HEAD
  * This class is responsible of building extra information data associated to a given event.
-=======
- * This class compute if data of an event (such has avatar, display name, ...) should be displayed, depending on the previous event in the timeline.
- * TODO Update this comment
->>>>>>> 3674ae7e
  */
 class MessageInformationDataFactory @Inject constructor(private val session: Session,
                                                         private val dateFormatter: VectorDateFormatter,
