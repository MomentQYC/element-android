/*
 * Copyright (c) 2022 New Vector Ltd
 *
 * Licensed under the Apache License, Version 2.0 (the "License");
 * you may not use this file except in compliance with the License.
 * You may obtain a copy of the License at
 *
 *     http://www.apache.org/licenses/LICENSE-2.0
 *
 * Unless required by applicable law or agreed to in writing, software
 * distributed under the License is distributed on an "AS IS" BASIS,
 * WITHOUT WARRANTIES OR CONDITIONS OF ANY KIND, either express or implied.
 * See the License for the specific language governing permissions and
 * limitations under the License.
 */

package im.vector.app.features.settings.devices.v2.list

import android.content.Context
import android.content.res.TypedArray
import android.util.AttributeSet
import android.view.LayoutInflater
import androidx.constraintlayout.widget.ConstraintLayout
import androidx.core.content.res.use
import androidx.core.view.isVisible
import im.vector.app.R
import im.vector.app.core.extensions.setTextOrHide
import im.vector.app.core.extensions.setTextWithColoredPart
import im.vector.app.databinding.ViewSessionsListHeaderBinding

class SessionsListHeaderView @JvmOverloads constructor(
        context: Context,
        attrs: AttributeSet? = null,
        defStyleAttr: Int = 0
) : ConstraintLayout(context, attrs, defStyleAttr) {

    private val binding = ViewSessionsListHeaderBinding.inflate(
            LayoutInflater.from(context),
            this
    )

    var onLearnMoreClickListener: (() -> Unit)? = null

    init {
        context.obtainStyledAttributes(
                attrs,
                R.styleable.SessionsListHeaderView,
                0,
                0
        ).use {
            setTitle(it)
            setDescription(it)
        }
    }

    private fun setTitle(typedArray: TypedArray) {
<<<<<<< HEAD
        val title = typedArray.getString(R.styleable.SessionsListHeaderView_devicesListHeaderTitle)
        binding.sessionsListHeaderTitle.setTextOrHide(title)
=======
        val title = typedArray.getString(R.styleable.SessionsListHeaderView_sessionsListHeaderTitle)
        binding.sessionsListHeaderTitle.text = title
>>>>>>> b05d52bb
    }

    private fun setDescription(typedArray: TypedArray) {
        val description = typedArray.getString(R.styleable.SessionsListHeaderView_sessionsListHeaderDescription)
        if (description.isNullOrEmpty()) {
            binding.sessionsListHeaderDescription.isVisible = false
            return
        }

        val learnMore = context.getString(R.string.action_learn_more)
        val fullDescription = buildString {
            append(description)
            append(" ")
            append(learnMore)
        }

        binding.sessionsListHeaderDescription.isVisible = true
        binding.sessionsListHeaderDescription.setTextWithColoredPart(
                fullText = fullDescription,
                coloredPart = learnMore,
                underline = false
        ) {
            onLearnMoreClickListener?.invoke()
        }
    }
}<|MERGE_RESOLUTION|>--- conflicted
+++ resolved
@@ -54,13 +54,8 @@
     }
 
     private fun setTitle(typedArray: TypedArray) {
-<<<<<<< HEAD
-        val title = typedArray.getString(R.styleable.SessionsListHeaderView_devicesListHeaderTitle)
+        val title = typedArray.getString(R.styleable.SessionsListHeaderView_sessionsListHeaderTitle)
         binding.sessionsListHeaderTitle.setTextOrHide(title)
-=======
-        val title = typedArray.getString(R.styleable.SessionsListHeaderView_sessionsListHeaderTitle)
-        binding.sessionsListHeaderTitle.text = title
->>>>>>> b05d52bb
     }
 
     private fun setDescription(typedArray: TypedArray) {
