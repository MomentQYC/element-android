/*
 * Copyright 2019 New Vector Ltd
 *
 * Licensed under the Apache License, Version 2.0 (the "License");
 * you may not use this file except in compliance with the License.
 * You may obtain a copy of the License at
 *
 * http://www.apache.org/licenses/LICENSE-2.0
 *
 * Unless required by applicable law or agreed to in writing, software
 * distributed under the License is distributed on an "AS IS" BASIS,
 * WITHOUT WARRANTIES OR CONDITIONS OF ANY KIND, either express or implied.
 * See the License for the specific language governing permissions and
 * limitations under the License.
 */

package im.vector.app.features.home.room.detail

import android.net.Uri
import androidx.annotation.IdRes
import androidx.lifecycle.viewModelScope
import com.airbnb.mvrx.FragmentViewModelContext
import com.airbnb.mvrx.MvRxViewModelFactory
import com.airbnb.mvrx.Success
import com.airbnb.mvrx.ViewModelContext
import com.jakewharton.rxrelay2.BehaviorRelay
import com.jakewharton.rxrelay2.PublishRelay
import dagger.assisted.Assisted
import dagger.assisted.AssistedFactory
import dagger.assisted.AssistedInject
import im.vector.app.R
import im.vector.app.core.extensions.exhaustive
import im.vector.app.core.platform.VectorViewModel
import im.vector.app.core.resources.StringProvider
import im.vector.app.features.call.dialpad.DialPadLookup
import im.vector.app.features.call.webrtc.WebRtcCallManager
import im.vector.app.features.command.CommandParser
import im.vector.app.features.command.ParsedCommand
import im.vector.app.features.createdirect.DirectRoomHelper
import im.vector.app.features.crypto.verification.SupportedVerificationMethodsProvider
import im.vector.app.features.home.room.detail.composer.rainbow.RainbowGenerator
import im.vector.app.features.home.room.detail.sticker.StickerPickerActionHandler
import im.vector.app.features.home.room.detail.timeline.helper.RoomSummariesHolder
import im.vector.app.features.home.room.detail.timeline.helper.TimelineSettingsFactory
import im.vector.app.features.home.room.detail.timeline.url.PreviewUrlRetriever
import im.vector.app.features.home.room.typing.TypingHelper
import im.vector.app.features.powerlevel.PowerLevelsObservableFactory
import im.vector.app.features.raw.wellknown.getElementWellknown
import im.vector.app.features.settings.VectorLocale
import im.vector.app.features.settings.VectorPreferences
import io.reactivex.Observable
import io.reactivex.rxkotlin.subscribeBy
import io.reactivex.schedulers.Schedulers
import kotlinx.coroutines.Dispatchers
import kotlinx.coroutines.NonCancellable
import kotlinx.coroutines.launch
import kotlinx.coroutines.withContext
import org.commonmark.parser.Parser
import org.commonmark.renderer.html.HtmlRenderer
import org.matrix.android.sdk.api.MatrixCallback
import org.matrix.android.sdk.api.MatrixPatterns
import org.matrix.android.sdk.api.NoOpMatrixCallback
import org.matrix.android.sdk.api.extensions.tryOrNull
import org.matrix.android.sdk.api.query.QueryStringValue
import org.matrix.android.sdk.api.raw.RawService
import org.matrix.android.sdk.api.session.Session
import org.matrix.android.sdk.api.session.call.PSTNProtocolChecker
import org.matrix.android.sdk.api.session.crypto.MXCryptoError
import org.matrix.android.sdk.api.session.events.model.EventType
import org.matrix.android.sdk.api.session.events.model.LocalEcho
import org.matrix.android.sdk.api.session.events.model.isAttachmentMessage
import org.matrix.android.sdk.api.session.events.model.isTextMessage
import org.matrix.android.sdk.api.session.events.model.toContent
import org.matrix.android.sdk.api.session.events.model.toModel
import org.matrix.android.sdk.api.session.homeserver.HomeServerCapabilities
import org.matrix.android.sdk.api.session.room.members.ChangeMembershipState
import org.matrix.android.sdk.api.session.room.members.roomMemberQueryParams
import org.matrix.android.sdk.api.session.room.model.Membership
import org.matrix.android.sdk.api.session.room.model.PowerLevelsContent
import org.matrix.android.sdk.api.session.room.model.RoomMemberSummary
import org.matrix.android.sdk.api.session.room.model.RoomSummary
import org.matrix.android.sdk.api.session.room.model.message.MessageContent
import org.matrix.android.sdk.api.session.room.model.message.MessageType
import org.matrix.android.sdk.api.session.room.model.message.OptionItem
import org.matrix.android.sdk.api.session.room.model.message.getFileUrl
import org.matrix.android.sdk.api.session.room.model.tombstone.RoomTombstoneContent
import org.matrix.android.sdk.api.session.room.powerlevels.PowerLevelsHelper
import org.matrix.android.sdk.api.session.room.read.ReadService
import org.matrix.android.sdk.api.session.room.send.UserDraft
import org.matrix.android.sdk.api.session.room.timeline.Timeline
import org.matrix.android.sdk.api.session.room.timeline.TimelineEvent
import org.matrix.android.sdk.api.session.room.timeline.getRelationContent
import org.matrix.android.sdk.api.session.room.timeline.getTextEditableContent
import org.matrix.android.sdk.api.session.widgets.model.Widget
import org.matrix.android.sdk.api.session.widgets.model.WidgetType
import org.matrix.android.sdk.api.util.appendParamToUrl
import org.matrix.android.sdk.api.util.toOptional
import org.matrix.android.sdk.internal.crypto.model.event.WithHeldCode
import org.matrix.android.sdk.internal.util.awaitCallback
import org.matrix.android.sdk.rx.rx
import org.matrix.android.sdk.rx.unwrap
import timber.log.Timber
import java.io.File
import java.util.UUID
import java.util.concurrent.TimeUnit
import java.util.concurrent.atomic.AtomicBoolean

class RoomDetailViewModel @AssistedInject constructor(
        @Assisted private val initialState: RoomDetailViewState,
        private val vectorPreferences: VectorPreferences,
        private val stringProvider: StringProvider,
        private val rainbowGenerator: RainbowGenerator,
        private val session: Session,
        private val rawService: RawService,
        private val supportedVerificationMethodsProvider: SupportedVerificationMethodsProvider,
        private val stickerPickerActionHandler: StickerPickerActionHandler,
        private val roomSummariesHolder: RoomSummariesHolder,
        private val typingHelper: TypingHelper,
        private val callManager: WebRtcCallManager,
        private val chatEffectManager: ChatEffectManager,
        private val directRoomHelper: DirectRoomHelper,
        timelineSettingsFactory: TimelineSettingsFactory
) : VectorViewModel<RoomDetailViewState, RoomDetailAction, RoomDetailViewEvents>(initialState),
        Timeline.Listener, ChatEffectManager.Delegate, PSTNProtocolChecker.Listener {

    private val room = session.getRoom(initialState.roomId)!!
    private val eventId = initialState.eventId
    private val invisibleEventsObservable = BehaviorRelay.create<RoomDetailAction.TimelineEventTurnsInvisible>()
    private val visibleEventsObservable = BehaviorRelay.create<RoomDetailAction.TimelineEventTurnsVisible>()
    private val timelineSettings = timelineSettingsFactory.create()
    private var timelineEvents = PublishRelay.create<List<TimelineEvent>>()
    val timeline = room.createTimeline(eventId, timelineSettings)

    // Same lifecycle than the ViewModel (survive to screen rotation)
    val previewUrlRetriever = PreviewUrlRetriever(session)

    // Slot to keep a pending action during permission request
    var pendingAction: RoomDetailAction? = null

    private var trackUnreadMessages = AtomicBoolean(false)
    private var mostRecentDisplayedEvent: TimelineEvent? = null

    @AssistedFactory
    interface Factory {
        fun create(initialState: RoomDetailViewState): RoomDetailViewModel
    }

    companion object : MvRxViewModelFactory<RoomDetailViewModel, RoomDetailViewState> {

        const val PAGINATION_COUNT = 50

        @JvmStatic
        override fun create(viewModelContext: ViewModelContext, state: RoomDetailViewState): RoomDetailViewModel? {
            val fragment: RoomDetailFragment = (viewModelContext as FragmentViewModelContext).fragment()

            return fragment.roomDetailViewModelFactory.create(state)
        }
    }

    init {
        timeline.start()
        timeline.addListener(this)
        observeRoomSummary()
        observeMembershipChanges()
        observeSummaryState()
        getUnreadState()
        observeSyncState()
        observeEventDisplayedActions()
        loadDraftIfAny()
        observeUnreadState()
        observeMyRoomMember()
        observeActiveRoomWidgets()
        observePowerLevel()
        updateShowDialerOptionState()
        room.getRoomSummaryLive()
        room.markAsRead(ReadService.MarkAsReadParams.READ_RECEIPT, NoOpMatrixCallback())
        // Inform the SDK that the room is displayed
        session.onRoomDisplayed(initialState.roomId)
        callManager.addPstnSupportListener(this)
        callManager.checkForPSTNSupportIfNeeded()
        chatEffectManager.delegate = this
    }

    private fun observePowerLevel() {
        PowerLevelsObservableFactory(room).createObservable()
                .subscribe {
                    val canSendMessage = PowerLevelsHelper(it).isUserAllowedToSend(session.myUserId, false, EventType.MESSAGE)
                    val canInvite = PowerLevelsHelper(it).isUserAbleToInvite(session.myUserId)
                    val isAllowedToManageWidgets = session.widgetService().hasPermissionsToHandleWidgets(room.roomId)
                    val isAllowedToStartWebRTCCall = PowerLevelsHelper(it).isUserAllowedToSend(session.myUserId, false, EventType.CALL_INVITE)
                    setState {
                        copy(
                                canSendMessage = canSendMessage,
                                canInvite = canInvite,
                                isAllowedToManageWidgets = isAllowedToManageWidgets,
                                isAllowedToStartWebRTCCall = isAllowedToStartWebRTCCall
                        )
                    }
                }
                .disposeOnClear()
    }

    private fun observeActiveRoomWidgets() {
        session.rx()
                .liveRoomWidgets(
                        roomId = initialState.roomId,
                        widgetId = QueryStringValue.NoCondition
                )
                .map { widgets ->
                    widgets.filter { it.isActive }
                }
                .execute {
                    copy(activeRoomWidgets = it)
                }
    }

    private fun observeMyRoomMember() {
        val queryParams = roomMemberQueryParams {
            this.userId = QueryStringValue.Equals(session.myUserId, QueryStringValue.Case.SENSITIVE)
        }
        room.rx()
                .liveRoomMembers(queryParams)
                .map {
                    it.firstOrNull().toOptional()
                }
                .unwrap()
                .execute {
                    copy(myRoomMember = it)
                }
    }

    fun getOtherUserIds() = room.roomSummary()?.otherMemberIds

    override fun handle(action: RoomDetailAction) {
        when (action) {
            is RoomDetailAction.UserIsTyping -> handleUserIsTyping(action)
            is RoomDetailAction.SaveDraft -> handleSaveDraft(action)
            is RoomDetailAction.SendMessage -> handleSendMessage(action)
            is RoomDetailAction.SendMedia -> handleSendMedia(action)
            is RoomDetailAction.SendSticker -> handleSendSticker(action)
            is RoomDetailAction.TimelineEventTurnsVisible -> handleEventVisible(action)
            is RoomDetailAction.TimelineEventTurnsInvisible -> handleEventInvisible(action)
            is RoomDetailAction.LoadMoreTimelineEvents -> handleLoadMore(action)
            is RoomDetailAction.SendReaction -> handleSendReaction(action)
            is RoomDetailAction.AcceptInvite -> handleAcceptInvite()
            is RoomDetailAction.RejectInvite -> handleRejectInvite()
            is RoomDetailAction.RedactAction -> handleRedactEvent(action)
            is RoomDetailAction.UndoReaction -> handleUndoReact(action)
            is RoomDetailAction.UpdateQuickReactAction -> handleUpdateQuickReaction(action)
            is RoomDetailAction.EnterRegularMode -> handleEnterRegularMode(action)
            is RoomDetailAction.EnterEditMode -> handleEditAction(action)
            is RoomDetailAction.EnterQuoteMode -> handleQuoteAction(action)
            is RoomDetailAction.EnterReplyMode -> handleReplyAction(action)
            is RoomDetailAction.DownloadOrOpen -> handleOpenOrDownloadFile(action)
            is RoomDetailAction.NavigateToEvent -> handleNavigateToEvent(action)
            is RoomDetailAction.HandleTombstoneEvent -> handleTombstoneEvent(action)
            is RoomDetailAction.ResendMessage -> handleResendEvent(action)
            is RoomDetailAction.RemoveFailedEcho -> handleRemove(action)
            is RoomDetailAction.ResendAll -> handleResendAll()
            is RoomDetailAction.MarkAllAsRead -> handleMarkAllAsRead()
            is RoomDetailAction.ReportContent -> handleReportContent(action)
            is RoomDetailAction.IgnoreUser -> handleIgnoreUser(action)
            is RoomDetailAction.EnterTrackingUnreadMessagesState -> startTrackingUnreadMessages()
            is RoomDetailAction.ExitTrackingUnreadMessagesState -> stopTrackingUnreadMessages()
            is RoomDetailAction.ReplyToOptions -> handleReplyToOptions(action)
            is RoomDetailAction.AcceptVerificationRequest -> handleAcceptVerification(action)
            is RoomDetailAction.DeclineVerificationRequest -> handleDeclineVerification(action)
            is RoomDetailAction.RequestVerification -> handleRequestVerification(action)
            is RoomDetailAction.ResumeVerification -> handleResumeRequestVerification(action)
            is RoomDetailAction.ReRequestKeys -> handleReRequestKeys(action)
            is RoomDetailAction.TapOnFailedToDecrypt -> handleTapOnFailedToDecrypt(action)
            is RoomDetailAction.SelectStickerAttachment -> handleSelectStickerAttachment()
            is RoomDetailAction.OpenIntegrationManager -> handleOpenIntegrationManager()
            is RoomDetailAction.StartCallWithPhoneNumber -> handleStartCallWithPhoneNumber(action)
            is RoomDetailAction.StartCall -> handleStartCall(action)
            is RoomDetailAction.AcceptCall -> handleAcceptCall(action)
            is RoomDetailAction.EndCall -> handleEndCall()
            is RoomDetailAction.ManageIntegrations -> handleManageIntegrations()
            is RoomDetailAction.AddJitsiWidget -> handleAddJitsiConference(action)
            is RoomDetailAction.RemoveWidget -> handleDeleteWidget(action.widgetId)
            is RoomDetailAction.EnsureNativeWidgetAllowed -> handleCheckWidgetAllowed(action)
            is RoomDetailAction.CancelSend -> handleCancel(action)
            is RoomDetailAction.OpenOrCreateDm -> handleOpenOrCreateDm(action)
            is RoomDetailAction.JumpToReadReceipt -> handleJumpToReadReceipt(action)
            RoomDetailAction.QuickActionInvitePeople -> handleInvitePeople()
            RoomDetailAction.QuickActionSetAvatar -> handleQuickSetAvatar()
            is RoomDetailAction.SetAvatarAction -> handleSetNewAvatar(action)
            RoomDetailAction.QuickActionSetTopic -> _viewEvents.post(RoomDetailViewEvents.OpenRoomSettings)
            is RoomDetailAction.ShowRoomAvatarFullScreen -> {
                _viewEvents.post(
                        RoomDetailViewEvents.ShowRoomAvatarFullScreen(action.matrixItem, action.transitionView)
                )
            }
            is RoomDetailAction.DoNotShowPreviewUrlFor -> handleDoNotShowPreviewUrlFor(action)
        }.exhaustive
    }

    private fun handleStartCallWithPhoneNumber(action: RoomDetailAction.StartCallWithPhoneNumber) {
        viewModelScope.launch {
            try {
                val result = DialPadLookup(session, directRoomHelper, callManager).lookupPhoneNumber(action.phoneNumber)
                callManager.startOutgoingCall(result.roomId, result.userId, action.videoCall)
            } catch (failure: Throwable) {
                _viewEvents.post(RoomDetailViewEvents.ActionFailure(action, failure))
            }
        }
    }

    private fun handleAcceptCall(action: RoomDetailAction.AcceptCall) {
        callManager.getCallById(action.callId)?.also {
            _viewEvents.post(RoomDetailViewEvents.DisplayAndAcceptCall(it))
        }
    }

    private fun handleDoNotShowPreviewUrlFor(action: RoomDetailAction.DoNotShowPreviewUrlFor) {
        previewUrlRetriever.doNotShowPreviewUrlFor(action.eventId, action.url)
    }

    private fun handleSetNewAvatar(action: RoomDetailAction.SetAvatarAction) {
        viewModelScope.launch(Dispatchers.IO) {
            try {
                room.updateAvatar(action.newAvatarUri, action.newAvatarFileName)
                _viewEvents.post(RoomDetailViewEvents.ActionSuccess(action))
            } catch (failure: Throwable) {
                _viewEvents.post(RoomDetailViewEvents.ActionFailure(action, failure))
            }
        }
    }

    private fun handleInvitePeople() {
        _viewEvents.post(RoomDetailViewEvents.OpenInvitePeople)
    }

    private fun handleQuickSetAvatar() {
        _viewEvents.post(RoomDetailViewEvents.OpenSetRoomAvatarDialog)
    }

    private fun handleOpenOrCreateDm(action: RoomDetailAction.OpenOrCreateDm) {
        viewModelScope.launch {
            val roomId = try {
                directRoomHelper.ensureDMExists(action.userId)
            } catch (failure: Throwable) {
                _viewEvents.post(RoomDetailViewEvents.ActionFailure(action, failure))
                return@launch
            }
            if (roomId != initialState.roomId) {
                _viewEvents.post(RoomDetailViewEvents.OpenRoom(roomId = roomId))
            }
        }
    }

    private fun handleJumpToReadReceipt(action: RoomDetailAction.JumpToReadReceipt) {
        room.getUserReadReceipt(action.userId)
                ?.let { handleNavigateToEvent(RoomDetailAction.NavigateToEvent(it, true)) }
    }

    private fun handleSendSticker(action: RoomDetailAction.SendSticker) {
        room.sendEvent(EventType.STICKER, action.stickerContent.toContent())
    }

    private fun handleStartCall(action: RoomDetailAction.StartCall) {
        room.roomSummary()?.otherMemberIds?.firstOrNull()?.let {
            callManager.startOutgoingCall(room.roomId, it, action.isVideo)
        }
    }

    private fun handleEndCall() {
        callManager.endCallForRoom(initialState.roomId)
    }

    private fun handleSelectStickerAttachment() {
        viewModelScope.launch {
            val viewEvent = stickerPickerActionHandler.handle()
            _viewEvents.post(viewEvent)
        }
    }

    private fun handleOpenIntegrationManager() {
        viewModelScope.launch {
            val viewEvent = withContext(Dispatchers.Default) {
                if (isIntegrationEnabled()) {
                    RoomDetailViewEvents.OpenIntegrationManager
                } else {
                    RoomDetailViewEvents.DisplayEnableIntegrationsWarning
                }
            }
            _viewEvents.post(viewEvent)
        }
    }

    private fun handleManageIntegrations() = withState { state ->
        if (state.activeRoomWidgets().isNullOrEmpty()) {
            // Directly open integration manager screen
            handleOpenIntegrationManager()
        } else {
            // Display bottomsheet with widget list
            _viewEvents.post(RoomDetailViewEvents.OpenActiveWidgetBottomSheet)
        }
    }

    private fun handleAddJitsiConference(action: RoomDetailAction.AddJitsiWidget) {
        _viewEvents.post(RoomDetailViewEvents.ShowWaitingView)
        viewModelScope.launch(Dispatchers.IO) {
            // Build data for a jitsi widget
            val widgetId: String = WidgetType.Jitsi.preferred + "_" + session.myUserId + "_" + System.currentTimeMillis()

            // Create a random enough jitsi conference id
            // Note: the jitsi server automatically creates conference when the conference
            // id does not exist yet
            var widgetSessionId = UUID.randomUUID().toString()

            if (widgetSessionId.length > 8) {
                widgetSessionId = widgetSessionId.substring(0, 7)
            }
            val roomId: String = room.roomId
            val confId = roomId.substring(1, roomId.indexOf(":") - 1) + widgetSessionId.toLowerCase(VectorLocale.applicationLocale)

            val preferredJitsiDomain = tryOrNull {
                rawService.getElementWellknown(session.myUserId)
                        ?.jitsiServer
                        ?.preferredDomain
            }
            val jitsiDomain = preferredJitsiDomain ?: stringProvider.getString(R.string.preferred_jitsi_domain)

            // We use the default element wrapper for this widget
            // https://github.com/vector-im/element-web/blob/develop/docs/jitsi-dev.md
            // https://github.com/matrix-org/matrix-react-sdk/blob/develop/src/utils/WidgetUtils.ts#L469
            val url = buildString {
                append("https://app.element.io/jitsi.html")
                appendParamToUrl("confId", confId)
                append("#conferenceDomain=\$domain")
                append("&conferenceId=\$conferenceId")
                append("&isAudioOnly=\$isAudioOnly")
                append("&displayName=\$matrix_display_name")
                append("&avatarUrl=\$matrix_avatar_url")
                append("&userId=\$matrix_user_id")
                append("&roomId=\$matrix_room_id")
                append("&theme=\$theme")
            }
            val widgetEventContent = mapOf(
                    "url" to url,
                    "type" to WidgetType.Jitsi.legacy,
                    "data" to mapOf(
                            "conferenceId" to confId,
                            "domain" to jitsiDomain,
                            "isAudioOnly" to !action.withVideo
                    ),
                    "creatorUserId" to session.myUserId,
                    "id" to widgetId,
                    "name" to "jitsi"
            )

            try {
                val widget = awaitCallback<Widget> {
                    session.widgetService().createRoomWidget(roomId, widgetId, widgetEventContent, it)
                }
                _viewEvents.post(RoomDetailViewEvents.JoinJitsiConference(widget, action.withVideo))
            } catch (failure: Throwable) {
                _viewEvents.post(RoomDetailViewEvents.ShowMessage(stringProvider.getString(R.string.failed_to_add_widget)))
            } finally {
                _viewEvents.post(RoomDetailViewEvents.HideWaitingView)
            }
        }
    }

    private fun handleDeleteWidget(widgetId: String) {
        _viewEvents.post(RoomDetailViewEvents.ShowWaitingView)
        viewModelScope.launch(Dispatchers.IO) {
            try {
                awaitCallback<Unit> { session.widgetService().destroyRoomWidget(room.roomId, widgetId, it) }
                // local echo
                setState {
                    copy(
                            activeRoomWidgets = when (activeRoomWidgets) {
                                is Success -> {
                                    Success(activeRoomWidgets.invoke().filter { it.widgetId != widgetId })
                                }
                                else       -> activeRoomWidgets
                            }
                    )
                }
            } catch (failure: Throwable) {
                _viewEvents.post(RoomDetailViewEvents.ShowMessage(stringProvider.getString(R.string.failed_to_remove_widget)))
            } finally {
                _viewEvents.post(RoomDetailViewEvents.HideWaitingView)
            }
        }
    }

    private fun handleCheckWidgetAllowed(action: RoomDetailAction.EnsureNativeWidgetAllowed) {
        val widget = action.widget
        val domain = action.widget.widgetContent.data["domain"] as? String ?: ""
        val isAllowed = action.userJustAccepted || if (widget.type == WidgetType.Jitsi) {
            widget.senderInfo?.userId == session.myUserId
                    || session.integrationManagerService().isNativeWidgetDomainAllowed(
                    action.widget.type.preferred,
                    domain
            )
        } else false

        if (isAllowed) {
            _viewEvents.post(action.grantedEvents)
        } else {
            // we need to request permission
            _viewEvents.post(RoomDetailViewEvents.RequestNativeWidgetPermission(widget, domain, action.grantedEvents))
        }
    }

    private fun startTrackingUnreadMessages() {
        trackUnreadMessages.set(true)
        setState { copy(canShowJumpToReadMarker = false) }
    }

    private fun stopTrackingUnreadMessages() {
        if (trackUnreadMessages.getAndSet(false)) {
            mostRecentDisplayedEvent?.root?.eventId?.also {
                room.setReadMarker(it, callback = NoOpMatrixCallback())
            }
            mostRecentDisplayedEvent = null
        }
        setState { copy(canShowJumpToReadMarker = true) }
    }

    private fun handleEventInvisible(action: RoomDetailAction.TimelineEventTurnsInvisible) {
        invisibleEventsObservable.accept(action)
    }

    fun getMember(userId: String): RoomMemberSummary? {
        return room.getRoomMember(userId)
    }

    /**
     * Convert a send mode to a draft and save the draft
     */
    private fun handleSaveDraft(action: RoomDetailAction.SaveDraft) = withState {
        viewModelScope.launch(NonCancellable) {
            when {
                it.sendMode is SendMode.REGULAR && !it.sendMode.fromSharing -> {
                    setState { copy(sendMode = it.sendMode.copy(action.draft)) }
                    room.saveDraft(UserDraft.REGULAR(action.draft))
                }
                it.sendMode is SendMode.REPLY                               -> {
                    setState { copy(sendMode = it.sendMode.copy(text = action.draft)) }
                    room.saveDraft(UserDraft.REPLY(it.sendMode.timelineEvent.root.eventId!!, action.draft))
                }
                it.sendMode is SendMode.QUOTE                               -> {
                    setState { copy(sendMode = it.sendMode.copy(text = action.draft)) }
                    room.saveDraft(UserDraft.QUOTE(it.sendMode.timelineEvent.root.eventId!!, action.draft))
                }
                it.sendMode is SendMode.EDIT                                -> {
                    setState { copy(sendMode = it.sendMode.copy(text = action.draft)) }
                    room.saveDraft(UserDraft.EDIT(it.sendMode.timelineEvent.root.eventId!!, action.draft))
                }
            }
        }
    }

    private fun loadDraftIfAny() {
        val currentDraft = room.getDraft()
        setState {
            copy(
                    // Create a sendMode from a draft and retrieve the TimelineEvent
                    sendMode = when (currentDraft) {
                        is UserDraft.REGULAR -> SendMode.REGULAR(currentDraft.text, false)
                        is UserDraft.QUOTE   -> {
                            room.getTimeLineEvent(currentDraft.linkedEventId)?.let { timelineEvent ->
                                SendMode.QUOTE(timelineEvent, currentDraft.text)
                            }
                        }
                        is UserDraft.REPLY   -> {
                            room.getTimeLineEvent(currentDraft.linkedEventId)?.let { timelineEvent ->
                                SendMode.REPLY(timelineEvent, currentDraft.text)
                            }
                        }
                        is UserDraft.EDIT    -> {
                            room.getTimeLineEvent(currentDraft.linkedEventId)?.let { timelineEvent ->
                                SendMode.EDIT(timelineEvent, currentDraft.text)
                            }
                        }
                        else                 -> null
                    } ?: SendMode.REGULAR("", fromSharing = false)
            )
        }
    }

    private fun handleUserIsTyping(action: RoomDetailAction.UserIsTyping) {
        if (vectorPreferences.sendTypingNotifs()) {
            if (action.isTyping) {
                room.userIsTyping()
            } else {
                room.userStopsTyping()
            }
        }
    }

    private fun handleTombstoneEvent(action: RoomDetailAction.HandleTombstoneEvent) {
        val tombstoneContent = action.event.getClearContent().toModel<RoomTombstoneContent>() ?: return

        val roomId = tombstoneContent.replacementRoomId ?: ""
        val isRoomJoined = session.getRoom(roomId)?.roomSummary()?.membership == Membership.JOIN
        if (isRoomJoined) {
            setState { copy(tombstoneEventHandling = Success(roomId)) }
        } else {
            val viaServers = MatrixPatterns.extractServerNameFromId(action.event.senderId)
                    ?.let { listOf(it) }
                    .orEmpty()
            session.rx()
                    .joinRoom(roomId, viaServers = viaServers)
                    .map { roomId }
                    .execute {
                        copy(tombstoneEventHandling = it)
                    }
        }
    }

    private fun isIntegrationEnabled() = session.integrationManagerService().isIntegrationEnabled()

    fun isMenuItemVisible(@IdRes itemId: Int): Boolean = com.airbnb.mvrx.withState(this) { state ->
        if (state.asyncRoomSummary()?.membership != Membership.JOIN) {
            return@withState false
        }
        when (itemId) {
            R.id.resend_all -> state.asyncRoomSummary()?.hasFailedSending == true
            R.id.timeline_setting -> true
            R.id.invite -> state.canInvite
            R.id.clear_all -> state.asyncRoomSummary()?.hasFailedSending == true
            R.id.open_matrix_apps -> true
            R.id.voice_call,
<<<<<<< HEAD
            R.id.video_call -> callManager.getCallsByRoomId(state.roomId).isEmpty()
            R.id.hangup_call -> callManager.getCallsByRoomId(state.roomId).isNotEmpty()
            R.id.search -> true
=======
            R.id.video_call       -> callManager.getCallsByRoomId(state.roomId).isEmpty()
            R.id.hangup_call      -> callManager.getCallsByRoomId(state.roomId).isNotEmpty()
            R.id.search           -> true
            R.id.dev_tools        -> vectorPreferences.developerMode()
>>>>>>> 9501fd74
            else                  -> false
        }
    }

// PRIVATE METHODS *****************************************************************************

    private fun handleSendMessage(action: RoomDetailAction.SendMessage) {
        withState { state ->
            when (state.sendMode) {
                is SendMode.REGULAR -> {
                    when (val slashCommandResult = CommandParser.parseSplashCommand(action.text)) {
                        is ParsedCommand.ErrorNotACommand         -> {
                            // Send the text message to the room
                            room.sendTextMessage(action.text, autoMarkdown = action.autoMarkdown)
                            _viewEvents.post(RoomDetailViewEvents.MessageSent)
                            popDraft()
                        }
                        is ParsedCommand.ErrorSyntax              -> {
                            _viewEvents.post(RoomDetailViewEvents.SlashCommandError(slashCommandResult.command))
                        }
                        is ParsedCommand.ErrorEmptySlashCommand   -> {
                            _viewEvents.post(RoomDetailViewEvents.SlashCommandUnknown("/"))
                        }
                        is ParsedCommand.ErrorUnknownSlashCommand -> {
                            _viewEvents.post(RoomDetailViewEvents.SlashCommandUnknown(slashCommandResult.slashCommand))
                        }
                        is ParsedCommand.SendPlainText            -> {
                            // Send the text message to the room, without markdown
                            room.sendTextMessage(slashCommandResult.message, autoMarkdown = false)
                            _viewEvents.post(RoomDetailViewEvents.MessageSent)
                            popDraft()
                        }
                        is ParsedCommand.Invite                   -> {
                            handleInviteSlashCommand(slashCommandResult)
                            popDraft()
                        }
                        is ParsedCommand.Invite3Pid               -> {
                            handleInvite3pidSlashCommand(slashCommandResult)
                            popDraft()
                        }
                        is ParsedCommand.SetUserPowerLevel        -> {
                            handleSetUserPowerLevel(slashCommandResult)
                            popDraft()
                        }
                        is ParsedCommand.ClearScalarToken         -> {
                            // TODO
                            _viewEvents.post(RoomDetailViewEvents.SlashCommandNotImplemented)
                        }
                        is ParsedCommand.SetMarkdown              -> {
                            vectorPreferences.setMarkdownEnabled(slashCommandResult.enable)
                            _viewEvents.post(RoomDetailViewEvents.SlashCommandHandled(
                                    if (slashCommandResult.enable) R.string.markdown_has_been_enabled else R.string.markdown_has_been_disabled))
                            popDraft()
                        }
                        is ParsedCommand.UnbanUser                -> {
                            handleUnbanSlashCommand(slashCommandResult)
                            popDraft()
                        }
                        is ParsedCommand.BanUser                  -> {
                            handleBanSlashCommand(slashCommandResult)
                            popDraft()
                        }
                        is ParsedCommand.KickUser                 -> {
                            handleKickSlashCommand(slashCommandResult)
                            popDraft()
                        }
                        is ParsedCommand.JoinRoom                 -> {
                            handleJoinToAnotherRoomSlashCommand(slashCommandResult)
                            popDraft()
                        }
                        is ParsedCommand.PartRoom                 -> {
                            // TODO
                            _viewEvents.post(RoomDetailViewEvents.SlashCommandNotImplemented)
                        }
                        is ParsedCommand.SendEmote                -> {
                            room.sendTextMessage(slashCommandResult.message, msgType = MessageType.MSGTYPE_EMOTE, autoMarkdown = action.autoMarkdown)
                            _viewEvents.post(RoomDetailViewEvents.SlashCommandHandled())
                            popDraft()
                        }
                        is ParsedCommand.SendRainbow              -> {
                            slashCommandResult.message.toString().let {
                                room.sendFormattedTextMessage(it, rainbowGenerator.generate(it))
                            }
                            _viewEvents.post(RoomDetailViewEvents.SlashCommandHandled())
                            popDraft()
                        }
                        is ParsedCommand.SendRainbowEmote         -> {
                            slashCommandResult.message.toString().let {
                                room.sendFormattedTextMessage(it, rainbowGenerator.generate(it), MessageType.MSGTYPE_EMOTE)
                            }
                            _viewEvents.post(RoomDetailViewEvents.SlashCommandHandled())
                            popDraft()
                        }
                        is ParsedCommand.SendSpoiler              -> {
                            room.sendFormattedTextMessage(
                                    "[${stringProvider.getString(R.string.spoiler)}](${slashCommandResult.message})",
                                    "<span data-mx-spoiler>${slashCommandResult.message}</span>"
                            )
                            _viewEvents.post(RoomDetailViewEvents.SlashCommandHandled())
                            popDraft()
                        }
                        is ParsedCommand.SendShrug                -> {
                            val sequence = buildString {
                                append("¯\\_(ツ)_/¯")
                                if (slashCommandResult.message.isNotEmpty()) {
                                    append(" ")
                                    append(slashCommandResult.message)
                                }
                            }
                            room.sendTextMessage(sequence)
                            _viewEvents.post(RoomDetailViewEvents.SlashCommandHandled())
                            popDraft()
                        }
                        is ParsedCommand.SendChatEffect           -> {
                            sendChatEffect(slashCommandResult)
                            _viewEvents.post(RoomDetailViewEvents.SlashCommandHandled())
                            popDraft()
                        }
                        is ParsedCommand.SendPoll                 -> {
                            room.sendPoll(slashCommandResult.question, slashCommandResult.options.mapIndexed { index, s -> OptionItem(s, "$index. $s") })
                            _viewEvents.post(RoomDetailViewEvents.SlashCommandHandled())
                            popDraft()
                        }
                        is ParsedCommand.ChangeTopic              -> {
                            handleChangeTopicSlashCommand(slashCommandResult)
                            popDraft()
                        }
                        is ParsedCommand.ChangeDisplayName        -> {
                            handleChangeDisplayNameSlashCommand(slashCommandResult)
                            popDraft()
                        }
                        is ParsedCommand.DiscardSession           -> {
                            if (room.isEncrypted()) {
                                session.cryptoService().discardOutboundSession(room.roomId)
                                _viewEvents.post(RoomDetailViewEvents.SlashCommandHandled())
                                popDraft()
                            } else {
                                _viewEvents.post(RoomDetailViewEvents.SlashCommandHandled())
                                _viewEvents.post(
                                        RoomDetailViewEvents
                                                .ShowMessage(stringProvider.getString(R.string.command_description_discard_session_not_handled))
                                )
                            }
                        }
                    }.exhaustive
                }
                is SendMode.EDIT -> {
                    // is original event a reply?
                    val inReplyTo = state.sendMode.timelineEvent.getRelationContent()?.inReplyTo?.eventId
                    if (inReplyTo != null) {
                        // TODO check if same content?
                        room.getTimeLineEvent(inReplyTo)?.let {
                            room.editReply(state.sendMode.timelineEvent, it, action.text.toString())
                        }
                    } else {
                        val messageContent: MessageContent? =
                                state.sendMode.timelineEvent.annotations?.editSummary?.aggregatedContent.toModel()
                                        ?: state.sendMode.timelineEvent.root.getClearContent().toModel()
                        val existingBody = messageContent?.body ?: ""
                        if (existingBody != action.text) {
                            room.editTextMessage(state.sendMode.timelineEvent.root.eventId ?: "",
                                    messageContent?.msgType ?: MessageType.MSGTYPE_TEXT,
                                    action.text,
                                    action.autoMarkdown)
                        } else {
                            Timber.w("Same message content, do not send edition")
                        }
                    }
                    _viewEvents.post(RoomDetailViewEvents.MessageSent)
                    popDraft()
                }
                is SendMode.QUOTE -> {
                    val messageContent: MessageContent? =
                            state.sendMode.timelineEvent.annotations?.editSummary?.aggregatedContent.toModel()
                                    ?: state.sendMode.timelineEvent.root.getClearContent().toModel()
                    val textMsg = messageContent?.body

                    val finalText = legacyRiotQuoteText(textMsg, action.text.toString())

                    // TODO check for pills?

                    // TODO Refactor this, just temporary for quotes
                    val parser = Parser.builder().build()
                    val document = parser.parse(finalText)
                    val renderer = HtmlRenderer.builder().build()
                    val htmlText = renderer.render(document)
                    if (finalText == htmlText) {
                        room.sendTextMessage(finalText)
                    } else {
                        room.sendFormattedTextMessage(finalText, htmlText)
                    }
                    _viewEvents.post(RoomDetailViewEvents.MessageSent)
                    popDraft()
                }
                is SendMode.REPLY -> {
                    state.sendMode.timelineEvent.let {
                        room.replyToMessage(it, action.text.toString(), action.autoMarkdown)
                        _viewEvents.post(RoomDetailViewEvents.MessageSent)
                        popDraft()
                    }
                }
            }.exhaustive
        }
    }

    private fun sendChatEffect(sendChatEffect: ParsedCommand.SendChatEffect) {
        // If message is blank, convert to an emote, with default message
        if (sendChatEffect.message.isBlank()) {
            val defaultMessage = stringProvider.getString(when (sendChatEffect.chatEffect) {
                ChatEffect.CONFETTI -> R.string.default_message_emote_confetti
                ChatEffect.SNOW     -> R.string.default_message_emote_snow
            })
            room.sendTextMessage(defaultMessage, MessageType.MSGTYPE_EMOTE)
        } else {
            room.sendTextMessage(sendChatEffect.message, sendChatEffect.chatEffect.toMessageType())
        }
    }

    private fun popDraft() = withState {
        if (it.sendMode is SendMode.REGULAR && it.sendMode.fromSharing) {
            // If we were sharing, we want to get back our last value from draft
            loadDraftIfAny()
        } else {
            // Otherwise we clear the composer and remove the draft from db
            setState { copy(sendMode = SendMode.REGULAR("", false)) }
            viewModelScope.launch {
                room.deleteDraft()
            }
        }
    }

    private fun handleJoinToAnotherRoomSlashCommand(command: ParsedCommand.JoinRoom) {
        session.joinRoom(command.roomAlias, command.reason, emptyList(), object : MatrixCallback<Unit> {
            override fun onSuccess(data: Unit) {
                session.getRoomSummary(command.roomAlias)
                        ?.roomId
                        ?.let {
                            _viewEvents.post(RoomDetailViewEvents.JoinRoomCommandSuccess(it))
                        }
            }

            override fun onFailure(failure: Throwable) {
                _viewEvents.post(RoomDetailViewEvents.SlashCommandResultError(failure))
            }
        })
    }

    private fun legacyRiotQuoteText(quotedText: String?, myText: String): String {
        val messageParagraphs = quotedText?.split("\n\n".toRegex())?.dropLastWhile { it.isEmpty() }?.toTypedArray()
        return buildString {
            if (messageParagraphs != null) {
                for (i in messageParagraphs.indices) {
                    if (messageParagraphs[i].isNotBlank()) {
                        append("> ")
                        append(messageParagraphs[i])
                    }

                    if (i != messageParagraphs.lastIndex) {
                        append("\n\n")
                    }
                }
            }
            append("\n\n")
            append(myText)
        }
    }

    private fun handleChangeTopicSlashCommand(changeTopic: ParsedCommand.ChangeTopic) {
        launchSlashCommandFlowSuspendable {
            room.updateTopic(changeTopic.topic)
        }
    }

    private fun handleInviteSlashCommand(invite: ParsedCommand.Invite) {
        launchSlashCommandFlow {
            room.invite(invite.userId, invite.reason, it)
        }
    }

    private fun handleInvite3pidSlashCommand(invite: ParsedCommand.Invite3Pid) {
        launchSlashCommandFlow {
            room.invite3pid(invite.threePid, it)
        }
    }

    private fun handleSetUserPowerLevel(setUserPowerLevel: ParsedCommand.SetUserPowerLevel) {
        val newPowerLevelsContent = room.getStateEvent(EventType.STATE_ROOM_POWER_LEVELS)
                ?.content
                ?.toModel<PowerLevelsContent>()
                ?.setUserPowerLevel(setUserPowerLevel.userId, setUserPowerLevel.powerLevel)
                ?.toContent()
                ?: return

        launchSlashCommandFlowSuspendable {
            room.sendStateEvent(EventType.STATE_ROOM_POWER_LEVELS, null, newPowerLevelsContent)
        }
    }

    private fun handleChangeDisplayNameSlashCommand(changeDisplayName: ParsedCommand.ChangeDisplayName) {
        launchSlashCommandFlow {
            session.setDisplayName(session.myUserId, changeDisplayName.displayName, it)
        }
    }

    private fun handleKickSlashCommand(kick: ParsedCommand.KickUser) {
        launchSlashCommandFlow {
            room.kick(kick.userId, kick.reason, it)
        }
    }

    private fun handleBanSlashCommand(ban: ParsedCommand.BanUser) {
        launchSlashCommandFlow {
            room.ban(ban.userId, ban.reason, it)
        }
    }

    private fun handleUnbanSlashCommand(unban: ParsedCommand.UnbanUser) {
        launchSlashCommandFlow {
            room.unban(unban.userId, unban.reason, it)
        }
    }

    private fun launchSlashCommandFlow(lambda: (MatrixCallback<Unit>) -> Unit) {
        _viewEvents.post(RoomDetailViewEvents.SlashCommandHandled())
        val matrixCallback = object : MatrixCallback<Unit> {
            override fun onSuccess(data: Unit) {
                _viewEvents.post(RoomDetailViewEvents.SlashCommandResultOk)
            }

            override fun onFailure(failure: Throwable) {
                _viewEvents.post(RoomDetailViewEvents.SlashCommandResultError(failure))
            }
        }
        lambda.invoke(matrixCallback)
    }

    private fun launchSlashCommandFlowSuspendable(block: suspend () -> Unit) {
        _viewEvents.post(RoomDetailViewEvents.SlashCommandHandled())
        viewModelScope.launch {
            val event = try {
                block()
                RoomDetailViewEvents.SlashCommandResultOk
            } catch (failure: Exception) {
                RoomDetailViewEvents.SlashCommandResultError(failure)
            }
            _viewEvents.post(event)
        }
    }

    private fun handleSendReaction(action: RoomDetailAction.SendReaction) {
        room.sendReaction(action.targetEventId, action.reaction)
    }

    private fun handleRedactEvent(action: RoomDetailAction.RedactAction) {
        val event = room.getTimeLineEvent(action.targetEventId) ?: return
        room.redactEvent(event.root, action.reason)
    }

    private fun handleUndoReact(action: RoomDetailAction.UndoReaction) {
        room.undoReaction(action.targetEventId, action.reaction)
    }

    private fun handleUpdateQuickReaction(action: RoomDetailAction.UpdateQuickReactAction) {
        if (action.add) {
            room.sendReaction(action.targetEventId, action.selectedReaction)
        } else {
            room.undoReaction(action.targetEventId, action.selectedReaction)
        }
    }

    private fun handleSendMedia(action: RoomDetailAction.SendMedia) {
        val attachments = action.attachments
        val homeServerCapabilities = session.getHomeServerCapabilities()
        val maxUploadFileSize = homeServerCapabilities.maxUploadFileSize

        if (maxUploadFileSize == HomeServerCapabilities.MAX_UPLOAD_FILE_SIZE_UNKNOWN) {
            // Unknown limitation
            room.sendMedias(attachments, action.compressBeforeSending, emptySet())
        } else {
            when (val tooBigFile = attachments.find { it.size > maxUploadFileSize }) {
                null -> room.sendMedias(attachments, action.compressBeforeSending, emptySet())
                else -> _viewEvents.post(RoomDetailViewEvents.FileTooBigError(
                        tooBigFile.name ?: tooBigFile.queryUri.toString(),
                        tooBigFile.size,
                        maxUploadFileSize
                ))
            }
        }
    }

    private fun handleEventVisible(action: RoomDetailAction.TimelineEventTurnsVisible) {
        viewModelScope.launch(Dispatchers.Default) {
            if (action.event.root.sendState.isSent()) { // ignore pending/local events
                visibleEventsObservable.accept(action)
            }
            // We need to update this with the related m.replace also (to move read receipt)
            action.event.annotations?.editSummary?.sourceEvents?.forEach {
                room.getTimeLineEvent(it)?.let { event ->
                    visibleEventsObservable.accept(RoomDetailAction.TimelineEventTurnsVisible(event))
                }
            }

            // handle chat effects here
            if (vectorPreferences.chatEffectsEnabled()) {
                chatEffectManager.checkForEffect(action.event)
            }
        }
    }

    override fun shouldStartEffect(effect: ChatEffect) {
        _viewEvents.post(RoomDetailViewEvents.StartChatEffect(effect))
    }

    override fun stopEffects() {
        _viewEvents.post(RoomDetailViewEvents.StopChatEffects)
    }

    private fun handleLoadMore(action: RoomDetailAction.LoadMoreTimelineEvents) {
        timeline.paginate(action.direction, PAGINATION_COUNT)
    }

    private fun handleRejectInvite() {
        room.leave(null, NoOpMatrixCallback())
    }

    private fun handleAcceptInvite() {
        room.join(callback = NoOpMatrixCallback())
    }

    private fun handleEditAction(action: RoomDetailAction.EnterEditMode) {
        room.getTimeLineEvent(action.eventId)?.let { timelineEvent ->
            setState { copy(sendMode = SendMode.EDIT(timelineEvent, timelineEvent.getTextEditableContent() ?: "")) }
        }
    }

    private fun handleQuoteAction(action: RoomDetailAction.EnterQuoteMode) {
        room.getTimeLineEvent(action.eventId)?.let { timelineEvent ->
            setState { copy(sendMode = SendMode.QUOTE(timelineEvent, action.text)) }
        }
    }

    private fun handleReplyAction(action: RoomDetailAction.EnterReplyMode) {
        room.getTimeLineEvent(action.eventId)?.let { timelineEvent ->
            setState { copy(sendMode = SendMode.REPLY(timelineEvent, action.text)) }
        }
    }

    private fun handleEnterRegularMode(action: RoomDetailAction.EnterRegularMode) = setState {
        copy(sendMode = SendMode.REGULAR(action.text, action.fromSharing))
    }

    private fun handleOpenOrDownloadFile(action: RoomDetailAction.DownloadOrOpen) {
        val mxcUrl = action.messageFileContent.getFileUrl() ?: return
        val isLocalSendingFile = action.senderId == session.myUserId
                && mxcUrl.startsWith("content://")
        val isDownloaded = session.fileService().isFileInCache(action.messageFileContent)
        if (isLocalSendingFile) {
            tryOrNull { Uri.parse(mxcUrl) }?.let {
                _viewEvents.post(RoomDetailViewEvents.OpenFile(
                        action.messageFileContent.mimeType,
                        it,
                        null
                ))
            }
        } else if (isDownloaded) {
            // we can open it
            session.fileService().getTemporarySharableURI(action.messageFileContent)?.let { uri ->
                _viewEvents.post(RoomDetailViewEvents.OpenFile(
                        action.messageFileContent.mimeType,
                        uri,
                        null
                ))
            }
        } else {
            session.fileService().downloadFile(
                    messageContent = action.messageFileContent,
                    callback = object : MatrixCallback<File> {
                        override fun onSuccess(data: File) {
                            _viewEvents.post(RoomDetailViewEvents.DownloadFileState(
                                    action.messageFileContent.mimeType,
                                    data,
                                    null
                            ))
                        }

                        override fun onFailure(failure: Throwable) {
                            _viewEvents.post(RoomDetailViewEvents.DownloadFileState(
                                    action.messageFileContent.mimeType,
                                    null,
                                    failure
                            ))
                        }
                    })
        }
    }

    private fun handleNavigateToEvent(action: RoomDetailAction.NavigateToEvent) {
        stopTrackingUnreadMessages()
        val targetEventId: String = action.eventId
        val correctedEventId = timeline.getFirstDisplayableEventId(targetEventId) ?: targetEventId
        val indexOfEvent = timeline.getIndexOfEvent(correctedEventId)
        if (indexOfEvent == null) {
            // Event is not already in RAM
            timeline.restartWithEventId(targetEventId)
        }
        if (action.highlight) {
            setState { copy(highlightedEventId = correctedEventId) }
        }
        _viewEvents.post(RoomDetailViewEvents.NavigateToEvent(correctedEventId))
    }

    private fun handleResendEvent(action: RoomDetailAction.ResendMessage) {
        val targetEventId = action.eventId
        room.getTimeLineEvent(targetEventId)?.let {
            // State must be UNDELIVERED or Failed
            if (!it.root.sendState.hasFailed()) {
                Timber.e("Cannot resend message, it is not failed, Cancel first")
                return
            }
            when {
                it.root.isTextMessage()       -> room.resendTextMessage(it)
                it.root.isAttachmentMessage() -> room.resendMediaMessage(it)
                else                          -> {
                    // TODO
                }
            }
        }
    }

    private fun handleRemove(action: RoomDetailAction.RemoveFailedEcho) {
        val targetEventId = action.eventId
        room.getTimeLineEvent(targetEventId)?.let {
            // State must be UNDELIVERED or Failed
            if (!it.root.sendState.hasFailed()) {
                Timber.e("Cannot resend message, it is not failed, Cancel first")
                return
            }
            room.deleteFailedEcho(it)
        }
    }

    private fun handleCancel(action: RoomDetailAction.CancelSend) {
        val targetEventId = action.eventId
        room.getTimeLineEvent(targetEventId)?.let {
            // State must be in one of the sending states
            if (!it.root.sendState.isSending()) {
                Timber.e("Cannot cancel message, it is not sending")
                return
            }
            room.cancelSend(targetEventId)
        }
    }

    private fun handleResendAll() {
        room.resendAllFailedMessages()
    }

    private fun observeEventDisplayedActions() {
        // We are buffering scroll events for one second
        // and keep the most recent one to set the read receipt on.
        visibleEventsObservable
                .buffer(1, TimeUnit.SECONDS)
                .filter { it.isNotEmpty() }
                .subscribeBy(onNext = { actions ->
                    val bufferedMostRecentDisplayedEvent = actions.maxByOrNull { it.event.displayIndex }?.event ?: return@subscribeBy
                    val globalMostRecentDisplayedEvent = mostRecentDisplayedEvent
                    if (trackUnreadMessages.get()) {
                        if (globalMostRecentDisplayedEvent == null) {
                            mostRecentDisplayedEvent = bufferedMostRecentDisplayedEvent
                        } else if (bufferedMostRecentDisplayedEvent.displayIndex > globalMostRecentDisplayedEvent.displayIndex) {
                            mostRecentDisplayedEvent = bufferedMostRecentDisplayedEvent
                        }
                    }
                    bufferedMostRecentDisplayedEvent.root.eventId?.let { eventId ->
                        room.setReadReceipt(eventId, callback = NoOpMatrixCallback())
                    }
                })
                .disposeOnClear()
    }

    private fun handleMarkAllAsRead() {
        room.markAsRead(ReadService.MarkAsReadParams.BOTH, NoOpMatrixCallback())
    }

    private fun handleReportContent(action: RoomDetailAction.ReportContent) {
        viewModelScope.launch {
            val event = try {
                room.reportContent(action.eventId, -100, action.reason)
                RoomDetailViewEvents.ActionSuccess(action)
            } catch (failure: Exception) {
                RoomDetailViewEvents.ActionFailure(action, failure)
            }
            _viewEvents.post(event)
        }
    }

    private fun handleIgnoreUser(action: RoomDetailAction.IgnoreUser) {
        if (action.userId.isNullOrEmpty()) {
            return
        }

        session.ignoreUserIds(listOf(action.userId), object : MatrixCallback<Unit> {
            override fun onSuccess(data: Unit) {
                _viewEvents.post(RoomDetailViewEvents.ActionSuccess(action))
            }

            override fun onFailure(failure: Throwable) {
                _viewEvents.post(RoomDetailViewEvents.ActionFailure(action, failure))
            }
        })
    }

    private fun handleAcceptVerification(action: RoomDetailAction.AcceptVerificationRequest) {
        Timber.v("## SAS handleAcceptVerification ${action.otherUserId},  roomId:${room.roomId}, txId:${action.transactionId}")
        if (session.cryptoService().verificationService().readyPendingVerificationInDMs(
                        supportedVerificationMethodsProvider.provide(),
                        action.otherUserId,
                        room.roomId,
                        action.transactionId)) {
            _viewEvents.post(RoomDetailViewEvents.ActionSuccess(action))
        } else {
            // TODO
        }
    }

    private fun handleDeclineVerification(action: RoomDetailAction.DeclineVerificationRequest) {
        session.cryptoService().verificationService().declineVerificationRequestInDMs(
                action.otherUserId,
                action.transactionId,
                room.roomId)
    }

    private fun handleRequestVerification(action: RoomDetailAction.RequestVerification) {
        if (action.userId == session.myUserId) return
        _viewEvents.post(RoomDetailViewEvents.ActionSuccess(action))
    }

    private fun handleResumeRequestVerification(action: RoomDetailAction.ResumeVerification) {
        // Check if this request is still active and handled by me
        session.cryptoService().verificationService().getExistingVerificationRequestInRoom(room.roomId, action.transactionId)?.let {
            if (it.handledByOtherSession) return
            if (!it.isFinished) {
                _viewEvents.post(RoomDetailViewEvents.ActionSuccess(action.copy(
                        otherUserId = it.otherUserId
                )))
            }
        }
    }

    private fun handleReRequestKeys(action: RoomDetailAction.ReRequestKeys) {
        // Check if this request is still active and handled by me
        room.getTimeLineEvent(action.eventId)?.let {
            session.cryptoService().reRequestRoomKeyForEvent(it.root)
            _viewEvents.post(RoomDetailViewEvents.ShowMessage(stringProvider.getString(R.string.e2e_re_request_encryption_key_dialog_content)))
        }
    }

    private fun handleTapOnFailedToDecrypt(action: RoomDetailAction.TapOnFailedToDecrypt) {
        room.getTimeLineEvent(action.eventId)?.let {
            val code = when (it.root.mCryptoError) {
                MXCryptoError.ErrorType.KEYS_WITHHELD -> {
                    WithHeldCode.fromCode(it.root.mCryptoErrorReason)
                }
                else                                  -> null
            }

            _viewEvents.post(RoomDetailViewEvents.ShowE2EErrorMessage(code))
        }
    }

    private fun handleReplyToOptions(action: RoomDetailAction.ReplyToOptions) {
        // Do not allow to reply to unsent local echo
        if (LocalEcho.isLocalEchoId(action.eventId)) return
        room.sendOptionsReply(action.eventId, action.optionIndex, action.optionValue)
    }

    private fun observeSyncState() {
        session.rx()
                .liveSyncState()
                .subscribe { syncState ->
                    setState {
                        copy(syncState = syncState)
                    }
                }
                .disposeOnClear()
    }

    private fun observeRoomSummary() {
        room.rx().liveRoomSummary()
                .unwrap()
                .execute { async ->
                    copy(
                            asyncRoomSummary = async
                    )
                }
    }

    private fun getUnreadState() {
        Observable
                .combineLatest<List<TimelineEvent>, RoomSummary, UnreadState>(
                        timelineEvents.observeOn(Schedulers.computation()),
                        room.rx().liveRoomSummary().unwrap(),
                        { timelineEvents, roomSummary ->
                            computeUnreadState(timelineEvents, roomSummary)
                        }
                )
                // We don't want live update of unread so we skip when we already had a HasUnread or HasNoUnread
                .distinctUntilChanged { previous, current ->
                    when {
                        previous is UnreadState.Unknown || previous is UnreadState.ReadMarkerNotLoaded -> false
                        current is UnreadState.HasUnread || current is UnreadState.HasNoUnread         -> true
                        else                                                                           -> false
                    }
                }
                .subscribe {
                    Timber.v("Unread state: $it")
                    setState { copy(unreadState = it) }
                }
                .disposeOnClear()
    }

    private fun computeUnreadState(events: List<TimelineEvent>, roomSummary: RoomSummary): UnreadState {
        if (events.isEmpty()) return UnreadState.Unknown
        val readMarkerIdSnapshot = roomSummary.readMarkerId ?: return UnreadState.Unknown
        val firstDisplayableEventId = timeline.getFirstDisplayableEventId(readMarkerIdSnapshot)
        val firstDisplayableEventIndex = timeline.getIndexOfEvent(firstDisplayableEventId)
        if (firstDisplayableEventId == null || firstDisplayableEventIndex == null) {
            return if (timeline.isLive) {
                UnreadState.ReadMarkerNotLoaded(readMarkerIdSnapshot)
            } else {
                UnreadState.Unknown
            }
        }
        for (i in (firstDisplayableEventIndex - 1) downTo 0) {
            val timelineEvent = events.getOrNull(i) ?: return UnreadState.Unknown
            val eventId = timelineEvent.root.eventId ?: return UnreadState.Unknown
            val isFromMe = timelineEvent.root.senderId == session.myUserId
            if (!isFromMe) {
                return UnreadState.HasUnread(eventId)
            }
        }
        return UnreadState.HasNoUnread
    }

    private fun observeUnreadState() {
        selectSubscribe(RoomDetailViewState::unreadState) {
            Timber.v("Unread state: $it")
            if (it is UnreadState.HasNoUnread) {
                startTrackingUnreadMessages()
            }
        }
    }

    private fun observeMembershipChanges() {
        session.rx()
                .liveRoomChangeMembershipState()
                .map {
                    it[initialState.roomId] ?: ChangeMembershipState.Unknown
                }
                .distinctUntilChanged()
                .subscribe {
                    setState { copy(changeMembershipState = it) }
                }
                .disposeOnClear()
    }

    private fun observeSummaryState() {
        asyncSubscribe(RoomDetailViewState::asyncRoomSummary) { summary ->
            roomSummariesHolder.set(summary)
            setState {
                val typingMessage = typingHelper.getTypingMessage(summary.typingUsers)
                copy(typingMessage = typingMessage)
            }
            if (summary.membership == Membership.INVITE) {
                summary.inviterId?.let { inviterId ->
                    session.getRoomMember(inviterId, summary.roomId)
                }?.also {
                    setState { copy(asyncInviter = Success(it)) }
                }
            }
            room.getStateEvent(EventType.STATE_ROOM_TOMBSTONE)?.also {
                setState { copy(tombstoneEvent = it) }
            }
        }
    }

    override fun onTimelineUpdated(snapshot: List<TimelineEvent>) {
        timelineEvents.accept(snapshot)

        // PreviewUrl
        if (vectorPreferences.showUrlPreviews()) {
            withState { state ->
                snapshot
                        .takeIf { state.asyncRoomSummary.invoke()?.isEncrypted == false }
                        ?.forEach {
                            previewUrlRetriever.getPreviewUrl(it, viewModelScope)
                        }
            }
        }
    }

    override fun onTimelineFailure(throwable: Throwable) {
        // If we have a critical timeline issue, we get back to live.
        timeline.restartWithEventId(null)
        _viewEvents.post(RoomDetailViewEvents.Failure(throwable))
    }

    override fun onNewTimelineEvents(eventIds: List<String>) {
        Timber.v("On new timeline events: $eventIds")
        _viewEvents.post(RoomDetailViewEvents.OnNewTimelineEvents(eventIds))
    }

    override fun onPSTNSupportUpdated() {
        updateShowDialerOptionState()
    }

    private fun updateShowDialerOptionState() {
        setState {
            copy(showDialerOption = callManager.supportsPSTNProtocol)
        }
    }

    override fun onCleared() {
        roomSummariesHolder.remove(room.roomId)
        timeline.dispose()
        timeline.removeAllListeners()
        if (vectorPreferences.sendTypingNotifs()) {
            room.userStopsTyping()
        }
        chatEffectManager.delegate = null
        chatEffectManager.dispose()
        callManager.removePstnSupportListener(this)
        super.onCleared()
    }
}<|MERGE_RESOLUTION|>--- conflicted
+++ resolved
@@ -626,16 +626,10 @@
             R.id.clear_all -> state.asyncRoomSummary()?.hasFailedSending == true
             R.id.open_matrix_apps -> true
             R.id.voice_call,
-<<<<<<< HEAD
-            R.id.video_call -> callManager.getCallsByRoomId(state.roomId).isEmpty()
-            R.id.hangup_call -> callManager.getCallsByRoomId(state.roomId).isNotEmpty()
-            R.id.search -> true
-=======
             R.id.video_call       -> callManager.getCallsByRoomId(state.roomId).isEmpty()
             R.id.hangup_call      -> callManager.getCallsByRoomId(state.roomId).isNotEmpty()
             R.id.search           -> true
             R.id.dev_tools        -> vectorPreferences.developerMode()
->>>>>>> 9501fd74
             else                  -> false
         }
     }
