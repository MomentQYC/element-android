/*
 * Copyright 2019 New Vector Ltd
 *
 * Licensed under the Apache License, Version 2.0 (the "License");
 * you may not use this file except in compliance with the License.
 * You may obtain a copy of the License at
 *
 * http://www.apache.org/licenses/LICENSE-2.0
 *
 * Unless required by applicable law or agreed to in writing, software
 * distributed under the License is distributed on an "AS IS" BASIS,
 * WITHOUT WARRANTIES OR CONDITIONS OF ANY KIND, either express or implied.
 * See the License for the specific language governing permissions and
 * limitations under the License.
 */

package im.vector.app.features.home

import android.os.Bundle
import android.view.LayoutInflater
import android.view.Menu
import android.view.MenuItem
import android.view.View
import android.view.ViewGroup
import androidx.core.view.isVisible
import androidx.fragment.app.Fragment
import com.airbnb.mvrx.activityViewModel
import com.airbnb.mvrx.fragmentViewModel
import com.airbnb.mvrx.withState
import com.google.android.material.badge.BadgeDrawable
import im.vector.app.R
import im.vector.app.SpaceStateHandler
import im.vector.app.core.extensions.commitTransaction
import im.vector.app.core.extensions.toMvRxBundle
import im.vector.app.core.platform.OnBackPressed
import im.vector.app.core.platform.VectorBaseActivity
import im.vector.app.core.platform.VectorBaseFragment
import im.vector.app.core.platform.VectorMenuProvider
import im.vector.app.core.resources.ColorProvider
import im.vector.app.core.ui.views.CurrentCallsView
import im.vector.app.core.ui.views.CurrentCallsViewPresenter
import im.vector.app.core.ui.views.KeysBackupBanner
import im.vector.app.databinding.FragmentHomeDetailBinding
import im.vector.app.features.VectorFeatures
import im.vector.app.features.call.SharedKnownCallsViewModel
import im.vector.app.features.call.VectorCallActivity
import im.vector.app.features.call.dialpad.DialPadFragment
import im.vector.app.features.call.webrtc.WebRtcCallManager
import im.vector.app.features.home.room.list.RoomListFragment
import im.vector.app.features.home.room.list.RoomListParams
import im.vector.app.features.home.room.list.UnreadCounterBadgeView
import im.vector.app.features.home.room.list.home.HomeRoomListFragment
import im.vector.app.features.popup.PopupAlertManager
import im.vector.app.features.popup.VerificationVectorAlert
import im.vector.app.features.settings.VectorLocale
import im.vector.app.features.settings.VectorPreferences
import im.vector.app.features.settings.VectorSettingsActivity.Companion.EXTRA_DIRECT_ACCESS_SECURITY_PRIVACY_MANAGE_SESSIONS
import im.vector.app.features.themes.ThemeUtils
import im.vector.app.features.workers.signout.BannerState
import im.vector.app.features.workers.signout.ServerBackupStatusViewModel
import org.matrix.android.sdk.api.session.crypto.model.DeviceInfo
import org.matrix.android.sdk.api.session.room.model.RoomSummary
import javax.inject.Inject

class HomeDetailFragment @Inject constructor(
        private val avatarRenderer: AvatarRenderer,
        private val colorProvider: ColorProvider,
        private val alertManager: PopupAlertManager,
        private val callManager: WebRtcCallManager,
        private val vectorPreferences: VectorPreferences,
<<<<<<< HEAD
        private val appStateHandler: AppStateHandler,
=======
        private val spaceStateHandler: SpaceStateHandler,
>>>>>>> 21e88efa
        private val vectorFeatures: VectorFeatures,
) : VectorBaseFragment<FragmentHomeDetailBinding>(),
        KeysBackupBanner.Delegate,
        CurrentCallsView.Callback,
        OnBackPressed,
        VectorMenuProvider {

    private val viewModel: HomeDetailViewModel by fragmentViewModel()
    private val unknownDeviceDetectorSharedViewModel: UnknownDeviceDetectorSharedViewModel by activityViewModel()
    private val unreadMessagesSharedViewModel: UnreadMessagesSharedViewModel by activityViewModel()
    private val serverBackupStatusViewModel: ServerBackupStatusViewModel by activityViewModel()

    private lateinit var sharedActionViewModel: HomeSharedActionViewModel
    private lateinit var sharedCallActionViewModel: SharedKnownCallsViewModel

    private var hasUnreadRooms = false
        set(value) {
            if (value != field) {
                field = value
                invalidateOptionsMenu()
            }
        }

    override fun getMenuRes() = R.menu.room_list

    override fun handleMenuItemSelected(item: MenuItem): Boolean {
        return when (item.itemId) {
            R.id.menu_home_mark_all_as_read -> {
                viewModel.handle(HomeDetailAction.MarkAllRoomsRead)
                true
            }
            else -> false
        }
    }

    override fun handlePrepareMenu(menu: Menu) {
        withState(viewModel) { state ->
            val isRoomList = state.currentTab is HomeTab.RoomList
            menu.findItem(R.id.menu_home_mark_all_as_read).isVisible = isRoomList && hasUnreadRooms
        }
    }

    override fun getBinding(inflater: LayoutInflater, container: ViewGroup?): FragmentHomeDetailBinding {
        return FragmentHomeDetailBinding.inflate(inflater, container, false)
    }

    private val currentCallsViewPresenter = CurrentCallsViewPresenter()

    override fun onViewCreated(view: View, savedInstanceState: Bundle?) {
        super.onViewCreated(view, savedInstanceState)
        sharedActionViewModel = activityViewModelProvider.get(HomeSharedActionViewModel::class.java)
        sharedCallActionViewModel = activityViewModelProvider.get(SharedKnownCallsViewModel::class.java)
        setupBottomNavigationView()
        setupToolbar()
        setupKeysBackupBanner()
        setupActiveCallView()

        withState(viewModel) {
            // Update the navigation view if needed (for when we restore the tabs)
            views.bottomNavigationView.selectedItemId = it.currentTab.toMenuId()
        }

        viewModel.onEach(HomeDetailViewState::selectedSpace) { selectedSpace ->
            onSpaceChange(selectedSpace)
        }

        viewModel.onEach(HomeDetailViewState::currentTab) { currentTab ->
            updateUIForTab(currentTab)
        }

        viewModel.onEach(HomeDetailViewState::showDialPadTab) { showDialPadTab ->
            updateTabVisibilitySafely(R.id.bottom_action_dial_pad, showDialPadTab)
        }

        viewModel.observeViewEvents { viewEvent ->
            when (viewEvent) {
                HomeDetailViewEvents.CallStarted -> handleCallStarted()
                is HomeDetailViewEvents.FailToCall -> showFailure(viewEvent.failure)
                HomeDetailViewEvents.Loading -> showLoadingDialog()
            }
        }

        unknownDeviceDetectorSharedViewModel.onEach { state ->
            state.unknownSessions.invoke()?.let { unknownDevices ->
                if (unknownDevices.firstOrNull()?.currentSessionTrust == true) {
                    val uid = "review_login"
                    alertManager.cancelAlert(uid)
                    val olderUnverified = unknownDevices.filter { !it.isNew }
                    val newest = unknownDevices.firstOrNull { it.isNew }?.deviceInfo
                    if (newest != null) {
                        promptForNewUnknownDevices(uid, state, newest)
                    } else if (olderUnverified.isNotEmpty()) {
                        // In this case we prompt to go to settings to review logins
                        promptToReviewChanges(uid, state, olderUnverified.map { it.deviceInfo })
                    }
                }
            }
        }

        unreadMessagesSharedViewModel.onEach { state ->
            views.drawerUnreadCounterBadgeView.render(
                    UnreadCounterBadgeView.State(
                            count = state.otherSpacesUnread.totalCount,
                            highlighted = state.otherSpacesUnread.isHighlight
                    )
            )
        }

        sharedCallActionViewModel
                .liveKnownCalls
                .observe(viewLifecycleOwner) {
                    currentCallsViewPresenter.updateCall(callManager.getCurrentCall(), callManager.getCalls())
                    invalidateOptionsMenu()
                }
    }

    private fun navigateBack() {
        val previousSpaceId = spaceStateHandler.getSpaceBackstack().removeLastOrNull()
        val parentSpaceId = spaceStateHandler.getCurrentSpace()?.flattenParentIds?.lastOrNull()
        setCurrentSpace(previousSpaceId ?: parentSpaceId)
    }

    private fun setCurrentSpace(spaceId: String?) {
        spaceStateHandler.setCurrentSpace(spaceId, isForwardNavigation = false)
        sharedActionViewModel.post(HomeActivitySharedAction.OnCloseSpace)
    }

    private fun handleCallStarted() {
        dismissLoadingDialog()
        val fragmentTag = HomeTab.DialPad.toFragmentTag()
        (childFragmentManager.findFragmentByTag(fragmentTag) as? DialPadFragment)?.clear()
    }

    override fun onDestroyView() {
        currentCallsViewPresenter.unBind()
        super.onDestroyView()
    }

    override fun onResume() {
        super.onResume()
        updateTabVisibilitySafely(R.id.bottom_action_notification, vectorPreferences.labAddNotificationTab())
        callManager.checkForProtocolsSupportIfNeeded()
        refreshSpaceState()
    }

    private fun refreshSpaceState() {
        spaceStateHandler.getCurrentSpace()?.let {
            onSpaceChange(it)
        }
    }

    private fun promptForNewUnknownDevices(uid: String, state: UnknownDevicesState, newest: DeviceInfo) {
        val user = state.myMatrixItem
        alertManager.postVectorAlert(
                VerificationVectorAlert(
                        uid = uid,
                        title = getString(R.string.new_session),
                        description = getString(R.string.verify_this_session, newest.displayName ?: newest.deviceId ?: ""),
                        iconId = R.drawable.ic_shield_warning
                ).apply {
                    viewBinder = VerificationVectorAlert.ViewBinder(user, avatarRenderer)
                    colorInt = colorProvider.getColorFromAttribute(R.attr.colorPrimary)
                    contentAction = Runnable {
                        (weakCurrentActivity?.get() as? VectorBaseActivity<*>)
                                ?.navigator
                                ?.requestSessionVerification(requireContext(), newest.deviceId ?: "")
                        unknownDeviceDetectorSharedViewModel.handle(
                                UnknownDeviceDetectorSharedViewModel.Action.IgnoreDevice(newest.deviceId?.let { listOf(it) }.orEmpty())
                        )
                    }
                    dismissedAction = Runnable {
                        unknownDeviceDetectorSharedViewModel.handle(
                                UnknownDeviceDetectorSharedViewModel.Action.IgnoreDevice(newest.deviceId?.let { listOf(it) }.orEmpty())
                        )
                    }
                }
        )
    }

    private fun promptToReviewChanges(uid: String, state: UnknownDevicesState, oldUnverified: List<DeviceInfo>) {
        val user = state.myMatrixItem
        alertManager.postVectorAlert(
                VerificationVectorAlert(
                        uid = uid,
                        title = getString(R.string.review_logins),
                        description = getString(R.string.verify_other_sessions),
                        iconId = R.drawable.ic_shield_warning
                ).apply {
                    viewBinder = VerificationVectorAlert.ViewBinder(user, avatarRenderer)
                    colorInt = colorProvider.getColorFromAttribute(R.attr.colorPrimary)
                    contentAction = Runnable {
                        (weakCurrentActivity?.get() as? VectorBaseActivity<*>)?.let { activity ->
                            // mark as ignored to avoid showing it again
                            unknownDeviceDetectorSharedViewModel.handle(
                                    UnknownDeviceDetectorSharedViewModel.Action.IgnoreDevice(oldUnverified.mapNotNull { it.deviceId })
                            )
                            activity.navigator.openSettings(activity, EXTRA_DIRECT_ACCESS_SECURITY_PRIVACY_MANAGE_SESSIONS)
                        }
                    }
                    dismissedAction = Runnable {
                        unknownDeviceDetectorSharedViewModel.handle(
                                UnknownDeviceDetectorSharedViewModel.Action.IgnoreDevice(oldUnverified.mapNotNull { it.deviceId })
                        )
                    }
                }
        )
    }

    private fun onSpaceChange(spaceSummary: RoomSummary?) {
        if (spaceSummary == null) {
            views.groupToolbarSpaceTitleView.isVisible = false
        } else {
            views.groupToolbarSpaceTitleView.isVisible = true
            views.groupToolbarSpaceTitleView.text = spaceSummary.displayName
        }
    }

    private fun setupKeysBackupBanner() {
        serverBackupStatusViewModel
                .onEach {
                    when (val banState = it.bannerState.invoke()) {
                        is BannerState.Setup -> views.homeKeysBackupBanner.render(KeysBackupBanner.State.Setup(banState.numberOfKeys), false)
                        BannerState.BackingUp -> views.homeKeysBackupBanner.render(KeysBackupBanner.State.BackingUp, false)
                        null,
                        BannerState.Hidden -> views.homeKeysBackupBanner.render(KeysBackupBanner.State.Hidden, false)
                    }
                }
        views.homeKeysBackupBanner.delegate = this
    }

    private fun setupActiveCallView() {
        currentCallsViewPresenter.bind(views.currentCallsView, this)
    }

    private fun setupToolbar() {
        setupToolbar(views.groupToolbar)
                .setTitle(null)

        views.groupToolbarAvatarImageView.debouncedClicks {
            sharedActionViewModel.post(HomeActivitySharedAction.OpenDrawer)
        }

        views.homeToolbarContent.debouncedClicks {
            withState(viewModel) { viewState ->
                viewState.selectedSpace?.let {
                    sharedActionViewModel.post(HomeActivitySharedAction.ShowSpaceSettings(it.roomId))
                }
            }
        }
    }

    private fun setupBottomNavigationView() {
        views.bottomNavigationView.menu.findItem(R.id.bottom_action_notification).isVisible = vectorPreferences.labAddNotificationTab()
        views.bottomNavigationView.setOnItemSelectedListener {
            val tab = when (it.itemId) {
                R.id.bottom_action_people -> HomeTab.RoomList(RoomListDisplayMode.PEOPLE)
                R.id.bottom_action_rooms -> HomeTab.RoomList(RoomListDisplayMode.ROOMS)
                R.id.bottom_action_notification -> HomeTab.RoomList(RoomListDisplayMode.NOTIFICATIONS)
                else -> HomeTab.DialPad
            }
            viewModel.handle(HomeDetailAction.SwitchTab(tab))
            true
        }
    }

    private fun updateUIForTab(tab: HomeTab) {
        views.bottomNavigationView.menu.findItem(tab.toMenuId()).isChecked = true
        views.groupToolbarTitleView.setText(tab.titleRes)
        updateSelectedFragment(tab)
        invalidateOptionsMenu()
    }

    private fun HomeTab.toFragmentTag() = "FRAGMENT_TAG_$this"

    private fun updateSelectedFragment(tab: HomeTab) {
        val fragmentTag = tab.toFragmentTag()
        val fragmentToShow = childFragmentManager.findFragmentByTag(fragmentTag)
        childFragmentManager.commitTransaction {
            childFragmentManager.fragments
                    .filter { it != fragmentToShow }
                    .forEach {
                        detach(it)
                    }
            if (fragmentToShow == null) {
                when (tab) {
                    is HomeTab.RoomList -> {
                        if (vectorFeatures.isNewAppLayoutEnabled()) {
                            add(R.id.roomListContainer, HomeRoomListFragment::class.java, null, fragmentTag)
                        } else {
                            val params = RoomListParams(tab.displayMode)
                            add(R.id.roomListContainer, RoomListFragment::class.java, params.toMvRxBundle(), fragmentTag)
                        }
                    }
                    is HomeTab.DialPad -> {
                        add(R.id.roomListContainer, createDialPadFragment(), fragmentTag)
                    }
                }
            } else {
                if (tab is HomeTab.DialPad) {
                    (fragmentToShow as? DialPadFragment)?.applyCallback()
                }
                attach(fragmentToShow)
            }
        }
    }

    private fun createDialPadFragment(): Fragment {
        val fragment = childFragmentManager.fragmentFactory.instantiate(vectorBaseActivity.classLoader, DialPadFragment::class.java.name)
        return (fragment as DialPadFragment).apply {
            arguments = Bundle().apply {
                putBoolean(DialPadFragment.EXTRA_ENABLE_DELETE, true)
                putBoolean(DialPadFragment.EXTRA_ENABLE_OK, true)
                putString(DialPadFragment.EXTRA_REGION_CODE, VectorLocale.applicationLocale.country)
            }
            applyCallback()
        }
    }

    private fun updateTabVisibilitySafely(tabId: Int, isVisible: Boolean) {
        val wasVisible = views.bottomNavigationView.menu.findItem(tabId).isVisible
        views.bottomNavigationView.menu.findItem(tabId).isVisible = isVisible
        if (wasVisible && !isVisible) {
            // As we hide it check if it's not the current item!
            withState(viewModel) {
                if (it.currentTab.toMenuId() == tabId) {
                    viewModel.handle(HomeDetailAction.SwitchTab(HomeTab.RoomList(RoomListDisplayMode.PEOPLE)))
                }
            }
        }
    }

    /* ==========================================================================================
     * KeysBackupBanner Listener
     * ========================================================================================== */

    override fun setupKeysBackup() {
        navigator.openKeysBackupSetup(requireActivity(), false)
    }

    override fun recoverKeysBackup() {
        navigator.openKeysBackupManager(requireActivity())
    }

    override fun invalidate() = withState(viewModel) {
        views.bottomNavigationView.getOrCreateBadge(R.id.bottom_action_people).render(it.notificationCountPeople, it.notificationHighlightPeople)
        views.bottomNavigationView.getOrCreateBadge(R.id.bottom_action_rooms).render(it.notificationCountRooms, it.notificationHighlightRooms)
        views.bottomNavigationView.getOrCreateBadge(R.id.bottom_action_notification).render(it.notificationCountCatchup, it.notificationHighlightCatchup)
        views.syncStateView.render(
                it.syncState,
                it.incrementalSyncRequestState,
                it.pushCounter,
                vectorPreferences.developerShowDebugInfo()
        )

        hasUnreadRooms = it.hasUnreadMessages
    }

    private fun BadgeDrawable.render(count: Int, highlight: Boolean) {
        isVisible = count > 0
        number = count
        maxCharacterCount = 3
        badgeTextColor = ThemeUtils.getColor(requireContext(), R.attr.colorOnPrimary)
        backgroundColor = if (highlight) {
            ThemeUtils.getColor(requireContext(), R.attr.colorError)
        } else {
            ThemeUtils.getColor(requireContext(), R.attr.vctr_unread_background)
        }
    }

    private fun HomeTab.toMenuId() = when (this) {
        is HomeTab.DialPad -> R.id.bottom_action_dial_pad
        is HomeTab.RoomList -> when (displayMode) {
            RoomListDisplayMode.PEOPLE -> R.id.bottom_action_people
            RoomListDisplayMode.ROOMS -> R.id.bottom_action_rooms
            else -> R.id.bottom_action_notification
        }
    }

    override fun onTapToReturnToCall() {
        callManager.getCurrentCall()?.let { call ->
            VectorCallActivity.newIntent(
                    context = requireContext(),
                    callId = call.callId,
                    signalingRoomId = call.signalingRoomId,
                    otherUserId = call.mxCall.opponentUserId,
                    isIncomingCall = !call.mxCall.isOutgoing,
                    isVideoCall = call.mxCall.isVideoCall,
                    mode = null
            ).let {
                startActivity(it)
            }
        }
    }

    private fun DialPadFragment.applyCallback(): DialPadFragment {
        callback = object : DialPadFragment.Callback {
            override fun onOkClicked(formatted: String?, raw: String?) {
                if (raw.isNullOrEmpty()) return
                viewModel.handle(HomeDetailAction.StartCallWithPhoneNumber(raw))
            }
        }
        return this
    }

    override fun onBackPressed(toolbarButton: Boolean) = if (spaceStateHandler.getCurrentSpace() != null) {
        navigateBack()
        true
    } else {
        false
    }
}<|MERGE_RESOLUTION|>--- conflicted
+++ resolved
@@ -68,11 +68,7 @@
         private val alertManager: PopupAlertManager,
         private val callManager: WebRtcCallManager,
         private val vectorPreferences: VectorPreferences,
-<<<<<<< HEAD
-        private val appStateHandler: AppStateHandler,
-=======
         private val spaceStateHandler: SpaceStateHandler,
->>>>>>> 21e88efa
         private val vectorFeatures: VectorFeatures,
 ) : VectorBaseFragment<FragmentHomeDetailBinding>(),
         KeysBackupBanner.Delegate,
