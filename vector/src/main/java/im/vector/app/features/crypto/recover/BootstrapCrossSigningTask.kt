--- conflicted
+++ resolved
@@ -28,22 +28,13 @@
 import org.matrix.android.sdk.api.session.crypto.crosssigning.MASTER_KEY_SSSS_NAME
 import org.matrix.android.sdk.api.session.crypto.crosssigning.SELF_SIGNING_KEY_SSSS_NAME
 import org.matrix.android.sdk.api.session.crypto.crosssigning.USER_SIGNING_KEY_SSSS_NAME
-import org.matrix.android.sdk.api.session.crypto.keysbackup.KeysBackupLastVersionResult
-import org.matrix.android.sdk.api.session.crypto.keysbackup.KeysVersion
-import org.matrix.android.sdk.api.session.crypto.keysbackup.MegolmBackupCreationInfo
 import org.matrix.android.sdk.api.session.crypto.keysbackup.extractCurveKeyFromRecoveryKey
 import org.matrix.android.sdk.api.session.crypto.keysbackup.toKeysVersionResult
 import org.matrix.android.sdk.api.session.securestorage.EmptyKeySigner
 import org.matrix.android.sdk.api.session.securestorage.SharedSecretStorageService
 import org.matrix.android.sdk.api.session.securestorage.SsssKeyCreationInfo
 import org.matrix.android.sdk.api.session.securestorage.SsssKeySpec
-<<<<<<< HEAD
-import org.matrix.android.sdk.internal.crypto.crosssigning.toBase64NoPadding
-import org.matrix.android.sdk.internal.crypto.keysbackup.util.extractCurveKeyFromRecoveryKey
-=======
-import org.matrix.android.sdk.api.util.awaitCallback
 import org.matrix.android.sdk.api.util.toBase64NoPadding
->>>>>>> 4309fdba
 import timber.log.Timber
 import java.util.UUID
 import javax.inject.Inject
@@ -224,14 +215,7 @@
             Timber.d("## BootstrapCrossSigningTask: Creating 4S - Checking megolm backup")
 
             // First ensure that in sync
-<<<<<<< HEAD
-            var serverVersion = session.cryptoService().keysBackupService().getCurrentVersion()
-
-=======
-            var serverVersion = awaitCallback<KeysBackupLastVersionResult> {
-                session.cryptoService().keysBackupService().getCurrentVersion(it)
-            }.toKeysVersionResult()
->>>>>>> 4309fdba
+            var serverVersion = session.cryptoService().keysBackupService().getCurrentVersion()?.toKeysVersionResult()
             val knownMegolmSecret = session.cryptoService().keysBackupService().getKeyBackupRecoveryKeyInfo()
             val isMegolmBackupSecretKnown = knownMegolmSecret != null && knownMegolmSecret.version == serverVersion?.version
             val shouldCreateKeyBackup = serverVersion == null ||
@@ -240,17 +224,8 @@
             if (shouldCreateKeyBackup) {
                 // clear all existing backups
                 while (serverVersion != null) {
-<<<<<<< HEAD
                     session.cryptoService().keysBackupService().deleteBackup(serverVersion.version)
-                    serverVersion = session.cryptoService().keysBackupService().getCurrentVersion()
-=======
-                    awaitCallback<Unit> {
-                        session.cryptoService().keysBackupService().deleteBackup(serverVersion!!.version, it)
-                    }
-                    serverVersion = awaitCallback<KeysBackupLastVersionResult> {
-                        session.cryptoService().keysBackupService().getCurrentVersion(it)
-                    }.toKeysVersionResult()
->>>>>>> 4309fdba
+                    serverVersion = session.cryptoService().keysBackupService().getCurrentVersion()?.toKeysVersionResult()
                 }
 
                 Timber.d("## BootstrapCrossSigningTask: Creating 4S - Create megolm backup")
