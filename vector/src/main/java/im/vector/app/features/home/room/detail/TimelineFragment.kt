--- conflicted
+++ resolved
@@ -2457,12 +2457,7 @@
      * Navigate to Threads timeline for the specified rootThreadEventId
      * using the ThreadsActivity.
      */
-<<<<<<< HEAD
-
     private fun navigateToThreadTimeline(rootThreadEventId: String, startsThread: Boolean = false, showKeyboard: Boolean = false) {
-=======
-    private fun navigateToThreadTimeline(rootThreadEventId: String, startsThread: Boolean = false) {
->>>>>>> 3674ae7e
         analyticsTracker.capture(Interaction.Name.MobileRoomThreadSummaryItem.toAnalyticsInteraction())
         context?.let {
             val roomThreadDetailArgs = ThreadTimelineArgs(
