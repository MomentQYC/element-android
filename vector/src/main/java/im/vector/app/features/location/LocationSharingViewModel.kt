/*
 * Copyright (c) 2021 New Vector Ltd
 *
 * Licensed under the Apache License, Version 2.0 (the "License");
 * you may not use this file except in compliance with the License.
 * You may obtain a copy of the License at
 *
 *     http://www.apache.org/licenses/LICENSE-2.0
 *
 * Unless required by applicable law or agreed to in writing, software
 * distributed under the License is distributed on an "AS IS" BASIS,
 * WITHOUT WARRANTIES OR CONDITIONS OF ANY KIND, either express or implied.
 * See the License for the specific language governing permissions and
 * limitations under the License.
 */

package im.vector.app.features.location

import android.graphics.drawable.Drawable
import com.airbnb.mvrx.MavericksViewModelFactory
import dagger.assisted.Assisted
import dagger.assisted.AssistedFactory
import dagger.assisted.AssistedInject
import im.vector.app.core.di.MavericksAssistedViewModelFactory
import im.vector.app.core.di.hiltMavericksViewModelFactory
import im.vector.app.core.platform.VectorViewModel
import im.vector.app.features.home.room.detail.timeline.helper.LocationPinProvider
import im.vector.app.features.location.domain.usecase.CompareLocationsUseCase
import kotlinx.coroutines.flow.MutableSharedFlow
import kotlinx.coroutines.flow.distinctUntilChanged
import kotlinx.coroutines.flow.lastOrNull
import kotlinx.coroutines.flow.launchIn
import kotlinx.coroutines.flow.map
import kotlinx.coroutines.flow.onEach
import kotlinx.coroutines.flow.sample
import kotlinx.coroutines.launch
import org.matrix.android.sdk.api.extensions.orFalse
import org.matrix.android.sdk.api.session.Session
import org.matrix.android.sdk.api.util.toMatrixItem
import timber.log.Timber

/**
 * Sampling period to compare target location and user location.
 */
private const val TARGET_LOCATION_CHANGE_SAMPLING_PERIOD_IN_MS = 100L

class LocationSharingViewModel @AssistedInject constructor(
        @Assisted private val initialState: LocationSharingViewState,
        private val locationTracker: LocationTracker,
        private val locationPinProvider: LocationPinProvider,
        private val session: Session,
        private val compareLocationsUseCase: CompareLocationsUseCase
) : VectorViewModel<LocationSharingViewState, LocationSharingAction, LocationSharingViewEvents>(initialState), LocationTracker.Callback {

    private val room = session.getRoom(initialState.roomId)!!

    private val locationTargetFlow = MutableSharedFlow<LocationData>()

    @AssistedFactory
    interface Factory : MavericksAssistedViewModelFactory<LocationSharingViewModel, LocationSharingViewState> {
        override fun create(initialState: LocationSharingViewState): LocationSharingViewModel
    }

    companion object : MavericksViewModelFactory<LocationSharingViewModel, LocationSharingViewState> by hiltMavericksViewModelFactory()

    init {
        locationTracker.addCallback(this)
        locationTracker.start()
        setUserItem()
        updatePin()
        compareTargetAndUserLocation()
    }

    private fun setUserItem() {
        setState { copy(userItem = session.getUser(session.myUserId)?.toMatrixItem()) }
    }

    private fun updatePin(isUserPin: Boolean? = true) {
        if (isUserPin.orFalse()) {
            locationPinProvider.create(userId = session.myUserId) {
                updatePinDrawableInState(it)
            }
        } else {
            locationPinProvider.create(userId = null) {
                updatePinDrawableInState(it)
            }
        }
    }

    private fun updatePinDrawableInState(drawable: Drawable) {
        setState {
            copy(
                    locationTargetDrawable = drawable
            )
        }
    }

    private fun compareTargetAndUserLocation() {
        locationTargetFlow
                .sample(TARGET_LOCATION_CHANGE_SAMPLING_PERIOD_IN_MS)
                .map { compareTargetLocation(it) }
                .distinctUntilChanged()
                .onEach { setState { copy(areTargetAndUserLocationEqual = it) } }
                .onEach { updatePin(isUserPin = it) }
                .launchIn(viewModelScope)
    }

    private suspend fun compareTargetLocation(targetLocation: LocationData): Boolean? {
        return awaitState().lastKnownUserLocation
                ?.let { userLocation -> compareLocationsUseCase.execute(userLocation, targetLocation) }
    }

    override fun onCleared() {
        super.onCleared()
        locationTracker.removeCallback(this)
    }

    override fun handle(action: LocationSharingAction) {
        when (action) {
<<<<<<< HEAD
            LocationSharingAction.CurrentUserLocationSharing  -> handleCurrentUserLocationSharingAction()
            is LocationSharingAction.PinnedLocationSharing    -> handlePinnedLocationSharingAction(action)
            is LocationSharingAction.LocationTargetChange     -> handleLocationTargetChangeAction(action)
            LocationSharingAction.ZoomToUserLocation          -> handleZoomToUserLocationAction()
            is LocationSharingAction.StartLiveLocationSharing -> handleStartLiveLocationSharingAction(action.duration)
        }.exhaustive
=======
            LocationSharingAction.CurrentUserLocationSharing -> handleCurrentUserLocationSharingAction()
            is LocationSharingAction.PinnedLocationSharing   -> handlePinnedLocationSharingAction(action)
            is LocationSharingAction.LocationTargetChange    -> handleLocationTargetChangeAction(action)
            LocationSharingAction.ZoomToUserLocation         -> handleZoomToUserLocationAction()
            LocationSharingAction.StartLiveLocationSharing   -> handleStartLiveLocationSharingAction()
        }
>>>>>>> 6d0b823b
    }

    private fun handleCurrentUserLocationSharingAction() = withState { state ->
        shareLocation(state.lastKnownUserLocation, isUserLocation = true)
    }

    private fun handlePinnedLocationSharingAction(action: LocationSharingAction.PinnedLocationSharing) {
        shareLocation(action.locationData, isUserLocation = false)
    }

    private fun shareLocation(locationData: LocationData?, isUserLocation: Boolean) {
        locationData?.let { location ->
            room.sendLocation(
                    latitude = location.latitude,
                    longitude = location.longitude,
                    uncertainty = location.uncertainty,
                    isUserLocation = isUserLocation
            )
            _viewEvents.post(LocationSharingViewEvents.Close)
        } ?: run {
            _viewEvents.post(LocationSharingViewEvents.LocationNotAvailableError)
        }
    }

    private fun handleLocationTargetChangeAction(action: LocationSharingAction.LocationTargetChange) {
        viewModelScope.launch {
            locationTargetFlow.emit(action.locationData)
        }
    }

    private fun handleZoomToUserLocationAction() = withState { state ->
        state.lastKnownUserLocation?.let { location ->
            _viewEvents.post(LocationSharingViewEvents.ZoomToUserLocation(location))
        }
    }

    private fun handleStartLiveLocationSharingAction(duration: Long) {
        _viewEvents.post(LocationSharingViewEvents.StartLiveLocationService(
                sessionId = session.sessionId,
                roomId = room.roomId,
                duration = duration
        ))
    }

    override fun onLocationUpdate(locationData: LocationData) {
        setState {
            copy(lastKnownUserLocation = locationData)
        }
        viewModelScope.launch {
            // recompute location comparison using last received target location
            locationTargetFlow.lastOrNull()?.let {
                locationTargetFlow.emit(it)
            }
        }
    }

    override fun onLocationProviderIsNotAvailable() {
        _viewEvents.post(LocationSharingViewEvents.LocationNotAvailableError)
    }
}<|MERGE_RESOLUTION|>--- conflicted
+++ resolved
@@ -117,21 +117,12 @@
 
     override fun handle(action: LocationSharingAction) {
         when (action) {
-<<<<<<< HEAD
             LocationSharingAction.CurrentUserLocationSharing  -> handleCurrentUserLocationSharingAction()
             is LocationSharingAction.PinnedLocationSharing    -> handlePinnedLocationSharingAction(action)
             is LocationSharingAction.LocationTargetChange     -> handleLocationTargetChangeAction(action)
             LocationSharingAction.ZoomToUserLocation          -> handleZoomToUserLocationAction()
             is LocationSharingAction.StartLiveLocationSharing -> handleStartLiveLocationSharingAction(action.duration)
-        }.exhaustive
-=======
-            LocationSharingAction.CurrentUserLocationSharing -> handleCurrentUserLocationSharingAction()
-            is LocationSharingAction.PinnedLocationSharing   -> handlePinnedLocationSharingAction(action)
-            is LocationSharingAction.LocationTargetChange    -> handleLocationTargetChangeAction(action)
-            LocationSharingAction.ZoomToUserLocation         -> handleZoomToUserLocationAction()
-            LocationSharingAction.StartLiveLocationSharing   -> handleStartLiveLocationSharingAction()
         }
->>>>>>> 6d0b823b
     }
 
     private fun handleCurrentUserLocationSharingAction() = withState { state ->
