/*
 * Copyright (c) 2022 New Vector Ltd
 *
 * Licensed under the Apache License, Version 2.0 (the "License");
 * you may not use this file except in compliance with the License.
 * You may obtain a copy of the License at
 *
 *     http://www.apache.org/licenses/LICENSE-2.0
 *
 * Unless required by applicable law or agreed to in writing, software
 * distributed under the License is distributed on an "AS IS" BASIS,
 * WITHOUT WARRANTIES OR CONDITIONS OF ANY KIND, either express or implied.
 * See the License for the specific language governing permissions and
 * limitations under the License.
 */

package im.vector.app.features.settings.notifications

import im.vector.app.core.pushers.EnsureFcmTokenIsRetrievedUseCase
import im.vector.app.core.pushers.PushersManager
import im.vector.app.core.pushers.RegisterUnifiedPushUseCase
import javax.inject.Inject

class EnableNotificationsForCurrentSessionUseCase @Inject constructor(
        private val pushersManager: PushersManager,
        private val toggleNotificationsForCurrentSessionUseCase: ToggleNotificationsForCurrentSessionUseCase,
        private val registerUnifiedPushUseCase: RegisterUnifiedPushUseCase,
        private val ensureFcmTokenIsRetrievedUseCase: EnsureFcmTokenIsRetrievedUseCase,
) {

<<<<<<< HEAD
    suspend fun execute(fragmentActivity: FragmentActivity) {
        val pusherForCurrentSession = pushersManager.getPusherForCurrentSession()
        if (pusherForCurrentSession == null) {
            registerPusher(fragmentActivity)
        }

        val session = activeSessionHolder.getSafeActiveSession() ?: return
        if (checkIfCanTogglePushNotificationsViaPusherUseCase.execute(session)) {
            val deviceId = session.sessionParams.deviceId
            togglePushNotificationUseCase.execute(deviceId, enabled = true)
        }
=======
    sealed interface EnableNotificationsResult {
        object Success : EnableNotificationsResult
        object NeedToAskUserForDistributor : EnableNotificationsResult
>>>>>>> de18f378
    }

    suspend fun execute(distributor: String = ""): EnableNotificationsResult {
        val pusherForCurrentSession = pushersManager.getPusherForCurrentSession()
        if (pusherForCurrentSession == null) {
            when (registerUnifiedPushUseCase.execute(distributor)) {
                is RegisterUnifiedPushUseCase.RegisterUnifiedPushResult.NeedToAskUserForDistributor -> {
                    return EnableNotificationsResult.NeedToAskUserForDistributor
                }
                RegisterUnifiedPushUseCase.RegisterUnifiedPushResult.Success -> {
                    ensureFcmTokenIsRetrievedUseCase.execute(pushersManager, registerPusher = true)
                }
            }
        }

        toggleNotificationsForCurrentSessionUseCase.execute(enabled = true)

        return EnableNotificationsResult.Success
    }
}<|MERGE_RESOLUTION|>--- conflicted
+++ resolved
@@ -28,23 +28,9 @@
         private val ensureFcmTokenIsRetrievedUseCase: EnsureFcmTokenIsRetrievedUseCase,
 ) {
 
-<<<<<<< HEAD
-    suspend fun execute(fragmentActivity: FragmentActivity) {
-        val pusherForCurrentSession = pushersManager.getPusherForCurrentSession()
-        if (pusherForCurrentSession == null) {
-            registerPusher(fragmentActivity)
-        }
-
-        val session = activeSessionHolder.getSafeActiveSession() ?: return
-        if (checkIfCanTogglePushNotificationsViaPusherUseCase.execute(session)) {
-            val deviceId = session.sessionParams.deviceId
-            togglePushNotificationUseCase.execute(deviceId, enabled = true)
-        }
-=======
     sealed interface EnableNotificationsResult {
         object Success : EnableNotificationsResult
         object NeedToAskUserForDistributor : EnableNotificationsResult
->>>>>>> de18f378
     }
 
     suspend fun execute(distributor: String = ""): EnableNotificationsResult {
