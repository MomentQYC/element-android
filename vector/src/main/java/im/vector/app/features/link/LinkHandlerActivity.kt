--- conflicted
+++ resolved
@@ -89,12 +89,8 @@
             uri.getQueryParameter(LoginConfig.CONFIG_HS_PARAMETER) != null -> handleConfigUrl(uri)
             uri.toString().startsWith(PermalinkService.MATRIX_TO_URL_BASE) -> handleSupportedHostUrl()
             uri.toString().startsWith(PermalinkHandler.MATRIX_TO_CUSTOM_SCHEME_URL_BASE) -> handleSupportedHostUrl()
-<<<<<<< HEAD
             uri.toString().startsWith(PermalinkHandler.VK_MATRIX_TO_CUSTOM_SCHEME_URL_BASE) -> handleSupportedHostUrl()
-            resources.getStringArray(R.array.permalink_supported_hosts).contains(uri.host) -> handleSupportedHostUrl()
-=======
             resources.getStringArray(im.vector.app.config.R.array.permalink_supported_hosts).contains(uri.host) -> handleSupportedHostUrl()
->>>>>>> 04c3ba9a
             else -> {
                 // Other links are not yet handled, but should not come here (manifest configuration error?)
                 toast(CommonStrings.universal_link_malformed)
