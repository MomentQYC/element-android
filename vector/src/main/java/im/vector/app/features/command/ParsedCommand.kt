--- conflicted
+++ resolved
@@ -63,14 +63,11 @@
     class SendLenny(val message: CharSequence) : ParsedCommand()
     class SendPoll(val question: String, val options: List<String>) : ParsedCommand()
     object DiscardSession : ParsedCommand()
-<<<<<<< HEAD
     class ShowUser(val userId: String) : ParsedCommand()
-=======
     class SendChatEffect(val chatEffect: ChatEffect, val message: String) : ParsedCommand()
     class CreateSpace(val name: String, val invitees: List<String>) : ParsedCommand()
     class AddToSpace(val spaceId: String) : ParsedCommand()
     class JoinSpace(val spaceIdOrAlias: String) : ParsedCommand()
     class LeaveRoom(val roomId: String) : ParsedCommand()
     class UpgradeRoom(val newVersion: String) : ParsedCommand()
->>>>>>> aa4e8042
 }