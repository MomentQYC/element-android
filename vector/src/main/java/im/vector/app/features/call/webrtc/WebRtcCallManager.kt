--- conflicted
+++ resolved
@@ -235,13 +235,9 @@
             Timber.v("On call ended for unknown call $callId")
         }
         CallService.onCallTerminated(context, callId)
-<<<<<<< HEAD
-        callsByRoomId[webRtcCall.roomId]?.remove(webRtcCall)
-        transferees.remove(callId)
-=======
         callsByRoomId[webRtcCall.signalingRoomId]?.remove(webRtcCall)
         callsByRoomId[webRtcCall.nativeRoomId]?.remove(webRtcCall)
->>>>>>> 72b1bd35
+        transferees.remove(callId)
         if (getCurrentCall()?.callId == callId) {
             val otherCall = getCalls().lastOrNull()
             currentCall.setAndNotify(otherCall)
@@ -268,12 +264,8 @@
         }
     }
 
-<<<<<<< HEAD
-    fun startOutgoingCall(signalingRoomId: String, otherUserId: String, isVideoCall: Boolean, transferee: WebRtcCall? = null) {
-=======
-    suspend fun startOutgoingCall(nativeRoomId: String, otherUserId: String, isVideoCall: Boolean) {
+    suspend fun startOutgoingCall(nativeRoomId: String, otherUserId: String, isVideoCall: Boolean, transferee: WebRtcCall? = null) {
         val signalingRoomId =  callUserMapper?.getOrCreateVirtualRoomForRoom(nativeRoomId, otherUserId) ?: nativeRoomId
->>>>>>> 72b1bd35
         Timber.v("## VOIP startOutgoingCall in room $signalingRoomId to $otherUserId isVideo $isVideoCall")
         if (getCallsByRoomId(nativeRoomId).isNotEmpty()) {
             Timber.w("## VOIP you already have a call in this room")
