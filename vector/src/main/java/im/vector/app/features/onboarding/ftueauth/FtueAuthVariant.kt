--- conflicted
+++ resolved
@@ -212,27 +212,15 @@
                         option = commonOption
                 )
             }
-<<<<<<< HEAD
             OnboardingViewEvents.OpenCombinedRegister -> openStartCombinedRegister()
             is OnboardingViewEvents.OnAccountCreated -> onAccountCreated()
             OnboardingViewEvents.OnAccountSignedIn -> onAccountSignedIn()
             OnboardingViewEvents.OnChooseDisplayName -> onChooseDisplayName()
-            OnboardingViewEvents.OnTakeMeHome -> navigateToHome(createdAccount = true)
+            OnboardingViewEvents.OnTakeMeHome -> navigateToHome()
             OnboardingViewEvents.OnChooseProfilePicture -> onChooseProfilePicture()
             OnboardingViewEvents.OnPersonalizationComplete -> onPersonalizationComplete()
             OnboardingViewEvents.OnBack -> activity.popBackstack()
             OnboardingViewEvents.EditServerSelection -> {
-=======
-            OnboardingViewEvents.OpenCombinedRegister                          -> openStartCombinedRegister()
-            is OnboardingViewEvents.OnAccountCreated                           -> onAccountCreated()
-            OnboardingViewEvents.OnAccountSignedIn                             -> onAccountSignedIn()
-            OnboardingViewEvents.OnChooseDisplayName                           -> onChooseDisplayName()
-            OnboardingViewEvents.OnTakeMeHome                                  -> navigateToHome()
-            OnboardingViewEvents.OnChooseProfilePicture                        -> onChooseProfilePicture()
-            OnboardingViewEvents.OnPersonalizationComplete                     -> onPersonalizationComplete()
-            OnboardingViewEvents.OnBack                                        -> activity.popBackstack()
-            OnboardingViewEvents.EditServerSelection                           -> {
->>>>>>> 462d3071
                 activity.addFragmentToBackstack(
                         views.loginFragmentContainer,
                         FtueAuthCombinedServerSelectionFragment::class.java,
