/*
 * Copyright 2019 New Vector Ltd
 *
 * Licensed under the Apache License, Version 2.0 (the "License");
 * you may not use this file except in compliance with the License.
 * You may obtain a copy of the License at
 *
 * http://www.apache.org/licenses/LICENSE-2.0
 *
 * Unless required by applicable law or agreed to in writing, software
 * distributed under the License is distributed on an "AS IS" BASIS,
 * WITHOUT WARRANTIES OR CONDITIONS OF ANY KIND, either express or implied.
 * See the License for the specific language governing permissions and
 * limitations under the License.
 */

package im.vector.app.core.platform

import com.airbnb.mvrx.Async
import com.airbnb.mvrx.BaseMvRxViewModel
import com.airbnb.mvrx.Fail
import com.airbnb.mvrx.Loading
import com.airbnb.mvrx.MavericksState
import com.airbnb.mvrx.Success
import im.vector.app.core.utils.DataSource
import im.vector.app.core.utils.PublishDataSource
import io.reactivex.Observable
import io.reactivex.Single

<<<<<<< HEAD
abstract class VectorViewModel<S : MavericksState, VA : VectorViewModelAction, VE : VectorViewEvents>(initialState: S)
    : BaseMvRxViewModel<S>(initialState) {
=======
abstract class VectorViewModel<S : MvRxState, VA : VectorViewModelAction, VE : VectorViewEvents>(initialState: S) :
    BaseMvRxViewModel<S>(initialState, false) {
>>>>>>> b4119386

    interface Factory<S : MavericksState> {
        fun create(state: S): BaseMvRxViewModel<S>
    }

    // Used to post transient events to the View
    protected val _viewEvents = PublishDataSource<VE>()
    val viewEvents: DataSource<VE> = _viewEvents

    /**
     * This method does the same thing as the execute function, but it doesn't subscribe to the stream
     * so you can use this in a switchMap or a flatMap
     */
    // False positive
    @Suppress("USELESS_CAST", "NULLABLE_TYPE_PARAMETER_AGAINST_NOT_NULL_TYPE_PARAMETER")
    fun <T> Single<T>.toAsync(stateReducer: S.(Async<T>) -> S): Single<Async<T>> {
        setState { stateReducer(Loading()) }
        return map { Success(it) as Async<T> }
                .onErrorReturn { Fail(it) }
                .doOnSuccess { setState { stateReducer(it) } }
    }

    /**
     * This method does the same thing as the execute function, but it doesn't subscribe to the stream
     * so you can use this in a switchMap or a flatMap
     */
    // False positive
    @Suppress("USELESS_CAST", "NULLABLE_TYPE_PARAMETER_AGAINST_NOT_NULL_TYPE_PARAMETER")
    fun <T> Observable<T>.toAsync(stateReducer: S.(Async<T>) -> S): Observable<Async<T>> {
        setState { stateReducer(Loading()) }
        return map { Success(it) as Async<T> }
                .onErrorReturn { Fail(it) }
                .doOnNext { setState { stateReducer(it) } }
    }

    abstract fun handle(action: VA)
}<|MERGE_RESOLUTION|>--- conflicted
+++ resolved
@@ -27,13 +27,8 @@
 import io.reactivex.Observable
 import io.reactivex.Single
 
-<<<<<<< HEAD
-abstract class VectorViewModel<S : MavericksState, VA : VectorViewModelAction, VE : VectorViewEvents>(initialState: S)
-    : BaseMvRxViewModel<S>(initialState) {
-=======
-abstract class VectorViewModel<S : MvRxState, VA : VectorViewModelAction, VE : VectorViewEvents>(initialState: S) :
-    BaseMvRxViewModel<S>(initialState, false) {
->>>>>>> b4119386
+abstract class VectorViewModel<S : MavericksState, VA : VectorViewModelAction, VE : VectorViewEvents>(initialState: S) :
+        BaseMvRxViewModel<S>(initialState) {
 
     interface Factory<S : MavericksState> {
         fun create(state: S): BaseMvRxViewModel<S>
