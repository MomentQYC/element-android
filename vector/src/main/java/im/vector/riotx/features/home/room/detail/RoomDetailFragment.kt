--- conflicted
+++ resolved
@@ -94,7 +94,6 @@
 import im.vector.riotx.core.files.addEntryToDownloadManager
 import im.vector.riotx.core.glide.GlideApp
 import im.vector.riotx.core.platform.VectorBaseFragment
-<<<<<<< HEAD
 import im.vector.riotx.core.ui.views.JumpToReadMarkerView
 import im.vector.riotx.core.ui.views.NotificationAreaView
 import im.vector.riotx.core.utils.Debouncer
@@ -111,10 +110,6 @@
 import im.vector.riotx.core.utils.openCamera
 import im.vector.riotx.core.utils.shareMedia
 import im.vector.riotx.core.utils.toast
-=======
-import im.vector.riotx.core.ui.views.NotificationAreaView
-import im.vector.riotx.core.utils.*
->>>>>>> 91cc78d2
 import im.vector.riotx.features.autocomplete.command.AutocompleteCommandPresenter
 import im.vector.riotx.features.autocomplete.command.CommandAutocompletePolicy
 import im.vector.riotx.features.autocomplete.user.AutocompleteUserPresenter
@@ -233,13 +228,9 @@
     @Inject lateinit var eventHtmlRenderer: EventHtmlRenderer
     @Inject lateinit var vectorPreferences: VectorPreferences
 
-<<<<<<< HEAD
     private lateinit var scrollOnNewMessageCallback: ScrollOnNewMessageCallback
     private lateinit var scrollOnHighlightedEventCallback: ScrollOnHighlightedEventCallback
 
-
-=======
->>>>>>> 91cc78d2
     override fun getLayoutResId() = R.layout.fragment_room_detail
 
     override fun getMenuRes() = R.menu.menu_timeline
@@ -407,30 +398,22 @@
         if (messageContent is MessageTextContent && messageContent.format == MessageType.FORMAT_MATRIX_HTML) {
             val parser = Parser.builder().build()
             val document = parser.parse(messageContent.formattedBody
-                    ?: messageContent.body)
+                                        ?: messageContent.body)
             formattedBody = eventHtmlRenderer.render(document)
         }
-<<<<<<< HEAD
         composerLayout.composerRelatedMessageContent.text = formattedBody
-                ?: nonFormattedBody
-=======
-        composerLayout.composerRelatedMessageContent.text = formattedBody ?: nonFormattedBody
+                                                            ?: nonFormattedBody
 
         updateComposerText(defaultContent)
->>>>>>> 91cc78d2
 
         composerLayout.composerRelatedMessageActionIcon.setImageDrawable(ContextCompat.getDrawable(requireContext(), iconRes))
 
-<<<<<<< HEAD
         avatarRenderer.render(event.senderAvatar, event.root.senderId
-                ?: "", event.senderName, composerLayout.composerRelatedMessageAvatar)
-=======
+                                                  ?: "", event.senderName, composerLayout.composerRelatedMessageAvatar)
         avatarRenderer.render(event.senderAvatar,
-                event.root.senderId ?: "",
-                event.senderName,
-                composerLayout.composerRelatedMessageAvatar)
->>>>>>> 91cc78d2
-
+                              event.root.senderId ?: "",
+                              event.senderName,
+                              composerLayout.composerRelatedMessageAvatar)
         composerLayout.expand {
             //need to do it here also when not using quick reply
             focusComposerAndShowKeyboard()
@@ -468,9 +451,9 @@
                 REQUEST_FILES_REQUEST_CODE, TAKE_IMAGE_REQUEST_CODE -> handleMediaIntent(data)
                 REACTION_SELECT_REQUEST_CODE                        -> {
                     val eventId = data.getStringExtra(EmojiReactionPickerActivity.EXTRA_EVENT_ID)
-                            ?: return
+                                  ?: return
                     val reaction = data.getStringExtra(EmojiReactionPickerActivity.EXTRA_REACTION_RESULT)
-                            ?: return
+                                   ?: return
                     //TODO check if already reacted with that?
                     roomDetailViewModel.process(RoomDetailActions.SendReaction(reaction, eventId))
                 }
@@ -521,624 +504,614 @@
 
         if (vectorPreferences.swipeToReplyIsEnabled()) {
             val swipeCallback = RoomMessageTouchHelperCallback(requireContext(),
-                    R.drawable.ic_reply,
-                    object : RoomMessageTouchHelperCallback.QuickReplayHandler {
-                        override fun performQuickReplyOnHolder(model: EpoxyModel<*>) {
-<<<<<<< HEAD
-                            (model as? AbsMessageItem)?.attributes?.informationData?.let {
-                                val eventId = it.eventId
-                                roomDetailViewModel.process(RoomDetailActions.EnterReplyMode(eventId))
-=======
-                            (model as? AbsMessageItem)?.informationData?.let {
-                                val eventId = it.eventId
-                                roomDetailViewModel.process(RoomDetailActions.EnterReplyMode(eventId, composerLayout.composerEditText.text.toString()))
->>>>>>> 91cc78d2
-                            }
+                                                               R.drawable.ic_reply,
+                                                               object : RoomMessageTouchHelperCallback.QuickReplayHandler {
+                                                                   override fun performQuickReplyOnHolder(model: EpoxyModel<*>) {
+                                                                           (model as? AbsMessageItem)?.attributes?.informationData?.let {
+                                                                               val eventId = it.eventId
+                                                                               roomDetailViewModel.process(RoomDetailActions.EnterReplyMode(eventId, composerLayout.composerEditText.text.toString()))
+                                                                           }
+                                                                       }
+
+                                                                       override fun canSwipeModel(model: EpoxyModel<*>): Boolean {
+                                                                           return when (model) {
+                                                                               is MessageFileItem,
+                                                                               is MessageImageVideoItem,
+                                                                               is MessageTextItem -> {
+                                                                                   return (model as AbsMessageItem).attributes.informationData.sendState == SendState.SYNCED
+                                                                               }
+                                                                               else               -> false
+                                                                           }
+                                                                       }
+                                                                   })
+                                                                   val touchHelper = ItemTouchHelper(swipeCallback)
+                                                                   touchHelper.attachToRecyclerView(recyclerView)
+                                                               }
+        }
+
+        private fun updateJumpToBottomViewVisibility() {
+            debouncer.debounce("jump_to_bottom_visibility", 250, Runnable {
+                Timber.v("First visible: ${layoutManager.findFirstCompletelyVisibleItemPosition()}")
+                if (layoutManager.findFirstCompletelyVisibleItemPosition() != 0) {
+                    jumpToBottomView.show()
+                } else {
+                    jumpToBottomView.hide()
+                }
+            })
+        }
+
+        private fun setupComposer() {
+            val elevation = 6f
+            val backgroundDrawable = ColorDrawable(ThemeUtils.getColor(requireContext(), R.attr.riotx_background))
+            Autocomplete.on<Command>(composerLayout.composerEditText)
+                    .with(commandAutocompletePolicy)
+                    .with(autocompleteCommandPresenter)
+                    .with(elevation)
+                    .with(backgroundDrawable)
+                    .with(object : AutocompleteCallback<Command> {
+                        override fun onPopupItemClicked(editable: Editable, item: Command): Boolean {
+                            editable.clear()
+                            editable
+                                    .append(item.command)
+                                    .append(" ")
+                            return true
                         }
 
-                        override fun canSwipeModel(model: EpoxyModel<*>): Boolean {
-                            return when (model) {
-                                is MessageFileItem,
-                                is MessageImageVideoItem,
-                                is MessageTextItem -> {
-<<<<<<< HEAD
-                                    return (model as AbsMessageItem).attributes.informationData.sendState == SendState.SYNCED
-=======
-                                    return (model as AbsMessageItem).informationData.sendState == SendState.SYNCED
->>>>>>> 91cc78d2
-                                }
-                                else               -> false
-                            }
+                        override fun onPopupVisibilityChanged(shown: Boolean) {
                         }
                     })
-            val touchHelper = ItemTouchHelper(swipeCallback)
-            touchHelper.attachToRecyclerView(recyclerView)
-        }
-    }
-
-    private fun updateJumpToBottomViewVisibility() {
-        debouncer.debounce("jump_to_bottom_visibility", 250, Runnable {
-            Timber.v("First visible: ${layoutManager.findFirstCompletelyVisibleItemPosition()}")
-            if (layoutManager.findFirstCompletelyVisibleItemPosition() != 0) {
-                jumpToBottomView.show()
+                    .build()
+
+            autocompleteUserPresenter.callback = this
+            Autocomplete.on<User>(composerLayout.composerEditText)
+                    .with(CharPolicy('@', true))
+                    .with(autocompleteUserPresenter)
+                    .with(elevation)
+                    .with(backgroundDrawable)
+                    .with(object : AutocompleteCallback<User> {
+                        override fun onPopupItemClicked(editable: Editable, item: User): Boolean {
+                            // Detect last '@' and remove it
+                            var startIndex = editable.lastIndexOf("@")
+                            if (startIndex == -1) {
+                                startIndex = 0
+                            }
+
+                            // Detect next word separator
+                            var endIndex = editable.indexOf(" ", startIndex)
+                            if (endIndex == -1) {
+                                endIndex = editable.length
+                            }
+
+                            // Replace the word by its completion
+                            val displayName = item.displayName ?: item.userId
+
+                            // with a trailing space
+                            editable.replace(startIndex, endIndex, "$displayName ")
+
+                            // Add the span
+                            val user = session.getUser(item.userId)
+                            val span = PillImageSpan(glideRequests, avatarRenderer, requireContext(), item.userId, user)
+                            span.bind(composerLayout.composerEditText)
+
+                            editable.setSpan(span, startIndex, startIndex + displayName.length, Spannable.SPAN_EXCLUSIVE_EXCLUSIVE)
+
+                            return true
+                        }
+
+                        override fun onPopupVisibilityChanged(shown: Boolean) {
+                        }
+                    })
+                    .build()
+
+            composerLayout.sendButton.setOnClickListener {
+                if (lockSendButton) {
+                    Timber.w("Send button is locked")
+                    return@setOnClickListener
+                }
+                val textMessage = composerLayout.composerEditText.text.toString()
+                if (textMessage.isNotBlank()) {
+                    lockSendButton = true
+                    roomDetailViewModel.process(RoomDetailActions.SendMessage(textMessage, vectorPreferences.isMarkdownEnabled()))
+                }
+            }
+            composerLayout.composerRelatedMessageCloseButton.setOnClickListener {
+                roomDetailViewModel.process(RoomDetailActions.ExitSpecialMode(composerLayout.composerEditText.text.toString()))
+            }
+        }
+
+        private fun setupAttachmentButton() {
+            composerLayout.attachmentButton.setOnClickListener {
+                val intent = Intent(requireContext(), FilePickerActivity::class.java)
+                intent.putExtra(FilePickerActivity.CONFIGS, Configurations.Builder()
+                        .setCheckPermission(true)
+                        .setShowFiles(true)
+                        .setShowAudios(true)
+                        .setSkipZeroSizeFiles(true)
+                        .build())
+                startActivityForResult(intent, REQUEST_FILES_REQUEST_CODE)
+                /*
+                val items = ArrayList<DialogListItem>()
+                // Send file
+                items.add(DialogListItem.SendFile)
+                // Send voice
+
+                if (vectorPreferences.isSendVoiceFeatureEnabled()) {
+                    items.add(DialogListItem.SendVoice.INSTANCE)
+                }
+
+
+                // Send sticker
+                //items.add(DialogListItem.SendSticker)
+                // Camera
+
+                //if (vectorPreferences.useNativeCamera()) {
+                items.add(DialogListItem.TakePhoto)
+                items.add(DialogListItem.TakeVideo)
+                //} else {
+        //                items.add(DialogListItem.TakePhotoVideo.INSTANCE)
+                //          }
+                val adapter = DialogSendItemAdapter(requireContext(), items)
+                AlertDialog.Builder(requireContext())
+                        .setAdapter(adapter) { _, position ->
+                            onSendChoiceClicked(items[position])
+                        }
+                        .setNegativeButton(R.string.cancel, null)
+                        .show()
+                        */
+            }
+        }
+
+        private fun setupInviteView() {
+            inviteView.callback = this
+        }
+
+        private fun onSendChoiceClicked(dialogListItem: DialogListItem) {
+            Timber.v("On send choice clicked: $dialogListItem")
+            when (dialogListItem) {
+                is DialogListItem.SendFile       -> {
+                    // launchFileIntent
+                }
+                is DialogListItem.SendVoice      -> {
+                    //launchAudioRecorderIntent()
+                }
+                is DialogListItem.SendSticker    -> {
+                    //startStickerPickerActivity()
+                }
+                is DialogListItem.TakePhotoVideo ->
+                    if (checkPermissions(PERMISSIONS_FOR_TAKING_PHOTO, requireActivity(), PERMISSION_REQUEST_CODE_LAUNCH_CAMERA)) {
+                        //    launchCamera()
+                    }
+                is DialogListItem.TakePhoto      ->
+                    if (checkPermissions(PERMISSIONS_FOR_TAKING_PHOTO, requireActivity(), PERMISSION_REQUEST_CODE_LAUNCH_NATIVE_CAMERA)) {
+                        openCamera(requireActivity(), CAMERA_VALUE_TITLE, TAKE_IMAGE_REQUEST_CODE)
+                    }
+                is DialogListItem.TakeVideo      ->
+                    if (checkPermissions(PERMISSIONS_FOR_TAKING_PHOTO, requireActivity(), PERMISSION_REQUEST_CODE_LAUNCH_NATIVE_VIDEO_CAMERA)) {
+                        //  launchNativeVideoRecorder()
+                    }
+            }
+        }
+
+        private fun handleMediaIntent(data: Intent) {
+            val files: ArrayList<MediaFile> = data.getParcelableArrayListExtra(FilePickerActivity.MEDIA_FILES)
+            roomDetailViewModel.process(RoomDetailActions.SendMedia(files))
+        }
+
+        private fun renderState(state: RoomDetailViewState) {
+            renderRoomSummary(state)
+            val summary = state.asyncRoomSummary()
+            val inviter = state.asyncInviter()
+            if (summary?.membership == Membership.JOIN) {
+                timelineEventController.update(state)
+                inviteView.visibility = View.GONE
+                val uid = session.myUserId
+                val meMember = session.getRoom(state.roomId)?.getRoomMember(uid)
+                avatarRenderer.render(meMember?.avatarUrl, uid, meMember?.displayName, composerLayout.composerAvatarImageView)
+
+            } else if (summary?.membership == Membership.INVITE && inviter != null) {
+                inviteView.visibility = View.VISIBLE
+                inviteView.render(inviter, VectorInviteView.Mode.LARGE)
+
+                // Intercept click event
+                inviteView.setOnClickListener { }
+            } else if (state.asyncInviter.complete) {
+                vectorBaseActivity.finish()
+            }
+            if (state.tombstoneEvent == null) {
+                composerLayout.visibility = View.VISIBLE
+                composerLayout.setRoomEncrypted(state.isEncrypted)
+                notificationAreaView.render(NotificationAreaView.State.Hidden)
             } else {
-                jumpToBottomView.hide()
-            }
-        })
-    }
-
-    private fun setupComposer() {
-        val elevation = 6f
-        val backgroundDrawable = ColorDrawable(ThemeUtils.getColor(requireContext(), R.attr.riotx_background))
-        Autocomplete.on<Command>(composerLayout.composerEditText)
-                .with(commandAutocompletePolicy)
-                .with(autocompleteCommandPresenter)
-                .with(elevation)
-                .with(backgroundDrawable)
-                .with(object : AutocompleteCallback<Command> {
-                    override fun onPopupItemClicked(editable: Editable, item: Command): Boolean {
-                        editable.clear()
-                        editable
-                                .append(item.command)
-                                .append(" ")
+                composerLayout.visibility = View.GONE
+                notificationAreaView.render(NotificationAreaView.State.Tombstone(state.tombstoneEvent))
+            }
+            jumpToReadMarkerView.render(state.showJumpToReadMarker, summary?.readMarkerId)
+        }
+
+        private fun renderRoomSummary(state: RoomDetailViewState) {
+            state.asyncRoomSummary()?.let {
+
+                if (it.membership.isLeft()) {
+                    Timber.w("The room has been left")
+                    activity?.finish()
+                } else {
+                    roomToolbarTitleView.text = it.displayName
+                    avatarRenderer.render(it, roomToolbarAvatarImageView)
+                    roomToolbarSubtitleView.setTextOrHide(it.topic)
+                }
+            }
+        }
+
+        private fun renderTextComposerState(state: TextComposerViewState) {
+            autocompleteUserPresenter.render(state.asyncUsers)
+        }
+
+        private fun renderTombstoneEventHandling(async: Async<String>) {
+            when (async) {
+                is Loading -> {
+                    // TODO Better handling progress
+                    vectorBaseActivity.showWaitingView()
+                    vectorBaseActivity.waiting_view_status_text.visibility = View.VISIBLE
+                    vectorBaseActivity.waiting_view_status_text.text = getString(R.string.joining_room)
+                }
+                is Success -> {
+                    navigator.openRoom(vectorBaseActivity, async())
+                    vectorBaseActivity.finish()
+                }
+                is Fail    -> {
+                    vectorBaseActivity.hideWaitingView()
+                    vectorBaseActivity.toast(errorFormatter.toHumanReadable(async.error))
+                }
+            }
+        }
+
+        private fun renderSendMessageResult(sendMessageResult: SendMessageResult) {
+            when (sendMessageResult) {
+                is SendMessageResult.MessageSent                -> {
+                    updateComposerText("")
+                }
+                is SendMessageResult.SlashCommandHandled        -> {
+                    sendMessageResult.messageRes?.let { showSnackWithMessage(getString(it)) }
+                    updateComposerText("")
+                }
+                is SendMessageResult.SlashCommandError          -> {
+                    displayCommandError(getString(R.string.command_problem_with_parameters, sendMessageResult.command.command))
+                }
+                is SendMessageResult.SlashCommandUnknown        -> {
+                    displayCommandError(getString(R.string.unrecognized_command, sendMessageResult.command))
+                }
+                is SendMessageResult.SlashCommandResultOk       -> {
+                    updateComposerText("")
+                }
+                is SendMessageResult.SlashCommandResultError    -> {
+                    displayCommandError(sendMessageResult.throwable.localizedMessage)
+                }
+                is SendMessageResult.SlashCommandNotImplemented -> {
+                    displayCommandError(getString(R.string.not_implemented))
+                }
+            }
+
+            lockSendButton = false
+        }
+
+        private fun displayCommandError(message: String) {
+            AlertDialog.Builder(activity!!)
+                    .setTitle(R.string.command_error)
+                    .setMessage(message)
+                    .setPositiveButton(R.string.ok, null)
+                    .show()
+        }
+
+// TimelineEventController.Callback ************************************************************
+
+        override fun onUrlClicked(url: String): Boolean {
+            return permalinkHandler.launch(requireActivity(), url, object : NavigateToRoomInterceptor {
+                override fun navToRoom(roomId: String, eventId: String?): Boolean {
+                    // Same room?
+                    if (roomId == roomDetailArgs.roomId) {
+                        // Navigation to same room
+                        if (eventId == null) {
+                            showSnackWithMessage(getString(R.string.navigate_to_room_when_already_in_the_room))
+                        } else {
+                            // Highlight and scroll to this event
+                            roomDetailViewModel.process(RoomDetailActions.NavigateToEvent(eventId, true))
+                        }
                         return true
                     }
 
-                    override fun onPopupVisibilityChanged(shown: Boolean) {
+                    // Not handled
+                    return false
+                }
+            })
+        }
+
+        override fun onUrlLongClicked(url: String): Boolean {
+            if (url != getString(R.string.edited_suffix)) {
+                // Copy the url to the clipboard
+                copyToClipboard(requireContext(), url, true, R.string.link_copied_to_clipboard)
+            }
+            return true
+        }
+
+        override fun onEventVisible(event: TimelineEvent) {
+            roomDetailViewModel.process(RoomDetailActions.TimelineEventTurnsVisible(event))
+        }
+
+        override fun onEventInvisible(event: TimelineEvent) {
+            roomDetailViewModel.process(RoomDetailActions.TimelineEventTurnsInvisible(event))
+        }
+
+        override fun onEncryptedMessageClicked(informationData: MessageInformationData, view: View) {
+            vectorBaseActivity.notImplemented("encrypted message click")
+        }
+
+        override fun onImageMessageClicked(messageImageContent: MessageImageContent, mediaData: ImageContentRenderer.Data, view: View) {
+            // TODO Use navigator
+
+            val intent = ImageMediaViewerActivity.newIntent(vectorBaseActivity, mediaData, ViewCompat.getTransitionName(view))
+            val pairs = ArrayList<Pair<View, String>>()
+            if (Build.VERSION.SDK_INT >= Build.VERSION_CODES.LOLLIPOP) {
+                requireActivity().window.decorView.findViewById<View>(android.R.id.statusBarBackground)?.let {
+                    pairs.add(Pair(it, Window.STATUS_BAR_BACKGROUND_TRANSITION_NAME))
+                }
+                requireActivity().window.decorView.findViewById<View>(android.R.id.navigationBarBackground)?.let {
+                    pairs.add(Pair(it, Window.NAVIGATION_BAR_BACKGROUND_TRANSITION_NAME))
+                }
+            }
+            pairs.add(Pair(view, ViewCompat.getTransitionName(view) ?: ""))
+            pairs.add(Pair(roomToolbar, ViewCompat.getTransitionName(roomToolbar) ?: ""))
+            pairs.add(Pair(composerLayout, ViewCompat.getTransitionName(composerLayout) ?: ""))
+
+            val bundle = ActivityOptionsCompat.makeSceneTransitionAnimation(
+                    requireActivity(), *pairs.toTypedArray()).toBundle()
+            startActivity(intent, bundle)
+        }
+
+        override fun onVideoMessageClicked(messageVideoContent: MessageVideoContent, mediaData: VideoContentRenderer.Data, view: View) {
+            // TODO Use navigator
+            val intent = VideoMediaViewerActivity.newIntent(vectorBaseActivity, mediaData)
+            startActivity(intent)
+        }
+
+        override fun onFileMessageClicked(eventId: String, messageFileContent: MessageFileContent) {
+            val action = RoomDetailActions.DownloadFile(eventId, messageFileContent)
+            // We need WRITE_EXTERNAL permission
+            if (checkPermissions(PERMISSIONS_FOR_WRITING_FILES, this, PERMISSION_REQUEST_CODE_DOWNLOAD_FILE)) {
+                roomDetailViewModel.process(action)
+            } else {
+                roomDetailViewModel.pendingAction = action
+            }
+        }
+
+        override fun onRequestPermissionsResult(requestCode: Int, permissions: Array<out String>, grantResults: IntArray) {
+            if (allGranted(grantResults)) {
+                if (requestCode == PERMISSION_REQUEST_CODE_DOWNLOAD_FILE) {
+                    val action = roomDetailViewModel.pendingAction
+
+                    if (action != null) {
+                        roomDetailViewModel.pendingAction = null
+                        roomDetailViewModel.process(action)
                     }
-                })
-                .build()
-
-        autocompleteUserPresenter.callback = this
-        Autocomplete.on<User>(composerLayout.composerEditText)
-                .with(CharPolicy('@', true))
-                .with(autocompleteUserPresenter)
-                .with(elevation)
-                .with(backgroundDrawable)
-                .with(object : AutocompleteCallback<User> {
-                    override fun onPopupItemClicked(editable: Editable, item: User): Boolean {
-                        // Detect last '@' and remove it
-                        var startIndex = editable.lastIndexOf("@")
-                        if (startIndex == -1) {
-                            startIndex = 0
+                }
+            }
+        }
+
+        override fun onAudioMessageClicked(messageAudioContent: MessageAudioContent) {
+            vectorBaseActivity.notImplemented("open audio file")
+        }
+
+        override fun onLoadMore(direction: Timeline.Direction) {
+            roomDetailViewModel.process(RoomDetailActions.LoadMoreTimelineEvents(direction))
+        }
+
+        override fun onEventCellClicked(informationData: MessageInformationData, messageContent: MessageContent?, view: View) {
+
+        }
+
+        override fun onEventLongClicked(informationData: MessageInformationData, messageContent: MessageContent?, view: View): Boolean {
+            view.performHapticFeedback(HapticFeedbackConstants.LONG_PRESS)
+            val roomId = roomDetailArgs.roomId
+
+            this.view?.hideKeyboard()
+            MessageActionsBottomSheet
+                    .newInstance(roomId, informationData)
+                    .show(requireActivity().supportFragmentManager, "MESSAGE_CONTEXTUAL_ACTIONS")
+            return true
+        }
+
+        override fun onAvatarClicked(informationData: MessageInformationData) {
+            vectorBaseActivity.notImplemented("Click on user avatar")
+        }
+
+        @SuppressLint("SetTextI18n")
+        override fun onMemberNameClicked(informationData: MessageInformationData) {
+            insertUserDisplayNameInTextEditor(informationData.memberName?.toString())
+        }
+
+        override fun onClickOnReactionPill(informationData: MessageInformationData, reaction: String, on: Boolean) {
+            if (on) {
+                //we should test the current real state of reaction on this event
+                roomDetailViewModel.process(RoomDetailActions.SendReaction(reaction, informationData.eventId))
+            } else {
+                //I need to redact a reaction
+                roomDetailViewModel.process(RoomDetailActions.UndoReaction(informationData.eventId, reaction))
+            }
+        }
+
+        override fun onLongClickOnReactionPill(informationData: MessageInformationData, reaction: String) {
+            ViewReactionBottomSheet.newInstance(roomDetailArgs.roomId, informationData)
+                    .show(requireActivity().supportFragmentManager, "DISPLAY_REACTIONS")
+        }
+
+        override fun onEditedDecorationClicked(informationData: MessageInformationData) {
+            ViewEditHistoryBottomSheet.newInstance(roomDetailArgs.roomId, informationData)
+                    .show(requireActivity().supportFragmentManager, "DISPLAY_EDITS")
+        }
+
+        override fun onRoomCreateLinkClicked(url: String) {
+            permalinkHandler.launch(requireContext(), url, object : NavigateToRoomInterceptor {
+                override fun navToRoom(roomId: String, eventId: String?): Boolean {
+                    requireActivity().finish()
+                    return false
+                }
+            })
+        }
+
+        override fun onReadReceiptsClicked(readReceipts: List<ReadReceiptData>) {
+            DisplayReadReceiptsBottomSheet.newInstance(readReceipts)
+                    .show(requireActivity().supportFragmentManager, "DISPLAY_READ_RECEIPTS")
+        }
+
+        override fun onReadMarkerLongDisplayed() = withState(roomDetailViewModel) { state ->
+            val firstVisibleItem = layoutManager.findFirstVisibleItemPosition()
+            val nextReadMarkerId = timelineEventController.searchEventIdAtPosition(firstVisibleItem)
+            if (nextReadMarkerId != null) {
+                roomDetailViewModel.process(RoomDetailActions.SetReadMarkerAction(nextReadMarkerId))
+            }
+        }
+
+        // AutocompleteUserPresenter.Callback
+
+        override fun onQueryUsers(query: CharSequence?) {
+            textComposerViewModel.process(TextComposerActions.QueryUsers(query))
+        }
+
+        private fun handleActions(action: SimpleAction) {
+            when (action) {
+                is SimpleAction.AddReaction         -> {
+                    startActivityForResult(EmojiReactionPickerActivity.intent(requireContext(), action.eventId), REACTION_SELECT_REQUEST_CODE)
+                }
+                is SimpleAction.ViewReactions       -> {
+                    ViewReactionBottomSheet.newInstance(roomDetailArgs.roomId, action.messageInformationData)
+                            .show(requireActivity().supportFragmentManager, "DISPLAY_REACTIONS")
+                }
+                is SimpleAction.Copy                -> {
+                    //I need info about the current selected message :/
+                    copyToClipboard(requireContext(), action.content, false)
+                    val msg = requireContext().getString(R.string.copied_to_clipboard)
+                    showSnackWithMessage(msg, Snackbar.LENGTH_SHORT)
+                }
+                is SimpleAction.Delete              -> {
+                    roomDetailViewModel.process(RoomDetailActions.RedactAction(action.eventId, context?.getString(R.string.event_redacted_by_user_reason)))
+                }
+                is SimpleAction.Share               -> {
+                    //TODO current data communication is too limited
+                    //Need to now the media type
+                    //TODO bad, just POC
+                    BigImageViewer.imageLoader().loadImage(
+                            action.hashCode(),
+                            Uri.parse(action.imageUrl),
+                            object : ImageLoader.Callback {
+                                override fun onFinish() {}
+
+                                override fun onSuccess(image: File?) {
+                                    if (image != null)
+                                        shareMedia(requireContext(), image, "image/*")
+                                }
+
+                                override fun onFail(error: Exception?) {}
+
+                                override fun onCacheHit(imageType: Int, image: File?) {}
+
+                                override fun onCacheMiss(imageType: Int, image: File?) {}
+
+                                override fun onProgress(progress: Int) {}
+
+                                override fun onStart() {}
+
+                            }
+                    )
+                }
+                is SimpleAction.ViewEditHistory     -> {
+                    onEditedDecorationClicked(action.messageInformationData)
+                }
+                is SimpleAction.ViewSource          -> {
+                    val view = LayoutInflater.from(requireContext()).inflate(R.layout.dialog_event_content, null)
+                    view.findViewById<TextView>(R.id.event_content_text_view)?.let {
+                        it.text = action.content
+                    }
+
+                    AlertDialog.Builder(requireActivity())
+                            .setView(view)
+                            .setPositiveButton(R.string.ok, null)
+                            .show()
+                }
+                is SimpleAction.ViewDecryptedSource -> {
+                    val view = LayoutInflater.from(requireContext()).inflate(R.layout.dialog_event_content, null)
+                    view.findViewById<TextView>(R.id.event_content_text_view)?.let {
+                        it.text = action.content
+                    }
+
+                    AlertDialog.Builder(requireActivity())
+                            .setView(view)
+                            .setPositiveButton(R.string.ok, null)
+                            .show()
+                }
+                is SimpleAction.QuickReact          -> {
+                    //eventId,ClickedOn,Add
+                    roomDetailViewModel.process(RoomDetailActions.UpdateQuickReactAction(action.eventId, action.clickedOn, action.add))
+                }
+                is SimpleAction.Edit                -> {
+                    roomDetailViewModel.process(RoomDetailActions.EnterEditMode(action.eventId, composerLayout.composerEditText.text.toString()))
+                }
+                is SimpleAction.Quote               -> {
+                    roomDetailViewModel.process(RoomDetailActions.EnterQuoteMode(action.eventId, composerLayout.composerEditText.text.toString()))
+                }
+                is SimpleAction.Reply               -> {
+                    roomDetailViewModel.process(RoomDetailActions.EnterReplyMode(action.eventId, composerLayout.composerEditText.text.toString()))
+                }
+                is SimpleAction.CopyPermalink       -> {
+                    val permalink = PermalinkFactory.createPermalink(roomDetailArgs.roomId, action.eventId)
+                    copyToClipboard(requireContext(), permalink, false)
+                    showSnackWithMessage(requireContext().getString(R.string.copied_to_clipboard), Snackbar.LENGTH_SHORT)
+
+                }
+                is SimpleAction.Resend              -> {
+                    roomDetailViewModel.process(RoomDetailActions.ResendMessage(action.eventId))
+                }
+                is SimpleAction.Remove              -> {
+                    roomDetailViewModel.process(RoomDetailActions.RemoveFailedEcho(action.eventId))
+                }
+                else                                -> {
+                    Toast.makeText(context, "Action $action is not implemented yet", Toast.LENGTH_LONG).show()
+                }
+            }
+        }
+
+//utils
+        /**
+         * Insert an user displayname  in the message editor.
+         *
+         * @param text the text to insert.
+         */
+//TODO legacy, refactor
+        private fun insertUserDisplayNameInTextEditor(text: String?) {
+            //TODO move logic outside of fragment
+            if (null != text) {
+//            var vibrate = false
+
+                val myDisplayName = session.getUser(session.myUserId)?.displayName
+                if (TextUtils.equals(myDisplayName, text)) {
+                    // current user
+                    if (TextUtils.isEmpty(composerLayout.composerEditText.text)) {
+                        composerLayout.composerEditText.append(Command.EMOTE.command + " ")
+                        composerLayout.composerEditText.setSelection(composerLayout.composerEditText.text.length)
+//                    vibrate = true
+                    }
+                } else {
+                    // another user
+                    if (TextUtils.isEmpty(composerLayout.composerEditText.text)) {
+                        // Ensure displayName will not be interpreted as a Slash command
+                        if (text.startsWith("/")) {
+                            composerLayout.composerEditText.append("\\")
                         }
-
-                        // Detect next word separator
-                        var endIndex = editable.indexOf(" ", startIndex)
-                        if (endIndex == -1) {
-                            endIndex = editable.length
-                        }
-
-                        // Replace the word by its completion
-                        val displayName = item.displayName ?: item.userId
-
-                        // with a trailing space
-                        editable.replace(startIndex, endIndex, "$displayName ")
-
-                        // Add the span
-                        val user = session.getUser(item.userId)
-                        val span = PillImageSpan(glideRequests, avatarRenderer, requireContext(), item.userId, user)
-                        span.bind(composerLayout.composerEditText)
-
-                        editable.setSpan(span, startIndex, startIndex + displayName.length, Spannable.SPAN_EXCLUSIVE_EXCLUSIVE)
-
-                        return true
+                        composerLayout.composerEditText.append(sanitizeDisplayname(text)!! + ": ")
+                    } else {
+                        composerLayout.composerEditText.text.insert(composerLayout.composerEditText.selectionStart, sanitizeDisplayname(text)!! + " ")
                     }
 
-                    override fun onPopupVisibilityChanged(shown: Boolean) {
-                    }
-                })
-                .build()
-
-        composerLayout.sendButton.setOnClickListener {
-            if (lockSendButton) {
-                Timber.w("Send button is locked")
-                return@setOnClickListener
-            }
-            val textMessage = composerLayout.composerEditText.text.toString()
-            if (textMessage.isNotBlank()) {
-                lockSendButton = true
-                roomDetailViewModel.process(RoomDetailActions.SendMessage(textMessage, vectorPreferences.isMarkdownEnabled()))
-            }
-        }
-        composerLayout.composerRelatedMessageCloseButton.setOnClickListener {
-            roomDetailViewModel.process(RoomDetailActions.ExitSpecialMode(composerLayout.composerEditText.text.toString()))
-        }
-    }
-
-    private fun setupAttachmentButton() {
-        composerLayout.attachmentButton.setOnClickListener {
-            val intent = Intent(requireContext(), FilePickerActivity::class.java)
-            intent.putExtra(FilePickerActivity.CONFIGS, Configurations.Builder()
-                    .setCheckPermission(true)
-                    .setShowFiles(true)
-                    .setShowAudios(true)
-                    .setSkipZeroSizeFiles(true)
-                    .build())
-            startActivityForResult(intent, REQUEST_FILES_REQUEST_CODE)
-            /*
-            val items = ArrayList<DialogListItem>()
-            // Send file
-            items.add(DialogListItem.SendFile)
-            // Send voice
-
-            if (vectorPreferences.isSendVoiceFeatureEnabled()) {
-                items.add(DialogListItem.SendVoice.INSTANCE)
-            }
-
-
-            // Send sticker
-            //items.add(DialogListItem.SendSticker)
-            // Camera
-
-            //if (vectorPreferences.useNativeCamera()) {
-            items.add(DialogListItem.TakePhoto)
-            items.add(DialogListItem.TakeVideo)
-            //} else {
-    //                items.add(DialogListItem.TakePhotoVideo.INSTANCE)
-            //          }
-            val adapter = DialogSendItemAdapter(requireContext(), items)
-            AlertDialog.Builder(requireContext())
-                    .setAdapter(adapter) { _, position ->
-                        onSendChoiceClicked(items[position])
-                    }
-                    .setNegativeButton(R.string.cancel, null)
-                    .show()
-                    */
-        }
-    }
-
-    private fun setupInviteView() {
-        inviteView.callback = this
-    }
-
-    private fun onSendChoiceClicked(dialogListItem: DialogListItem) {
-        Timber.v("On send choice clicked: $dialogListItem")
-        when (dialogListItem) {
-            is DialogListItem.SendFile       -> {
-                // launchFileIntent
-            }
-            is DialogListItem.SendVoice      -> {
-                //launchAudioRecorderIntent()
-            }
-            is DialogListItem.SendSticker    -> {
-                //startStickerPickerActivity()
-            }
-            is DialogListItem.TakePhotoVideo ->
-                if (checkPermissions(PERMISSIONS_FOR_TAKING_PHOTO, requireActivity(), PERMISSION_REQUEST_CODE_LAUNCH_CAMERA)) {
-                    //    launchCamera()
-                }
-            is DialogListItem.TakePhoto      ->
-                if (checkPermissions(PERMISSIONS_FOR_TAKING_PHOTO, requireActivity(), PERMISSION_REQUEST_CODE_LAUNCH_NATIVE_CAMERA)) {
-                    openCamera(requireActivity(), CAMERA_VALUE_TITLE, TAKE_IMAGE_REQUEST_CODE)
-                }
-            is DialogListItem.TakeVideo      ->
-                if (checkPermissions(PERMISSIONS_FOR_TAKING_PHOTO, requireActivity(), PERMISSION_REQUEST_CODE_LAUNCH_NATIVE_VIDEO_CAMERA)) {
-                    //  launchNativeVideoRecorder()
-                }
-        }
-    }
-
-    private fun handleMediaIntent(data: Intent) {
-        val files: ArrayList<MediaFile> = data.getParcelableArrayListExtra(FilePickerActivity.MEDIA_FILES)
-        roomDetailViewModel.process(RoomDetailActions.SendMedia(files))
-    }
-
-    private fun renderState(state: RoomDetailViewState) {
-        renderRoomSummary(state)
-        val summary = state.asyncRoomSummary()
-        val inviter = state.asyncInviter()
-        if (summary?.membership == Membership.JOIN) {
-            timelineEventController.update(state)
-            inviteView.visibility = View.GONE
-            val uid = session.myUserId
-            val meMember = session.getRoom(state.roomId)?.getRoomMember(uid)
-            avatarRenderer.render(meMember?.avatarUrl, uid, meMember?.displayName, composerLayout.composerAvatarImageView)
-
-        } else if (summary?.membership == Membership.INVITE && inviter != null) {
-            inviteView.visibility = View.VISIBLE
-            inviteView.render(inviter, VectorInviteView.Mode.LARGE)
-
-            // Intercept click event
-            inviteView.setOnClickListener { }
-        } else if (state.asyncInviter.complete) {
-            vectorBaseActivity.finish()
-        }
-        if (state.tombstoneEvent == null) {
-            composerLayout.visibility = View.VISIBLE
-            composerLayout.setRoomEncrypted(state.isEncrypted)
-            notificationAreaView.render(NotificationAreaView.State.Hidden)
-        } else {
-            composerLayout.visibility = View.GONE
-            notificationAreaView.render(NotificationAreaView.State.Tombstone(state.tombstoneEvent))
-        }
-        jumpToReadMarkerView.render(state.showJumpToReadMarker, summary?.readMarkerId)
-    }
-
-    private fun renderRoomSummary(state: RoomDetailViewState) {
-        state.asyncRoomSummary()?.let {
-
-            if (it.membership.isLeft()) {
-                Timber.w("The room has been left")
-                activity?.finish()
-            } else {
-                roomToolbarTitleView.text = it.displayName
-                avatarRenderer.render(it, roomToolbarAvatarImageView)
-                roomToolbarSubtitleView.setTextOrHide(it.topic)
-            }
-        }
-    }
-
-    private fun renderTextComposerState(state: TextComposerViewState) {
-        autocompleteUserPresenter.render(state.asyncUsers)
-    }
-
-    private fun renderTombstoneEventHandling(async: Async<String>) {
-        when (async) {
-            is Loading -> {
-                // TODO Better handling progress
-                vectorBaseActivity.showWaitingView()
-                vectorBaseActivity.waiting_view_status_text.visibility = View.VISIBLE
-                vectorBaseActivity.waiting_view_status_text.text = getString(R.string.joining_room)
-            }
-            is Success -> {
-                navigator.openRoom(vectorBaseActivity, async())
-                vectorBaseActivity.finish()
-            }
-            is Fail    -> {
-                vectorBaseActivity.hideWaitingView()
-                vectorBaseActivity.toast(errorFormatter.toHumanReadable(async.error))
-            }
-        }
-    }
-
-    private fun renderSendMessageResult(sendMessageResult: SendMessageResult) {
-        when (sendMessageResult) {
-            is SendMessageResult.MessageSent                -> {
-                updateComposerText("")
-            }
-            is SendMessageResult.SlashCommandHandled        -> {
-                sendMessageResult.messageRes?.let { showSnackWithMessage(getString(it)) }
-                updateComposerText("")
-            }
-            is SendMessageResult.SlashCommandError          -> {
-                displayCommandError(getString(R.string.command_problem_with_parameters, sendMessageResult.command.command))
-            }
-            is SendMessageResult.SlashCommandUnknown        -> {
-                displayCommandError(getString(R.string.unrecognized_command, sendMessageResult.command))
-            }
-            is SendMessageResult.SlashCommandResultOk       -> {
-                updateComposerText("")
-            }
-            is SendMessageResult.SlashCommandResultError    -> {
-                displayCommandError(sendMessageResult.throwable.localizedMessage)
-            }
-            is SendMessageResult.SlashCommandNotImplemented -> {
-                displayCommandError(getString(R.string.not_implemented))
-            }
-        }
-
-        lockSendButton = false
-    }
-
-    private fun displayCommandError(message: String) {
-        AlertDialog.Builder(activity!!)
-                .setTitle(R.string.command_error)
-                .setMessage(message)
-                .setPositiveButton(R.string.ok, null)
-                .show()
-    }
-
-// TimelineEventController.Callback ************************************************************
-
-    override fun onUrlClicked(url: String): Boolean {
-        return permalinkHandler.launch(requireActivity(), url, object : NavigateToRoomInterceptor {
-            override fun navToRoom(roomId: String, eventId: String?): Boolean {
-                // Same room?
-                if (roomId == roomDetailArgs.roomId) {
-                    // Navigation to same room
-                    if (eventId == null) {
-                        showSnackWithMessage(getString(R.string.navigate_to_room_when_already_in_the_room))
-                    } else {
-                        // Highlight and scroll to this event
-                        roomDetailViewModel.process(RoomDetailActions.NavigateToEvent(eventId, true))
-                    }
-                    return true
-                }
-
-                // Not handled
-                return false
-            }
-        })
-    }
-
-    override fun onUrlLongClicked(url: String): Boolean {
-        if (url != getString(R.string.edited_suffix)) {
-            // Copy the url to the clipboard
-            copyToClipboard(requireContext(), url, true, R.string.link_copied_to_clipboard)
-        }
-        return true
-    }
-
-    override fun onEventVisible(event: TimelineEvent) {
-        roomDetailViewModel.process(RoomDetailActions.TimelineEventTurnsVisible(event))
-    }
-
-    override fun onEventInvisible(event: TimelineEvent) {
-        roomDetailViewModel.process(RoomDetailActions.TimelineEventTurnsInvisible(event))
-    }
-
-    override fun onEncryptedMessageClicked(informationData: MessageInformationData, view: View) {
-        vectorBaseActivity.notImplemented("encrypted message click")
-    }
-
-    override fun onImageMessageClicked(messageImageContent: MessageImageContent, mediaData: ImageContentRenderer.Data, view: View) {
-        // TODO Use navigator
-
-        val intent = ImageMediaViewerActivity.newIntent(vectorBaseActivity, mediaData, ViewCompat.getTransitionName(view))
-        val pairs = ArrayList<Pair<View, String>>()
-        if (Build.VERSION.SDK_INT >= Build.VERSION_CODES.LOLLIPOP) {
-            requireActivity().window.decorView.findViewById<View>(android.R.id.statusBarBackground)?.let {
-                pairs.add(Pair(it, Window.STATUS_BAR_BACKGROUND_TRANSITION_NAME))
-            }
-            requireActivity().window.decorView.findViewById<View>(android.R.id.navigationBarBackground)?.let {
-                pairs.add(Pair(it, Window.NAVIGATION_BAR_BACKGROUND_TRANSITION_NAME))
-            }
-        }
-        pairs.add(Pair(view, ViewCompat.getTransitionName(view) ?: ""))
-        pairs.add(Pair(roomToolbar, ViewCompat.getTransitionName(roomToolbar) ?: ""))
-        pairs.add(Pair(composerLayout, ViewCompat.getTransitionName(composerLayout) ?: ""))
-
-        val bundle = ActivityOptionsCompat.makeSceneTransitionAnimation(
-                requireActivity(), *pairs.toTypedArray()).toBundle()
-        startActivity(intent, bundle)
-    }
-
-    override fun onVideoMessageClicked(messageVideoContent: MessageVideoContent, mediaData: VideoContentRenderer.Data, view: View) {
-        // TODO Use navigator
-        val intent = VideoMediaViewerActivity.newIntent(vectorBaseActivity, mediaData)
-        startActivity(intent)
-    }
-
-    override fun onFileMessageClicked(eventId: String, messageFileContent: MessageFileContent) {
-        val action = RoomDetailActions.DownloadFile(eventId, messageFileContent)
-        // We need WRITE_EXTERNAL permission
-        if (checkPermissions(PERMISSIONS_FOR_WRITING_FILES, this, PERMISSION_REQUEST_CODE_DOWNLOAD_FILE)) {
-            roomDetailViewModel.process(action)
-        } else {
-            roomDetailViewModel.pendingAction = action
-        }
-    }
-
-    override fun onRequestPermissionsResult(requestCode: Int, permissions: Array<out String>, grantResults: IntArray) {
-        if (allGranted(grantResults)) {
-            if (requestCode == PERMISSION_REQUEST_CODE_DOWNLOAD_FILE) {
-                val action = roomDetailViewModel.pendingAction
-
-                if (action != null) {
-                    roomDetailViewModel.pendingAction = null
-                    roomDetailViewModel.process(action)
-                }
-            }
-        }
-    }
-
-    override fun onAudioMessageClicked(messageAudioContent: MessageAudioContent) {
-        vectorBaseActivity.notImplemented("open audio file")
-    }
-
-    override fun onLoadMore(direction: Timeline.Direction) {
-        roomDetailViewModel.process(RoomDetailActions.LoadMoreTimelineEvents(direction))
-    }
-
-    override fun onEventCellClicked(informationData: MessageInformationData, messageContent: MessageContent?, view: View) {
-
-    }
-
-    override fun onEventLongClicked(informationData: MessageInformationData, messageContent: MessageContent?, view: View): Boolean {
-        view.performHapticFeedback(HapticFeedbackConstants.LONG_PRESS)
-        val roomId = roomDetailArgs.roomId
-
-        this.view?.hideKeyboard()
-        MessageActionsBottomSheet
-                .newInstance(roomId, informationData)
-                .show(requireActivity().supportFragmentManager, "MESSAGE_CONTEXTUAL_ACTIONS")
-        return true
-    }
-
-    override fun onAvatarClicked(informationData: MessageInformationData) {
-        vectorBaseActivity.notImplemented("Click on user avatar")
-    }
-
-    @SuppressLint("SetTextI18n")
-    override fun onMemberNameClicked(informationData: MessageInformationData) {
-        insertUserDisplayNameInTextEditor(informationData.memberName?.toString())
-    }
-
-    override fun onClickOnReactionPill(informationData: MessageInformationData, reaction: String, on: Boolean) {
-        if (on) {
-            //we should test the current real state of reaction on this event
-            roomDetailViewModel.process(RoomDetailActions.SendReaction(reaction, informationData.eventId))
-        } else {
-            //I need to redact a reaction
-            roomDetailViewModel.process(RoomDetailActions.UndoReaction(informationData.eventId, reaction))
-        }
-    }
-
-    override fun onLongClickOnReactionPill(informationData: MessageInformationData, reaction: String) {
-        ViewReactionBottomSheet.newInstance(roomDetailArgs.roomId, informationData)
-                .show(requireActivity().supportFragmentManager, "DISPLAY_REACTIONS")
-    }
-
-    override fun onEditedDecorationClicked(informationData: MessageInformationData) {
-        ViewEditHistoryBottomSheet.newInstance(roomDetailArgs.roomId, informationData)
-                .show(requireActivity().supportFragmentManager, "DISPLAY_EDITS")
-    }
-
-    override fun onRoomCreateLinkClicked(url: String) {
-        permalinkHandler.launch(requireContext(), url, object : NavigateToRoomInterceptor {
-            override fun navToRoom(roomId: String, eventId: String?): Boolean {
-                requireActivity().finish()
-                return false
-            }
-        })
-    }
-
-    override fun onReadReceiptsClicked(readReceipts: List<ReadReceiptData>) {
-        DisplayReadReceiptsBottomSheet.newInstance(readReceipts)
-                .show(requireActivity().supportFragmentManager, "DISPLAY_READ_RECEIPTS")
-    }
-
-    override fun onReadMarkerLongDisplayed() = withState(roomDetailViewModel) { state ->
-        val firstVisibleItem = layoutManager.findFirstVisibleItemPosition()
-        val nextReadMarkerId = timelineEventController.searchEventIdAtPosition(firstVisibleItem)
-        if (nextReadMarkerId != null) {
-            roomDetailViewModel.process(RoomDetailActions.SetReadMarkerAction(nextReadMarkerId))
-        }
-    }
-
-    // AutocompleteUserPresenter.Callback
-
-    override fun onQueryUsers(query: CharSequence?) {
-        textComposerViewModel.process(TextComposerActions.QueryUsers(query))
-    }
-
-    private fun handleActions(action: SimpleAction) {
-        when (action) {
-            is SimpleAction.AddReaction         -> {
-                startActivityForResult(EmojiReactionPickerActivity.intent(requireContext(), action.eventId), REACTION_SELECT_REQUEST_CODE)
-            }
-            is SimpleAction.ViewReactions       -> {
-                ViewReactionBottomSheet.newInstance(roomDetailArgs.roomId, action.messageInformationData)
-                        .show(requireActivity().supportFragmentManager, "DISPLAY_REACTIONS")
-            }
-            is SimpleAction.Copy                -> {
-                //I need info about the current selected message :/
-                copyToClipboard(requireContext(), action.content, false)
-                val msg = requireContext().getString(R.string.copied_to_clipboard)
-                showSnackWithMessage(msg, Snackbar.LENGTH_SHORT)
-            }
-            is SimpleAction.Delete              -> {
-                roomDetailViewModel.process(RoomDetailActions.RedactAction(action.eventId, context?.getString(R.string.event_redacted_by_user_reason)))
-            }
-            is SimpleAction.Share               -> {
-                //TODO current data communication is too limited
-                //Need to now the media type
-                //TODO bad, just POC
-                BigImageViewer.imageLoader().loadImage(
-                        action.hashCode(),
-                        Uri.parse(action.imageUrl),
-                        object : ImageLoader.Callback {
-                            override fun onFinish() {}
-
-                            override fun onSuccess(image: File?) {
-                                if (image != null)
-                                    shareMedia(requireContext(), image, "image/*")
-                            }
-
-                            override fun onFail(error: Exception?) {}
-
-                            override fun onCacheHit(imageType: Int, image: File?) {}
-
-                            override fun onCacheMiss(imageType: Int, image: File?) {}
-
-                            override fun onProgress(progress: Int) {}
-
-                            override fun onStart() {}
-
-                        }
-                )
-            }
-            is SimpleAction.ViewEditHistory     -> {
-                onEditedDecorationClicked(action.messageInformationData)
-            }
-            is SimpleAction.ViewSource          -> {
-                val view = LayoutInflater.from(requireContext()).inflate(R.layout.dialog_event_content, null)
-                view.findViewById<TextView>(R.id.event_content_text_view)?.let {
-                    it.text = action.content
-                }
-
-                AlertDialog.Builder(requireActivity())
-                        .setView(view)
-                        .setPositiveButton(R.string.ok, null)
-                        .show()
-            }
-            is SimpleAction.ViewDecryptedSource -> {
-                val view = LayoutInflater.from(requireContext()).inflate(R.layout.dialog_event_content, null)
-                view.findViewById<TextView>(R.id.event_content_text_view)?.let {
-                    it.text = action.content
-                }
-
-                AlertDialog.Builder(requireActivity())
-                        .setView(view)
-                        .setPositiveButton(R.string.ok, null)
-                        .show()
-            }
-            is SimpleAction.QuickReact          -> {
-                //eventId,ClickedOn,Add
-                roomDetailViewModel.process(RoomDetailActions.UpdateQuickReactAction(action.eventId, action.clickedOn, action.add))
-            }
-            is SimpleAction.Edit                -> {
-                roomDetailViewModel.process(RoomDetailActions.EnterEditMode(action.eventId, composerLayout.composerEditText.text.toString()))
-            }
-            is SimpleAction.Quote               -> {
-                roomDetailViewModel.process(RoomDetailActions.EnterQuoteMode(action.eventId, composerLayout.composerEditText.text.toString()))
-            }
-            is SimpleAction.Reply               -> {
-                roomDetailViewModel.process(RoomDetailActions.EnterReplyMode(action.eventId, composerLayout.composerEditText.text.toString()))
-            }
-            is SimpleAction.CopyPermalink       -> {
-                val permalink = PermalinkFactory.createPermalink(roomDetailArgs.roomId, action.eventId)
-                copyToClipboard(requireContext(), permalink, false)
-                showSnackWithMessage(requireContext().getString(R.string.copied_to_clipboard), Snackbar.LENGTH_SHORT)
-
-            }
-            is SimpleAction.Resend              -> {
-                roomDetailViewModel.process(RoomDetailActions.ResendMessage(action.eventId))
-            }
-            is SimpleAction.Remove              -> {
-                roomDetailViewModel.process(RoomDetailActions.RemoveFailedEcho(action.eventId))
-            }
-            else                                -> {
-                Toast.makeText(context, "Action $action is not implemented yet", Toast.LENGTH_LONG).show()
-            }
-        }
-    }
-
-//utils
-    /**
-     * Insert an user displayname  in the message editor.
-     *
-     * @param text the text to insert.
-     */
-//TODO legacy, refactor
-    private fun insertUserDisplayNameInTextEditor(text: String?) {
-        //TODO move logic outside of fragment
-        if (null != text) {
-//            var vibrate = false
-
-            val myDisplayName = session.getUser(session.myUserId)?.displayName
-            if (TextUtils.equals(myDisplayName, text)) {
-                // current user
-                if (TextUtils.isEmpty(composerLayout.composerEditText.text)) {
-                    composerLayout.composerEditText.append(Command.EMOTE.command + " ")
-                    composerLayout.composerEditText.setSelection(composerLayout.composerEditText.text.length)
-//                    vibrate = true
-                }
-            } else {
-                // another user
-                if (TextUtils.isEmpty(composerLayout.composerEditText.text)) {
-                    // Ensure displayName will not be interpreted as a Slash command
-                    if (text.startsWith("/")) {
-                        composerLayout.composerEditText.append("\\")
-                    }
-                    composerLayout.composerEditText.append(sanitizeDisplayname(text)!! + ": ")
-                } else {
-                    composerLayout.composerEditText.text.insert(composerLayout.composerEditText.selectionStart, sanitizeDisplayname(text)!! + " ")
-                }
-
 //                vibrate = true
-            }
+                }
 
 //            if (vibrate && vectorPreferences.vibrateWhenMentioning()) {
 //                val v= context.getSystemService(Context.VIBRATOR_SERVICE) as? Vibrator
@@ -1146,44 +1119,44 @@
 //                    v.vibrate(100)
 //                }
 //            }
-            focusComposerAndShowKeyboard()
-        }
-    }
-
-    private fun focusComposerAndShowKeyboard() {
-        composerLayout.composerEditText.requestFocus()
-        val imm = context?.getSystemService(Context.INPUT_METHOD_SERVICE) as? InputMethodManager
-        imm?.showSoftInput(composerLayout.composerEditText, InputMethodManager.SHOW_IMPLICIT)
-    }
-
-    private fun showSnackWithMessage(message: String, duration: Int = Snackbar.LENGTH_SHORT) {
-        val snack = Snackbar.make(view!!, message, duration)
-        snack.view.setBackgroundColor(ContextCompat.getColor(requireContext(), R.color.notification_accent_color))
-        snack.show()
-    }
-
-
-    // VectorInviteView.Callback
-
-    override fun onAcceptInvite() {
-        notificationDrawerManager.clearMemberShipNotificationForRoom(roomDetailArgs.roomId)
-        roomDetailViewModel.process(RoomDetailActions.AcceptInvite)
-    }
-
-    override fun onRejectInvite() {
-        notificationDrawerManager.clearMemberShipNotificationForRoom(roomDetailArgs.roomId)
-        roomDetailViewModel.process(RoomDetailActions.RejectInvite)
-    }
+                focusComposerAndShowKeyboard()
+            }
+        }
+
+        private fun focusComposerAndShowKeyboard() {
+            composerLayout.composerEditText.requestFocus()
+            val imm = context?.getSystemService(Context.INPUT_METHOD_SERVICE) as? InputMethodManager
+            imm?.showSoftInput(composerLayout.composerEditText, InputMethodManager.SHOW_IMPLICIT)
+        }
+
+        private fun showSnackWithMessage(message: String, duration: Int = Snackbar.LENGTH_SHORT) {
+            val snack = Snackbar.make(view!!, message, duration)
+            snack.view.setBackgroundColor(ContextCompat.getColor(requireContext(), R.color.notification_accent_color))
+            snack.show()
+        }
+
+
+        // VectorInviteView.Callback
+
+        override fun onAcceptInvite() {
+            notificationDrawerManager.clearMemberShipNotificationForRoom(roomDetailArgs.roomId)
+            roomDetailViewModel.process(RoomDetailActions.AcceptInvite)
+        }
+
+        override fun onRejectInvite() {
+            notificationDrawerManager.clearMemberShipNotificationForRoom(roomDetailArgs.roomId)
+            roomDetailViewModel.process(RoomDetailActions.RejectInvite)
+        }
 
 // JumpToReadMarkerView.Callback
 
-    override fun onJumpToReadMarkerClicked(readMarkerId: String) {
-        roomDetailViewModel.process(RoomDetailActions.NavigateToEvent(readMarkerId, false))
-    }
-
-    override fun onClearReadMarkerClicked() {
-        roomDetailViewModel.process(RoomDetailActions.MarkAllAsRead)
-    }
-
-
-}+        override fun onJumpToReadMarkerClicked(readMarkerId: String) {
+            roomDetailViewModel.process(RoomDetailActions.NavigateToEvent(readMarkerId, false))
+        }
+
+        override fun onClearReadMarkerClicked() {
+            roomDetailViewModel.process(RoomDetailActions.MarkAllAsRead)
+        }
+
+
+    }