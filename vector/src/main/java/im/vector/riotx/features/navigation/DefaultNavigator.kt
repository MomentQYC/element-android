--- conflicted
+++ resolved
@@ -138,20 +138,8 @@
         context.startActivity(KeysBackupManageActivity.intent(context))
     }
 
-<<<<<<< HEAD
-    override fun openGroupDetail(groupId: String, context: Context) {
-        Timber.v("Open group detail $groupId")
+    override fun openRoomProfile(context: Context, roomId: String) {
+        context.startActivity(RoomProfileActivity.newIntent(context, roomId))
     }
 
-    override fun openUserDetail(userId: String, context: Context) {
-        Timber.v("Open user detail $userId")
-    }
-
-    override fun openRoomProfile(context: Context, roomId: String) {
-        context.startActivity(RoomProfileActivity.newIntent(context, roomId))
-=======
-    override fun openRoomSettings(context: Context, roomId: String) {
-        Timber.v("Open room settings$roomId")
->>>>>>> 51d6b882
-    }
 }