<?xml version="1.0" encoding="utf-8"?>
<resources xmlns:tools="http://schemas.android.com/tools">

    <string name="notice_room_invite_no_invitee">%s\'s invitation</string>
    <string name="notice_room_invite_no_invitee_by_you">Your invitation</string>
    <string name="notice_room_created">%1$s created the room</string>
    <string name="notice_room_created_by_you">You created the room</string>
    <string name="notice_direct_room_created">%1$s created the discussion</string>
    <string name="notice_direct_room_created_by_you">You created the discussion</string>
    <string name="notice_room_invite">%1$s invited %2$s</string>
    <string name="notice_room_invite_by_you">You invited %1$s</string>
    <string name="notice_room_invite_you">%1$s invited you</string>
    <string name="notice_room_join">%1$s joined the room</string>
    <string name="notice_room_join_by_you">You joined the room</string>
    <string name="notice_direct_room_join">%1$s joined</string>
    <string name="notice_direct_room_join_by_you">You joined</string>
    <string name="notice_room_leave">%1$s left the room</string>
    <string name="notice_room_leave_by_you">You left the room</string>
    <string name="notice_direct_room_leave">%1$s left the room</string>
    <string name="notice_direct_room_leave_by_you">You left the room</string>
    <string name="notice_room_reject">%1$s rejected the invitation</string>
    <string name="notice_room_reject_by_you">You rejected the invitation</string>
    <string name="notice_room_remove">%1$s removed %2$s</string>
    <string name="notice_room_remove_by_you">You removed %1$s</string>
    <string name="notice_room_unban">%1$s unbanned %2$s</string>
    <string name="notice_room_unban_by_you">You unbanned %1$s</string>
    <string name="notice_room_ban">%1$s banned %2$s</string>
    <string name="notice_room_ban_by_you">You banned %1$s</string>
    <string name="notice_room_withdraw">%1$s withdrew %2$s\'s invitation</string>
    <string name="notice_room_withdraw_by_you">You withdrew %1$s\'s invitation</string>
    <string name="notice_avatar_url_changed">%1$s changed their avatar</string>
    <string name="notice_avatar_url_changed_by_you">You changed your avatar</string>
    <string name="notice_display_name_set">%1$s set their display name to %2$s</string>
    <string name="notice_display_name_set_by_you">You set your display name to %1$s</string>
    <string name="notice_display_name_changed_from">%1$s changed their display name from %2$s to %3$s</string>
    <string name="notice_display_name_changed_from_by_you">You changed your display name from %1$s to %2$s</string>
    <string name="notice_display_name_removed">%1$s removed their display name (it was %2$s)</string>
    <string name="notice_display_name_removed_by_you">You removed your display name (it was %1$s)</string>
    <string name="notice_room_topic_changed">%1$s changed the topic to: %2$s</string>
    <string name="notice_room_topic_changed_by_you">You changed the topic to: %1$s</string>
    <string name="notice_room_avatar_changed">%1$s changed the room avatar</string>
    <string name="notice_room_avatar_changed_by_you">You changed the room avatar</string>
    <string name="notice_room_name_changed">%1$s changed the room name to: %2$s</string>
    <string name="notice_room_name_changed_by_you">You changed the room name to: %1$s</string>
    <string name="notice_placed_video_call">%s placed a video call.</string>
    <string name="notice_placed_video_call_by_you">You placed a video call.</string>
    <string name="notice_placed_voice_call">%s placed a voice call.</string>
    <string name="notice_placed_voice_call_by_you">You placed a voice call.</string>
    <string name="notice_call_candidates">%s sent data to setup the call.</string>
    <string name="notice_call_candidates_by_you">You sent data to setup the call.</string>
    <string name="notice_answered_call">%s answered the call.</string>
    <string name="notice_answered_call_by_you">You answered the call.</string>
    <string name="notice_ended_call">%s ended the call.</string>
    <string name="notice_ended_call_by_you">You ended the call.</string>
    <string name="notice_made_future_room_visibility">%1$s made future room history visible to %2$s</string>
    <string name="notice_made_future_room_visibility_by_you">You made future room history visible to %1$s</string>
    <string name="notice_made_future_direct_room_visibility">%1$s made future messages visible to %2$s</string>
    <string name="notice_made_future_direct_room_visibility_by_you">You made future messages visible to %1$s</string>
    <string name="notice_room_visibility_invited">all room members, from the point they are invited.</string>
    <string name="notice_room_visibility_joined">all room members, from the point they joined.</string>
    <string name="notice_room_visibility_shared">all room members.</string>
    <string name="notice_room_visibility_world_readable">anyone.</string>
    <string name="notice_room_update">%s upgraded this room.</string>
    <string name="notice_room_update_by_you">You upgraded this room.</string>
    <string name="notice_direct_room_update">%s upgraded here.</string>
    <string name="notice_direct_room_update_by_you">You upgraded here.</string>
    <string name="notice_room_server_acl_set_title">%s set the server ACLs for this room.</string>
    <string name="notice_room_server_acl_set_title_by_you">You set the server ACLs for this room.</string>
    <string name="notice_room_server_acl_set_banned">• Servers matching %s are banned.</string>
    <string name="notice_room_server_acl_set_allowed">• Servers matching %s are allowed.</string>
    <string name="notice_room_server_acl_set_ip_literals_allowed">• Servers matching IP literals are allowed.</string>
    <string name="notice_room_server_acl_set_ip_literals_not_allowed">• Servers matching IP literals are banned.</string>

    <string name="notice_room_server_acl_updated_title">%s changed the server ACLs for this room.</string>
    <string name="notice_room_server_acl_updated_title_by_you">You changed the server ACLs for this room.</string>
    <plurals name="notice_room_server_acl_changes">
        <item quantity="one">%d server ACLs change</item>
        <item quantity="other">%d server ACLs changes</item>
    </plurals>
    <string name="notice_room_server_acl_updated_banned">• Servers matching %s are now banned.</string>
    <string name="notice_room_server_acl_updated_was_banned">• Servers matching %s were removed from the ban list.</string>
    <string name="notice_room_server_acl_updated_allowed">• Servers matching %s are now allowed.</string>
    <string name="notice_room_server_acl_updated_was_allowed">• Servers matching %s were removed from the allowed list.</string>
    <string name="notice_room_server_acl_updated_ip_literals_allowed">• Servers matching IP literals are now allowed.</string>
    <string name="notice_room_server_acl_updated_ip_literals_not_allowed">• Servers matching IP literals are now banned.</string>
    <string name="notice_room_server_acl_updated_no_change">No change.</string>
    <string name="notice_room_server_acl_allow_is_empty">🎉 All servers are banned from participating! This room can no longer be used.</string>

    <string name="notice_avatar_changed_too">(avatar was changed too)</string>
    <string name="notice_room_name_removed">%1$s removed the room name</string>
    <string name="notice_room_name_removed_by_you">You removed the room name</string>
    <string name="notice_room_topic_removed">%1$s removed the room topic</string>
    <string name="notice_room_topic_removed_by_you">You removed the room topic</string>
    <string name="notice_room_avatar_removed">%1$s removed the room avatar</string>
    <string name="notice_room_avatar_removed_by_you">You removed the room avatar</string>
    <string name="notice_room_third_party_invite">%1$s sent an invitation to %2$s to join the room</string>
    <string name="notice_room_third_party_invite_by_you">You sent an invitation to %1$s to join the room</string>
    <string name="notice_direct_room_third_party_invite">%1$s invited %2$s</string>
    <string name="notice_direct_room_third_party_invite_by_you">You invited %1$s</string>
    <string name="notice_room_third_party_revoked_invite">%1$s revoked the invitation for %2$s to join the room</string>
    <string name="notice_room_third_party_revoked_invite_by_you">You revoked the invitation for %1$s to join the room</string>
    <string name="notice_direct_room_third_party_revoked_invite">%1$s revoked the invitation for %2$s</string>
    <string name="notice_direct_room_third_party_revoked_invite_by_you">You revoked the invitation for %1$s</string>
    <string name="notice_room_third_party_registered_invite">%1$s accepted the invitation for %2$s</string>
    <string name="notice_room_third_party_registered_invite_by_you">You accepted the invitation for %1$s</string>

    <string name="notice_widget_added">%1$s added %2$s widget</string>
    <string name="notice_widget_added_by_you">You added %1$s widget</string>
    <string name="notice_widget_removed">%1$s removed %2$s widget</string>
    <string name="notice_widget_removed_by_you">You removed %1$s widget</string>
    <string name="notice_widget_modified">%1$s modified %2$s widget</string>
    <string name="notice_widget_modified_by_you">You modified %1$s widget</string>

    <string name="power_level_admin">Admin</string>
    <string name="power_level_moderator">Moderator</string>
    <string name="power_level_default">Default</string>
    <string name="power_level_custom">Custom (%1$d)</string>
    <string name="power_level_custom_no_value">Custom</string>

    <!-- parameter will be a comma separated list of values of notice_power_level_diff -->
    <string name="notice_power_level_changed_by_you">You changed the power level of %1$s.</string>
    <!-- First parameter will be a userId or display name, second one will be a comma separated list of values of notice_power_level_diff -->
    <string name="notice_power_level_changed">%1$s changed the power level of %2$s.</string>
    <!-- First parameter will be a userId or display name, the two last ones will be value of power_level_* -->
    <string name="notice_power_level_diff">%1$s from %2$s to %3$s</string>

    <string name="notice_crypto_unable_to_decrypt">** Unable to decrypt: %s **</string>
    <string name="notice_crypto_error_unknown_inbound_session_id">The sender\'s device has not sent us the keys for this message.</string>

    <!-- Messages -->

    <!-- Room Screen -->
    <string name="unable_to_send_message">Unable to send message</string>

    <!-- general errors -->
    <string name="matrix_error">Matrix error</string>

    <!-- Home Screen -->
    <string name="all_chats">All Chats</string>
<<<<<<< HEAD
    <string name="start_chat">Start chat</string>
    <string name="create_room">Create room</string>
=======
    <string name="change_space">Change Space</string>
>>>>>>> 7a30c728

    <!-- Last seen time -->

    <!-- call events -->

    <!-- room error messages -->
    <string name="room_error_access_unauthorized">You are not allowed to join this room</string>

    <!-- medium friendly name -->
    <string name="medium_email">Email address</string>
    <string name="medium_phone_number">Phone number</string>

    <!-- Room display name -->
    <string name="room_displayname_room_invite">Room Invite</string>

    <!-- The 2 parameters will be members' name -->
    <string name="room_displayname_two_members">%1$s and %2$s</string>
    <!-- The 3 parameters will be members' name -->
    <string name="room_displayname_3_members">%1$s, %2$s and %3$s</string>
    <!-- The 4 parameters will be members' name -->
    <string name="room_displayname_4_members">%1$s, %2$s, %3$s and %4$s</string>
    <!-- The 3 first parameters will be members' name -->
    <plurals name="room_displayname_four_and_more_members">
        <item quantity="one">%1$s, %2$s, %3$s and %4$d other</item>
        <item quantity="other">%1$s, %2$s, %3$s and %4$d others</item>
    </plurals>

    <string name="room_displayname_empty_room">Empty room</string>
    <string name="room_displayname_empty_room_was">Empty room (was %s)</string>

    <string name="initial_sync_start_server_computing">Initial sync:\nWaiting for server response…</string>
    <string name="initial_sync_start_downloading">Initial sync:\nDownloading data…</string>
    <string name="initial_sync_start_importing_account">Initial sync:\nImporting account…</string>
    <string name="initial_sync_start_importing_account_crypto">Initial sync:\nImporting crypto</string>
    <string name="initial_sync_start_importing_account_rooms">Initial sync:\nImporting rooms</string>
    <string name="initial_sync_start_importing_account_joined_rooms">Initial sync:\nLoading your conversations\nIf you\'ve joined lots of rooms, this might take a while</string>
    <string name="initial_sync_start_importing_account_invited_rooms">Initial sync:\nImporting invited rooms</string>
    <string name="initial_sync_start_importing_account_left_rooms">Initial sync:\nImporting left rooms</string>
    <!--TODO:delete-->
    <string name="initial_sync_start_importing_account_groups" tools:ignore="UnusedResources">Initial sync:\nImporting communities</string>
    <string name="initial_sync_start_importing_account_data">Initial sync:\nImporting account data</string>

    <string name="initial_sync_request_title">Initial sync request</string>
    <string name="initial_sync_request_content">${app_name} needs to perform a clear cache to be up to date, for the following reason:\n%s\n\nNote that this action will restart the app and it may take some time.</string>
    <string name="initial_sync_request_reason_unignored_users">- Some users have been unignored</string>

    <string name="event_status_sent_message">Message sent</string>
    <string name="event_status_sending_message">Sending message…</string>

    <string name="notice_room_invite_no_invitee_with_reason">%1$s\'s invitation. Reason: %2$s</string>
    <string name="notice_room_invite_no_invitee_with_reason_by_you">Your invitation. Reason: %1$s</string>
    <string name="notice_room_invite_with_reason">%1$s invited %2$s. Reason: %3$s</string>
    <string name="notice_room_invite_with_reason_by_you">You invited %1$s. Reason: %2$s</string>
    <string name="notice_room_invite_you_with_reason">%1$s invited you. Reason: %2$s</string>
    <string name="notice_room_join_with_reason">%1$s joined the room. Reason: %2$s</string>
    <string name="notice_room_join_with_reason_by_you">You joined the room. Reason: %1$s</string>
    <string name="notice_direct_room_join_with_reason">%1$s joined. Reason: %2$s</string>
    <string name="notice_direct_room_join_with_reason_by_you">You joined. Reason: %1$s</string>
    <string name="notice_room_leave_with_reason">%1$s left the room. Reason: %2$s</string>
    <string name="notice_room_leave_with_reason_by_you">You left the room. Reason: %1$s</string>
    <string name="notice_direct_room_leave_with_reason">%1$s left. Reason: %2$s</string>
    <string name="notice_direct_room_leave_with_reason_by_you">You left. Reason: %1$s</string>
    <string name="notice_room_reject_with_reason">%1$s rejected the invitation. Reason: %2$s</string>
    <string name="notice_room_reject_with_reason_by_you">You rejected the invitation. Reason: %1$s</string>
    <string name="notice_room_remove_with_reason">%1$s removed %2$s. Reason: %3$s</string>
    <string name="notice_room_remove_with_reason_by_you">You removed %1$s. Reason: %2$s</string>
    <string name="notice_room_unban_with_reason">%1$s unbanned %2$s. Reason: %3$s</string>
    <string name="notice_room_unban_with_reason_by_you">You unbanned %1$s. Reason: %2$s</string>
    <string name="notice_room_ban_with_reason">%1$s banned %2$s. Reason: %3$s</string>
    <string name="notice_room_ban_with_reason_by_you">You banned %1$s. Reason: %2$s</string>
    <string name="notice_room_third_party_registered_invite_with_reason">%1$s accepted the invitation for %2$s. Reason: %3$s</string>
    <string name="notice_room_third_party_registered_invite_with_reason_by_you">You accepted the invitation for %1$s. Reason: %2$s</string>
    <string name="notice_room_withdraw_with_reason">%1$s withdrew %2$s\'s invitation. Reason: %3$s</string>
    <string name="notice_room_withdraw_with_reason_by_you">You withdrew %1$s\'s invitation. Reason: %2$s</string>

    <plurals name="notice_room_aliases_added">
        <item quantity="one">%1$s added %2$s as an address for this room.</item>
        <item quantity="other">%1$s added %2$s as addresses for this room.</item>
    </plurals>

    <plurals name="notice_room_aliases_added_by_you">
        <item quantity="one">You added %1$s as an address for this room.</item>
        <item quantity="other">You added %1$s as addresses for this room.</item>
    </plurals>

    <plurals name="notice_room_aliases_removed">
        <item quantity="one">%1$s removed %2$s as an address for this room.</item>
        <item quantity="other">%1$s removed %2$s as addresses for this room.</item>
    </plurals>

    <plurals name="notice_room_aliases_removed_by_you">
        <item quantity="one">You removed %1$s as an address for this room.</item>
        <item quantity="other">You removed %1$s as addresses for this room.</item>
    </plurals>

    <string name="notice_room_aliases_added_and_removed">%1$s added %2$s and removed %3$s as addresses for this room.</string>
    <string name="notice_room_aliases_added_and_removed_by_you">You added %1$s and removed %2$s as addresses for this room.</string>

    <string name="notice_room_canonical_alias_set">"%1$s set the main address for this room to %2$s."</string>
    <string name="notice_room_canonical_alias_set_by_you">"You set the main address for this room to %1$s."</string>
    <string name="notice_room_canonical_alias_unset">"%1$s removed the main address for this room."</string>
    <string name="notice_room_canonical_alias_unset_by_you">"You removed the main address for this room."</string>

    <plurals name="notice_room_canonical_alias_alternative_added">
        <item quantity="one">%1$s added the alternative address %2$s for this room.</item>
        <item quantity="other">%1$s added the alternative addresses %2$s for this room.</item>
    </plurals>

    <plurals name="notice_room_canonical_alias_alternative_added_by_you">
        <item quantity="one">You added the alternative address %1$s for this room.</item>
        <item quantity="other">You added the alternative addresses %1$s for this room.</item>
    </plurals>

    <plurals name="notice_room_canonical_alias_alternative_removed">
        <item quantity="one">%1$s removed the alternative address %2$s for this room.</item>
        <item quantity="other">%1$s removed the alternative addresses %2$s for this room.</item>
    </plurals>

    <plurals name="notice_room_canonical_alias_alternative_removed_by_you">
        <item quantity="one">You removed the alternative address %1$s for this room.</item>
        <item quantity="other">You removed the alternative addresses %1$s for this room.</item>
    </plurals>

    <string name="notice_room_canonical_alias_alternative_changed">%1$s changed the alternative addresses for this room.</string>
    <string name="notice_room_canonical_alias_alternative_changed_by_you">You changed the alternative addresses for this room.</string>
    <string name="notice_room_canonical_alias_main_and_alternative_changed">%1$s changed the main and alternative addresses for this room.</string>
    <string name="notice_room_canonical_alias_main_and_alternative_changed_by_you">You changed the main and alternative addresses for this room.</string>
    <string name="notice_room_canonical_alias_no_change">%1$s changed the addresses for this room.</string>
    <string name="notice_room_canonical_alias_no_change_by_you">You changed the addresses for this room.</string>

    <string name="notice_room_guest_access_can_join">"%1$s has allowed guests to join the room."</string>
    <string name="notice_room_guest_access_can_join_by_you">"You have allowed guests to join the room."</string>
    <string name="notice_direct_room_guest_access_can_join">"%1$s has allowed guests to join here."</string>
    <string name="notice_direct_room_guest_access_can_join_by_you">"You have allowed guests to join here."</string>
    <string name="notice_room_guest_access_forbidden">"%1$s has prevented guests from joining the room."</string>
    <string name="notice_room_guest_access_forbidden_by_you">"You have prevented guests from joining the room."</string>
    <string name="notice_direct_room_guest_access_forbidden">"%1$s has prevented guests from joining the room."</string>
    <string name="notice_direct_room_guest_access_forbidden_by_you">"You have prevented guests from joining the room."</string>

    <string name="notice_end_to_end_ok">%1$s turned on end-to-end encryption.</string>
    <string name="notice_end_to_end_ok_by_you">You turned on end-to-end encryption.</string>
    <string name="notice_end_to_end_unknown_algorithm">%1$s turned on end-to-end encryption (unrecognised algorithm %2$s).</string>
    <string name="notice_end_to_end_unknown_algorithm_by_you">You turned on end-to-end encryption (unrecognised algorithm %1$s).</string>

    <!-- theme -->
    <string name="system_theme">System Default</string>
    <string name="light_theme">Light Theme</string>
    <string name="dark_theme">Dark Theme</string>
    <string name="black_theme">Black Theme</string>

    <!-- permanent notification subtitle -->
    <string name="notification_listening_for_events">Listening for events</string>
    <string name="notification_listening_for_notifications">Listening for notifications</string>
    <string name="notification_noisy_notifications">Noisy notifications</string>
    <string name="notification_silent_notifications">Silent notifications</string>

    <!-- titles -->
    <string name="title_activity_settings">Settings</string>
    <string name="title_activity_bug_report">Bug report</string>
    <string name="title_activity_choose_sticker">Send a sticker</string>
    <string name="title_activity_keys_backup_setup">Key Backup</string>
    <string name="title_activity_keys_backup_restore">Use Key Backup</string>

    <!-- Signing out screen -->
    <string name="sign_out_bottom_sheet_warning_no_backup">You’ll lose your encrypted messages if you sign out now</string>
    <string name="sign_out_bottom_sheet_warning_backing_up">Key backup in progress. If you sign out now you’ll lose access to your encrypted messages.</string>
    <string name="sign_out_bottom_sheet_warning_backup_not_active">Secure Key Backup should be active on all of your sessions to avoid losing access to your encrypted messages.</string>
    <string name="sign_out_bottom_sheet_dont_want_secure_messages">I don’t want my encrypted messages</string>
    <string name="sign_out_bottom_sheet_backing_up_keys">Backing up keys…</string>
    <string name="are_you_sure">Are you sure?</string>
    <string name="backup">Back up</string>
    <string name="sign_out_bottom_sheet_will_lose_secure_messages">You’ll lose access to your encrypted messages unless you back up your keys before signing out.</string>

    <!-- splash screen accessibility -->
    <string name="loading">Loading…</string>

    <!-- button names -->
    <string name="ok">OK</string>
    <string name="later">Later</string>
    <string name="permalink">Permalink</string>
    <string name="view_source">View Source</string>
    <string name="view_decrypted_source">View Decrypted Source</string>
    <string name="none">None</string>
    <string name="report_content">Report Content</string>
    <string name="start_chatting">Start Chatting</string>
    <string name="spaces">Spaces</string>

    <!-- Time unit for hour: if a short version exists, it should be used -->
    <string name="time_unit_hour_short">h</string>
    <!-- Time unit for minute: if a short version exists, it should be used -->
    <string name="time_unit_minute_short">min</string>
    <!-- Time unit for second: if a short version exists, it should be used -->
    <string name="time_unit_second_short">sec</string>

    <!-- Permissions denied forever -->
    <string name="denied_permission_generic">Some permissions are missing to perform this action, please grant the permissions from the system settings.</string>
    <string name="denied_permission_camera">To perform this action, please grant the Camera permission from the system settings.</string>
    <string name="denied_permission_voice_message">To send voice messages, please grant the Microphone permission.</string>

    <string name="missing_permissions_title">Missing permissions</string>
    <string name="no_permissions_to_start_conf_call">You do not have permission to start a conference call in this room</string>
    <string name="no_permissions_to_start_conf_call_in_direct_room">You do not have permission to start a conference call</string>
    <string name="no_permissions_to_start_webrtc_call">You do not have permission to start a call in this room</string>
    <string name="no_permissions_to_start_webrtc_call_in_direct_room">You do not have permission to start a call</string>
    <string name="video_meeting">Start video meeting</string>
    <string name="audio_meeting">Start audio meeting</string>
    <string name="audio_video_meeting_description">Meetings use Jitsi security and permission policies. All people currently in the room will see an invite to join while your meeting is happening.</string>
    <string name="cannot_call_yourself">You cannot place a call with yourself</string>
    <string name="cannot_call_yourself_with_invite">You cannot place a call with yourself, wait for participants to accept invitation</string>
    <string name="failed_to_add_widget">Failed to add widget</string>
    <string name="failed_to_remove_widget">Failed to remove widget</string>
    <string name="or">or</string>
    <string name="done">Done</string>

    <string name="call_notification_answer">Accept</string>
    <string name="call_notification_reject">Decline</string>
    <string name="call_notification_hangup">Hang Up</string>

    <!-- actions -->
    <string name="action_sign_out">Sign out</string>
    <string name="action_sign_out_confirmation_simple">Are you sure you want to sign out?</string>
    <string name="action_voice_call">Voice Call</string>
    <string name="action_video_call">Video Call</string>
    <string name="action_view_threads">View Threads</string>
    <string name="action_mark_all_as_read">Mark all as read</string>
    <string name="action_quick_reply">Quick reply</string>
    <string name="action_mark_room_read">Mark as read</string>
    <string name="action_open">Open</string>
    <string name="action_close">Close</string>
    <string name="action_copy">Copy</string>
    <string name="action_add">Add</string>
    <string name="action_switch">Switch</string>
    <string name="action_unpublish">Unpublish</string>
    <string name="action_enable">Enable</string>
    <string name="action_disable">Disable</string>
    <string name="action_not_now">Not now</string>
    <string name="action_try_it_out">Try it out</string>
    <string name="action_agree">Agree</string>
    <string name="action_change">"Change"</string>
    <string name="action_remove">Remove</string>
    <string name="action_join">Join</string>
    <string name="action_reject">Reject</string>
    <string name="action_accept">Accept</string>
    <string name="action_skip">Skip</string>
    <string name="action_ignore">Ignore</string>
    <string name="action_decline">Decline</string>
    <string name="action_invite">Invite</string>
    <string name="action_cancel">Cancel</string>
    <string name="action_save">Save</string>
    <string name="action_leave">Leave</string>
    <string name="action_send">Send</string>
    <string name="action_quote">Quote</string>
    <string name="action_download">Download</string>
    <string name="action_share">Share</string>
    <string name="action_delete">Delete</string>
    <string name="action_rename">Rename</string>
    <string name="action_revoke">Revoke</string>
    <string name="action_disconnect">Disconnect</string>
    <string name="action_play">Play</string>
    <string name="action_dismiss">Dismiss</string>
    <string name="action_reset">Reset</string>
    <string name="action_learn_more">Learn more</string>
    <string name="action_next">Next</string>

    <string name="copied_to_clipboard">Copied to clipboard</string>

    <!-- actions threads -->
    <string name="action_thread_view_in_room">View in room</string>
    <string name="action_thread_copy_link_to_thread">Copy link to thread</string>

    <!-- dialog titles -->
    <string name="dialog_title_confirmation">Confirmation</string>
    <string name="dialog_title_warning">Warning</string>
    <string name="dialog_title_error">Error</string>
    <string name="dialog_title_success">Success</string>

    <string name="dialog_edit_hint">New value</string>

    <!-- Bottom navigation buttons -->
    <string name="bottom_action_notification">Notifications</string>
    <string name="bottom_action_favourites">Favourites</string>
    <string name="bottom_action_people">People</string>
    <string name="bottom_action_rooms">Rooms</string>

    <!-- Home screen -->
    <string name="home_filter_placeholder_home">Filter room names</string>

    <!-- Home fragment -->
    <string name="invitations_header">Invites</string>
    <string name="low_priority_header">Low priority</string>
    <string name="system_alerts_header">"System Alerts"</string>
    <string name="suggested_header">Suggested Rooms</string>

    <!-- People fragment -->
    <string name="direct_chats_header">Conversations</string>
    <string name="matrix_only_filter">Matrix contacts only</string>
    <string name="no_result_placeholder">No results</string>
    <string name="no_more_results">No more results</string>

    <!-- Rooms fragment -->
    <string name="rooms_header">Rooms</string>

    <string name="settings_category_room_directory">Room directory</string>
    <string name="settings_room_directory_show_all_rooms">Show rooms with explicit content</string>
    <string name="settings_room_directory_show_all_rooms_summary">Show all rooms in the room directory, including rooms with explicit content.</string>

    <!-- Groups fragment -->
    <!--TODO: delete-->
    <string name="groups_header" tools:ignore="UnusedResources">Communities</string>

    <string name="spaces_header">Spaces</string>

    <string name="send_bug_report_include_logs">Send logs</string>
    <string name="send_bug_report_include_crash_logs">Send crash logs</string>
    <string name="send_bug_report_include_key_share_history">Send key share requests history</string>
    <string name="send_bug_report_include_screenshot">Send screenshot</string>
    <string name="send_bug_report">Report bug</string>
    <string name="send_bug_report_description">Please describe the bug. What did you do? What did you expect to happen? What actually happened?</string>
    <string name="send_bug_report_description_in_english">If possible, please write the description in English.</string>
    <string name="send_bug_report_placeholder">Describe your problem here</string>
    <string name="send_bug_report_logs_description">In order to diagnose problems, logs from this client will be sent with this bug report. This bug report, including the logs and the screenshot, will not be publicly visible. If you would prefer to only send the text above, please untick:</string>
    <string name="send_bug_report_alert_message">You seem to be shaking the phone in frustration. Would you like to open the bug report screen?</string>
    <string name="send_bug_report_app_crashed">The application has crashed last time. Would you like to open the crash report screen?</string>
    <string name="send_bug_report_rage_shake">Rage shake to report bug</string>

    <string name="send_bug_report_sent">The bug report has been successfully sent</string>
    <string name="send_bug_report_failed">The bug report failed to be sent (%s)</string>
    <string name="send_bug_report_progress">Progress (%s%%)</string>

    <string name="join_room">Join Room</string>
    <string name="username">Username</string>
    <string name="logout">Sign out</string>
    <string name="hs_url">Homeserver URL</string>
    <string name="hs_client_url">Homeserver API URL</string>
    <string name="search">Search</string>

    <string name="start_voice_call">Start Voice Call</string>
    <string name="start_video_call">Start Video Call</string>

    <string name="option_send_voice">Send voice</string>

    <string name="start_voice_call_prompt_msg">Are you sure that you want to start a voice call?</string>
    <string name="start_video_call_prompt_msg">Are you sure that you want to start a video call?</string>

    <!-- Note to translators: the translation MUST contain the string "${app_name}", which will be replaced by the application name -->
    <string name="call_failed_no_connection">${app_name} Call Failed</string>
    <string name="call_failed_no_connection_description">Failed to establish real time connection.\nPlease ask the administrator of your homeserver to configure a TURN server in order for calls to work reliably.</string>

    <string name="call_select_sound_device">Select Sound Device</string>
    <string name="sound_device_phone">Phone</string>
    <string name="sound_device_speaker">Speaker</string>
    <string name="sound_device_headset">Headset</string>
    <string name="sound_device_wireless_headset">Wireless Headset</string>
    <string name="call_switch_camera">Switch Camera</string>
    <string name="call_camera_front">Front</string>
    <string name="call_camera_back">Back</string>
    <string name="call_format_turn_hd_off">Turn HD off</string>
    <string name="call_format_turn_hd_on">Turn HD on</string>
    <string name="call_start_screen_sharing">Share screen</string>
    <string name="call_stop_screen_sharing">Stop screen sharing</string>

    <string name="option_send_files">Send files</string>
    <string name="option_send_sticker">Send sticker</string>
    <string name="option_take_photo_video">Take photo or video</string>
    <string name="option_take_photo">Take photo</string>
    <string name="option_take_video">Take video</string>
    <string name="option_always_ask">Always ask</string>

    <string name="use_as_default_and_do_not_ask_again">Use as default and do not ask again</string>

    <!-- No sticker application dialog -->
    <string name="no_sticker_application_dialog_content">You don’t currently have any stickerpacks enabled.\n\nAdd some now?</string>

    <!-- External application -->
    <string name="error_no_external_application_found">Sorry, no external application has been found to complete this action.</string>

    <!-- Authentication -->
    <string name="auth_login">Log in</string>
    <string name="auth_login_sso">Sign in with single sign-on</string>
    <string name="auth_submit">Submit</string>
    <string name="auth_invalid_login_param">Incorrect username and/or password</string>
    <string name="auth_invalid_email">"This doesn’t look like a valid email address"</string>
    <string name="auth_email_already_defined">This email address is already defined.</string>
    <string name="auth_msisdn_already_defined">This phone number is already defined.</string>
    <string name="auth_forgot_password">Forgot password?</string>
    <string name="auth_recaptcha_message">This homeserver would like to make sure you are not a robot</string>

    <!-- TODO delete  -->
    <string name="auth_reset_password_missing_email" tools:ignore="UnusedResources">The email address linked to your account must be entered.</string>
    <string name="auth_reset_password_error_unauthorized">Failed to verify email address: make sure you clicked the link in the email</string>
    <string name="auth_reset_password_error_unverified">Email not verified, check your inbox</string>
    <string name="auth_accept_policies">"Please review and accept the policies of this homeserver:"</string>

    <!-- Login Screen -->
    <string name="login_error_invalid_home_server">Please enter a valid URL</string>
    <string name="login_error_no_homeserver_found">This is not a valid Matrix server address</string>
    <string name="login_error_homeserver_not_found">Cannot reach a homeserver at this URL, please check it</string>
    <string name="login_error_homeserver_from_url_not_found">Cannot reach a homeserver at the URL %s. Please check your link or choose a homeserver manually.</string>
    <string name="login_error_homeserver_from_url_not_found_enter_manual">Choose homeserver</string>
    <string name="login_error_ssl_peer_unverified">"SSL Error: the peer's identity has not been verified."</string>
    <string name="login_error_ssl_other">"SSL Error."</string>

    <string name="error_unauthorized">Unauthorized, missing valid authentication credentials</string>
    <string name="login_error_bad_json">Malformed JSON</string>
    <string name="login_error_not_json">Did not contain valid JSON</string>
    <string name="login_error_limit_exceeded">Too many requests have been sent</string>

    <!-- request again e2e key -->
    <string name="e2e_re_request_encryption_key">Re-request encryption keys from your other sessions.</string>

    <!-- Note to translators: the translation MUST contain the string "${app_name}", which will be replaced by the application name -->
    <string name="e2e_re_request_encryption_key_dialog_content">Please launch ${app_name} on another device that can decrypt the message so it can send the keys to this session.</string>

    <!-- Mels -->
    <plurals name="membership_changes">
        <item quantity="one">%d membership change</item>
        <item quantity="other">%d membership changes</item>
    </plurals>

    <!-- accounts list Screen -->

    <!-- image size selection -->
    <string name="compression_opt_list_original">Original</string>
    <string name="compression_opt_list_large">Large</string>
    <string name="compression_opt_list_medium">Medium</string>
    <string name="compression_opt_list_small">Small</string>

    <!-- Call settings screen -->
    <string name="settings_call_category">Calls</string>
    <string name="settings_call_show_confirmation_dialog_title">Prevent accidental call</string>
    <string name="settings_call_show_confirmation_dialog_summary">Ask for confirmation before starting a call</string>
    <!-- Note to translators: the translation MUST contain the string "${app_name}", which will be replaced by the application name -->
    <string name="settings_call_ringtone_use_app_ringtone">Use default ${app_name} ringtone for incoming calls</string>
    <string name="settings_call_ringtone_title">Incoming call ringtone</string>
    <string name="settings_call_ringtone_dialog_title">Select ringtone for calls:</string>

    <!-- call string -->
    <string name="call">Call</string>
    <string name="call_connecting">Call connecting…</string>
    <string name="call_ringing">Call ringing…</string>
    <string name="call_ended">Call ended</string>
    <plurals name="missed_audio_call">
        <item quantity="one">Missed audio call</item>
        <item quantity="other">%d missed audio calls</item>
    </plurals>
    <plurals name="missed_video_call">
        <item quantity="one">Missed video call</item>
        <item quantity="other">%d missed video calls</item>
    </plurals>
    <string name="incoming_video_call">Incoming Video Call</string>
    <string name="incoming_voice_call">Incoming Voice Call</string>
    <string name="call_in_progress">Call In Progress…</string>
    <string name="video_call_in_progress">Video Call In Progress…</string>
    <string name="video_call_with_participant">Video call with %s</string>
    <string name="audio_call_with_participant">Audio call with %s</string>
    <string name="call_resume_action">Resume</string>
    <string name="call_hold_action">Hold</string>
    <string name="call_held_by_user">%s held the call</string>
    <string name="call_held_by_you">You held the call</string>

    <string name="call_ended_user_busy_title">User busy</string>
    <string name="call_ended_user_busy_description">The user you called is busy."</string>
    <string name="call_ended_invite_timeout_title">No answer</string>
    <string name="call_error_user_not_responding">The remote side failed to pick up.</string>

    <string name="call_remove_jitsi_widget_progress">Ending call…</string>

    <!-- permissions Android M -->
    <string name="permissions_rationale_popup_title">Information</string>
    <!-- Note to translators: the translation MUST contain the string "${app_name}", which will be replaced by the application name -->
    <string name="permissions_rationale_msg_record_audio">${app_name} needs permission to access your microphone to perform audio calls.</string>
    <!-- Note to translators: the translation MUST contain the string "${app_name}", which will be replaced by the application name -->
    <string name="permissions_rationale_msg_camera_and_audio">${app_name} needs permission to access your camera and your microphone to perform video calls.\n\nPlease allow access on the next pop-ups to be able to make the call.</string>

    <string name="permissions_denied_qr_code">To scan a QR code, you need to allow camera access.</string>
    <string name="permissions_denied_add_contact">Allow permission to access your contacts.</string>

    <!-- medias slider string -->
    <string name="yes">YES</string>
    <string name="no">NO</string>
    <string name="_continue">Continue</string>

    <!-- Room -->
    <string name="list_members">Members</string>
    <string name="room_jump_to_first_unread">Jump to unread</string>

    <!-- Chat creation -->
    <plurals name="room_title_members">
        <item quantity="one">%d member</item>
        <item quantity="other">%d members</item>
    </plurals>

    <!--  Chat participants -->
    <string name="room_participants_leave_prompt_title">Leave room</string>
    <string name="room_participants_leave_prompt_msg">Are you sure you want to leave the room?</string>
    <string name="room_participants_leave_private_warning">This room is not public. You will not be able to rejoin without an invite.</string>

    <string name="room_participants_header_direct_chats">Direct Messages</string>

    <string name="room_participants_action_invite">Invite</string>
    <string name="room_participants_action_cancel_invite">Cancel invite</string>
    <string name="room_participants_action_ban">Ban</string>
    <string name="room_participants_action_unban">Unban</string>
    <string name="room_participants_action_remove">Remove from chat</string>
    <string name="room_participants_action_mention">Mention</string>
    <string name="room_participants_power_level_prompt">You will not be able to undo this change as you are promoting the user to have the same power level as yourself.\nAre you sure?</string>

    <string name="room_participants_power_level_demote_warning_title">Demote yourself?</string>
    <string name="room_participants_power_level_demote_warning_prompt">"You will not be able to undo this change as you are demoting yourself, if you are the last privileged user in the room it will be impossible to regain privileges."</string>
    <string name="room_participants_power_level_demote">Demote</string>


    <string name="room_participants_action_ignore_title">Ignore user</string>
    <string name="room_participants_action_ignore_prompt_msg">Ignoring this user will remove their messages from rooms you share.\n\nYou can reverse this action at any time in the general settings.</string>
    <string name="room_participants_action_ignore">Ignore</string>

    <string name="room_participants_action_unignore_title">Unignore user</string>
    <string name="room_participants_action_unignore_prompt_msg">Unignoring this user will show all messages from them again.</string>
    <string name="room_participants_action_unignore">Unignore</string>

    <string name="room_participants_action_cancel_invite_title">Cancel invite</string>
    <string name="room_participants_action_cancel_invite_prompt_msg">Are you sure you want to cancel the invite for this user?</string>
    <string name="room_participants_remove_title">Remove user</string>
    <string name="room_participants_remove_reason">Reason to remove</string>
    <string name="room_participants_remove_prompt_msg">The user will be removed from this room.\n\nTo prevent them from joining again, you should ban them instead.</string>
    <string name="space_participants_remove_prompt_msg">The user will be removed from this space.\n\nTo prevent them from joining again, you should ban them instead.</string>
    <string name="room_participants_ban_title">Ban user</string>
    <string name="room_participants_ban_reason">Reason to ban</string>
    <string name="room_participants_unban_title">Unban user</string>
    <string name="room_participants_ban_prompt_msg">Banning user will remove them from this room and prevent them from joining again.</string>
    <string name="space_participants_ban_prompt_msg">Banning user will remove them from this space and prevent them from joining again.</string>
    <string name="room_participants_unban_prompt_msg">Unbanning user will allow them to join the room again.</string>
    <string name="space_participants_unban_prompt_msg">Unbanning user will allow them to join the space again.</string>

    <!--  Chat -->
    <string name="room_one_user_is_typing">%s is typing…</string>
    <string name="room_two_users_are_typing">%1$s &#038; %2$s are typing…</string>
    <string name="room_many_users_are_typing">%1$s &#038; %2$s &#038; others are typing…</string>
    <string name="room_notification_two_users_are_typing">%1$s and %2$s</string>
    <string name="room_notification_more_than_two_users_are_typing">%1$s, %2$s and others</string>
    <string name="room_do_not_have_permission_to_post">You do not have permission to post to this room.</string>
    <string name="room_unsupported_e2e_algorithm">Encryption has been misconfigured so you can\'t send messages. Please contact an admin to restore encryption to a valid state.</string>
    <string name="room_unsupported_e2e_algorithm_as_admin">Encryption has been misconfigured so you can\'t send messages. Click to open settings.</string>
    <plurals name="room_new_messages_notification">
        <item quantity="one">%d new message</item>
        <item quantity="other">%d new messages</item>
    </plurals>

    <!-- unrecognized SSL certificate -->
    <string name="ssl_trust">Trust</string>
    <string name="ssl_do_not_trust">Do not trust</string>
    <string name="ssl_logout_account">Logout</string>
    <string name="ssl_remain_offline">Ignore</string>
    <string name="ssl_fingerprint_hash">Fingerprint (%s):</string>
    <string name="ssl_could_not_verify">Could not verify identity of remote server.</string>
    <string name="ssl_cert_not_trust">This could mean that someone is maliciously intercepting your traffic, or that your phone does not trust the certificate provided by the remote server.</string>
    <string name="ssl_cert_new_account_expl">If the server administrator has said that this is expected, ensure that the fingerprint below matches the fingerprint provided by them.</string>
    <string name="ssl_unexpected_existing_expl">The certificate has changed from one that was trusted by your phone. This is HIGHLY UNUSUAL. It is recommended that you DO NOT ACCEPT this new certificate.</string>
    <string name="ssl_expected_existing_expl">The certificate has changed from a previously trusted one to one that is not trusted. The server may have renewed its certificate. Contact the server administrator for the expected fingerprint.</string>
    <string name="ssl_only_accept">Only accept the certificate if the server administrator has published a fingerprint that matches the one above.</string>

    <!-- Room Permissions -->
    <string name="room_settings_permissions_title">Room permissions</string>
    <string name="space_settings_permissions_title">Space permissions</string>
    <string name="room_settings_permissions_subtitle">View and update the roles required to change various parts of the room.</string>
    <string name="space_settings_permissions_subtitle">View and update the roles required to change various parts of the space.</string>

    <string name="room_permissions_title">"Permissions"</string>
    <string name="room_permissions_notice">"Select the roles required to change various parts of the room"</string>
    <string name="space_permissions_notice">"Select the roles required to change various parts of this space"</string>
    <string name="room_permissions_notice_read_only">"You don't have permission to update the roles required to change various parts of the room"</string>
    <string name="space_permissions_notice_read_only">"You don't have permission to update the roles required to change various parts of this space"</string>

    <string name="room_permissions_default_role">Default role</string>
    <string name="room_permissions_send_messages">Send messages</string>
    <string name="room_permissions_invite_users">Invite users</string>
    <string name="room_permissions_change_settings">Change settings</string>
    <string name="room_permissions_remove_users">Remove users</string>
    <string name="room_permissions_ban_users">Ban users</string>
    <string name="room_permissions_remove_messages_sent_by_others">Remove messages sent by others</string>
    <string name="room_permissions_notify_everyone">Notify everyone</string>
    <string name="room_permissions_modify_widgets">Modify widgets</string>
    <string name="room_permissions_change_room_avatar">Change room avatar</string>
    <string name="room_permissions_change_space_avatar">Change space avatar</string>
    <string name="room_permissions_change_main_address_for_the_room">Change main address for the room</string>
    <string name="room_permissions_change_main_address_for_the_space">Change main address for the space</string>
    <string name="room_permissions_enable_room_encryption">Enable room encryption</string>
    <string name="room_permissions_enable_space_encryption">Enable space encryption</string>
    <string name="room_permissions_change_history_visibility">Change history visibility</string>
    <string name="room_permissions_change_room_name">Change room name</string>
    <string name="room_permissions_change_space_name">Change space name</string>
    <string name="room_permissions_change_permissions">Change permissions</string>
    <string name="room_permissions_send_m_room_server_acl_events">Send m.room.server_acl events</string>
    <string name="room_permissions_upgrade_the_room">Upgrade the room</string>
    <string name="room_permissions_upgrade_the_space">Upgrade the space</string>
    <string name="room_permissions_change_topic">Change topic</string>

    <!-- Room Details -->
    <plurals name="room_details_selected">
        <item quantity="one">%d selected</item>
        <item quantity="other">%d selected</item>
    </plurals>

    <!-- Threads -->
    <string name="room_threads_filter">Filter Threads in room</string>
    <string name="thread_timeline_title">Thread</string>
    <string name="thread_list_title">Threads</string>
    <string name="thread_list_modal_title">Filter</string>
    <string name="thread_list_modal_all_threads_title">All Threads</string>
    <string name="thread_list_modal_all_threads_subtitle">Shows all threads from current room</string>
    <string name="thread_list_modal_my_threads_title">My Threads</string>
    <string name="thread_list_modal_my_threads_subtitle">Shows all threads you’ve participated in</string>
    <string name="thread_list_empty_title">Keep discussions organised with threads</string>
    <string name="thread_list_empty_subtitle">Threads help keep your conversations on-topic and easy to track.</string>
    <!-- Parameter %s will be replaced by the value of string reply_in_thread -->
    <string name="thread_list_empty_notice">Tip: Long tap a message and use “%s”.</string>
    <string name="search_thread_from_a_thread">From a Thread</string>
    <string name="threads_notice_migration_title">Threads Approaching Beta 🎉</string>
    <string name="threads_notice_migration_message">We’re getting closer to releasing a public Beta for Threads.\n\nAs we prepare for it, we need to make some changes: threads created before this point will be displayed as regular replies.\n\nThis will be a one-off transition as Threads are now part of the Matrix specification.</string>
    <string name="threads_beta_enable_notice_title">Threads Beta</string>
    <!-- %s will be replaced with action_learn_more string resource that will be clickable(url redirection)  -->
    <string name="threads_beta_enable_notice_message">Threads help keep your conversations on-topic and easy to track. %sEnabling threads will refresh the app. This may take longer for some accounts.</string>
    <string name="threads_labs_enable_notice_title">Threads Beta</string>
    <string name="threads_labs_enable_notice_message">Your homeserver does not currently support threads, so this feature may be unreliable. Some threaded messages may not be reliably available. %sDo you want to enable threads anyway?</string>


    <!-- Search -->
    <string name="search_hint">Search</string>
    <string name="search_members_hint">Filter room members</string>
    <string name="search_banned_user_hint">Filter banned users</string>
    <string name="search_no_results">No results</string>
    <string name="search_space_two_parents">%1$s and %2$s</string>
    <plurals name="search_space_multiple_parents">
        <item quantity="one">%1$s and %2$d other</item>
        <item quantity="other">%1$s and %2$d others</item>
    </plurals>

    <!-- home room settings -->
    <string name="room_settings_all_messages">All messages</string>
    <string name="room_settings_mention_and_keyword_only">Mentions &amp; Keywords only</string>
    <string name="room_settings_none">None</string>
    <string name="room_settings_add_homescreen_shortcut">Add to Home screen</string>

    <string name="shortcut_disabled_reason_room_left">The room has been left!</string>
    <string name="shortcut_disabled_reason_sign_out">The session has been signed out!</string>

    <!-- Vector Settings -->

    <string name="settings_profile_picture">Profile Picture</string>
    <string name="settings_display_name">Display Name</string>
    <string name="settings_add_email_address">Add email address</string>
    <string name="settings_phone_number_empty">No phone number has been added to your account</string>
    <string name="settings_add_phone_number">Add phone number</string>
    <string name="settings_app_info_link_title">Application info</string>
    <string name="settings_app_info_link_summary">Show the application info in the system settings.</string>

    <string name="settings_emails">Email addresses</string>
    <string name="settings_emails_empty">No email has been added to your account</string>
    <string name="settings_phone_numbers">Phone numbers</string>
    <string name="settings_remove_three_pid_confirmation_content">Remove %s?</string>
    <string name="error_threepid_auth_failed">Ensure that you have clicked on the link in the email we have sent to you.</string>

    <string name="settings_notification_advanced">Advanced Notification Settings</string>
    <string name="settings_notification_by_event">Notification importance by event</string>

    <string name="settings_notification_emails_category">Email notification</string>
    <string name="settings_notification_emails_no_emails">To receive email with notification, please associate an email to your Matrix account</string>

    <!-- The variable is a single email address, eg Enable email notifications for example@matrix.org -->
    <string name="settings_notification_emails_enable_for_email">Enable email notifications for %s</string>

    <string name="settings_notification_default">Default Notifications</string>
    <string name="settings_notification_mentions_and_keywords">Mentions and Keywords</string>
    <string name="settings_notification_other">Other</string>

    <string name="settings_notification_notify_me_for">Notify me for</string>
    <string name="settings_notification_your_keywords">Your keywords</string>
    <string name="settings_notification_new_keyword">Add new keyword</string>
    <string name="settings_notification_keyword_contains_dot">Keywords cannot start with \'.\'</string>
    <string name="settings_notification_keyword_contains_invalid_character">Keywords cannot contain \'%s\'</string>

    <string name="settings_notification_troubleshoot">Troubleshoot Notifications</string>
    <string name="settings_troubleshoot_diagnostic">Troubleshooting diagnostics</string>
    <string name="settings_troubleshoot_diagnostic_run_button_title">Run Tests</string>
    <string name="settings_troubleshoot_diagnostic_running_status">Running… (%1$d of %2$d)</string>
    <string name="settings_troubleshoot_diagnostic_success_status">Basic diagnostic is OK. If you still do not receive notifications, please submit a bug report to help us investigate.</string>
    <string name="settings_troubleshoot_diagnostic_failure_status_with_quickfix">One or more tests have failed, try suggested fix(es).</string>
    <string name="settings_troubleshoot_diagnostic_failure_status_no_quickfix">One or more tests have failed, please submit a bug report to help us investigate.</string>

    <string name="settings_troubleshoot_test_system_settings_title">System Settings.</string>
    <string name="settings_troubleshoot_test_system_settings_success">Notifications are enabled in the system settings.</string>
    <string name="settings_troubleshoot_test_system_settings_failed">Notifications are disabled in the system settings.\nPlease check system settings.</string>
    <string name="open_settings">Open Settings</string>

    <string name="settings_troubleshoot_test_account_settings_title">Account Settings.</string>
    <string name="settings_troubleshoot_test_account_settings_success">Notifications are enabled for your account.</string>
    <string name="settings_troubleshoot_test_account_settings_failed">Notifications are disabled for your account.\nPlease check account settings.</string>
    <string name="settings_troubleshoot_test_account_settings_quickfix">Enable</string>

    <string name="settings_troubleshoot_test_device_settings_title">Session Settings.</string>
    <string name="settings_troubleshoot_test_device_settings_success">Notifications are enabled for this session.</string>
    <!-- Note to translators: the translation MUST contain the string "${app_name}", which will be replaced by the application name -->
    <string name="settings_troubleshoot_test_device_settings_failed">Notifications are not enabled for this session.\nPlease check the ${app_name} settings.</string>
    <string name="settings_troubleshoot_test_device_settings_quickfix">Enable</string>

    <string name="settings_troubleshoot_test_bing_settings_title">Custom Settings.</string>
    <string name="settings_troubleshoot_test_bing_settings_success_with_warn">Notice that some messages type are set to be silent (will produce a notification with no sound).</string>
    <string name="settings_troubleshoot_test_bing_settings_failed">Some notifications are disabled in your custom settings.</string>

    <string name="settings_troubleshoot_test_play_services_title">Play Services Check</string>
    <string name="settings_troubleshoot_test_play_services_success">Google Play Services APK is available and up-to-date.</string>
    <!-- Note to translators: the translation MUST contain the string "${app_name}", which will be replaced by the application name -->
    <string name="settings_troubleshoot_test_play_services_failed">${app_name} uses Google Play Services to deliver push messages but it doesn’t seem to be configured correctly:\n%1$s</string>
    <string name="settings_troubleshoot_test_play_services_quickfix">Fix Play Services</string>

    <string name="settings_troubleshoot_test_fcm_title">Firebase Token</string>
    <string name="settings_troubleshoot_test_fcm_success">FCM token successfully retrieved:\n%1$s</string>
    <string name="settings_troubleshoot_test_fcm_failed">Failed to retrieved FCM token:\n%1$s</string>
    <!-- Note to translators: the translation MUST contain the string "${app_name}", which will be replaced by the application name -->
    <string name="settings_troubleshoot_test_fcm_failed_too_many_registration">[%1$s]\nThis error is out of control of ${app_name} and according to Google, this error indicates that the device has too many apps registered with FCM. The error only occurs in cases where there are extreme numbers of apps, so it should not affect the average user.</string>
    <!-- Note to translators: the translation MUST contain the string "${app_name}", which will be replaced by the application name -->
    <string name="settings_troubleshoot_test_fcm_failed_service_not_available">[%1$s]\nThis error is out of control of ${app_name}. It can occur for several reasons. Maybe it will work if you retry later, you can also check that Google Play Service is not restricted in data usage in the system settings, or that your device clock is correct, or it can happen on custom ROM.</string>
    <!-- Note to translators: the translation MUST contain the string "${app_name}", which will be replaced by the application name -->
    <string name="settings_troubleshoot_test_fcm_failed_account_missing">[%1$s]\nThis error is out of control of ${app_name}. There is no Google account on the phone. Please open the account manager and add a Google account.</string>
    <string name="settings_troubleshoot_test_fcm_failed_account_missing_quick_fix">Add Account</string>

    <string name="settings_troubleshoot_test_token_registration_title">Token Registration</string>
    <string name="settings_troubleshoot_test_token_registration_success">FCM token successfully registered to homeserver.</string>
    <string name="settings_troubleshoot_test_token_registration_failed">Failed to register FCM token to homeserver:\n%1$s</string>

    <string name="settings_troubleshoot_test_endpoint_registration_title">Endpoint Registration</string>
    <string name="settings_troubleshoot_test_endpoint_registration_success">Endpoint successfully registered to homeserver.</string>
    <string name="settings_troubleshoot_test_endpoint_registration_failed">Failed to register endpoint token to homeserver:\n%1$s</string>

    <string name="settings_troubleshoot_test_push_loop_title">Test Push</string>
    <string name="settings_troubleshoot_test_push_loop_waiting_for_push">The application is waiting for the PUSH</string>
    <string name="settings_troubleshoot_test_push_loop_success">The application is receiving PUSH</string>
    <string name="settings_troubleshoot_test_push_loop_failed">Failed to receive push. Solution could be to reinstall the application.</string>
    <string name="settings_troubleshoot_test_push_notification_content">You are viewing the notification! Click me!</string>
    <string name="settings_troubleshoot_test_notification_title">Notification Display</string>
    <string name="settings_troubleshoot_test_notification_notice">Please click on the notification. If you do not see the notification, please check the system settings.</string>
    <string name="settings_troubleshoot_test_notification_notification_clicked">The notification has been clicked!</string>

    <string name="settings_troubleshoot_test_service_boot_title">Start on boot</string>
    <string name="settings_troubleshoot_test_service_boot_success">Service will start when the device is restarted.</string>
    <!-- Note to translators: the translation MUST contain the string "${app_name}", which will be replaced by the application name -->
    <string name="settings_troubleshoot_test_service_boot_failed">The service will not start when the device is restarted, you will not receive notifications until ${app_name} has been opened once.</string>
    <string name="settings_troubleshoot_test_service_boot_quickfix">Enable Start on boot</string>

    <string name="settings_troubleshoot_test_bg_restricted_title">Check background restrictions</string>
    <!-- Note to translators: the translation MUST contain the string "${app_name}", which will be replaced by the application name -->
    <string name="settings_troubleshoot_test_bg_restricted_success">Background restrictions are disabled for ${app_name}. This test should be run using mobile data (no WIFI).\n%1$s</string>
    <!-- Note to translators: the translation MUST contain the string "${app_name}", which will be replaced by the application name -->
    <string name="settings_troubleshoot_test_bg_restricted_failed">Background restrictions are enabled for ${app_name}.\nWork that the app tries to do will be aggressively restricted while it is in the background, and this could affect notifications.\n%1$s</string>
    <string name="settings_troubleshoot_test_bg_restricted_quickfix">Disable restrictions</string>

    <string name="settings_troubleshoot_test_battery_title">Battery Optimization</string>
    <!-- Note to translators: the translation MUST contain the string "${app_name}", which will be replaced by the application name -->
    <string name="settings_troubleshoot_test_battery_success">${app_name} is not affected by Battery Optimization.</string>
    <string name="settings_troubleshoot_test_battery_failed">If a user leaves a device unplugged and stationary for a period of time, with the screen off, the device enters Doze mode. This prevents apps from accessing the network and defers their jobs, syncs, and standard alarms. </string>
    <string name="settings_troubleshoot_test_battery_quickfix">Ignore Optimization</string>

    <string name="settings_notification_ringtone">Notification sound</string>
    <string name="settings_enable_all_notif">Enable notifications for this account</string>
    <string name="settings_enable_this_device">Enable notifications for this session</string>
    <string name="settings_noisy_notifications_preferences">Configure Noisy Notifications</string>
    <string name="settings_call_notifications_preferences">Configure Call Notifications</string>
    <string name="settings_silent_notifications_preferences">Configure Silent Notifications</string>
    <string name="settings_system_preferences_summary">Choose LED color, vibration, sound…</string>

    <string name="settings_messages_in_e2e_one_to_one">Encrypted messages in one-to-one chats</string>
    <string name="settings_messages_in_e2e_group_chat">Encrypted messages in group chats</string>
    <string name="settings_when_rooms_are_upgraded">When rooms are upgraded</string>
    <string name="settings_containing_my_display_name">Msgs containing my display name</string>
    <string name="settings_containing_my_user_name">Msgs containing my user name</string>
    <string name="settings_messages_in_one_to_one">Msgs in one-to-one chats</string>
    <string name="settings_messages_in_group_chat">Msgs in group chats</string>
    <string name="settings_invited_to_room">When I’m invited to a room</string>
    <string name="settings_messages_sent_by_bot">Messages sent by bot</string>
    <string name="settings_messages_at_room">Messages containing @room</string>

    <string name="settings_messages_containing_display_name">My display name</string>
    <string name="settings_messages_containing_username">My username</string>
    <string name="settings_messages_direct_messages">Direct messages</string>
    <string name="settings_encrypted_direct_messages">Encrypted direct messages</string>
    <string name="settings_group_messages">Group messages</string>
    <string name="settings_encrypted_group_messages">Encrypted group messages</string>
    <string name="settings_mentions_at_room">\@room</string>
    <string name="settings_messages_containing_keywords">Keywords</string>
    <string name="settings_room_invitations">Room invitations</string>
    <string name="settings_call_invitations">Call invitations</string>
    <string name="settings_messages_by_bot">Messages by bot</string>
    <string name="settings_room_upgrades">Room upgrades</string>
    <string name="settings_mentions_and_keywords_encryption_notice">You won’t get notifications for mentions &amp; keywords in encrypted rooms on mobile.</string>

    <string name="settings_background_sync">Background synchronization</string>
    <string name="settings_background_fdroid_sync_mode">Background Sync Mode</string>
    <string name="settings_background_fdroid_sync_mode_battery">Optimized for battery</string>
    <!-- Note to translators: the translation MUST contain the string "${app_name}", which will be replaced by the application name -->
    <string name="settings_background_fdroid_sync_mode_battery_description">${app_name} will sync in background in way that preserves the device’s limited resources (battery).\nDepending on your device resource state, the sync may be deferred by the operating system.</string>
    <string name="settings_background_fdroid_sync_mode_real_time">Optimized for real time</string>
    <!-- Note to translators: the translation MUST contain the string "${app_name}", which will be replaced by the application name -->
    <string name="settings_background_fdroid_sync_mode_real_time_description">${app_name} will sync in background periodically at precise time (configurable).\nThis will impact radio and battery usage, there will be a permanent notification displayed stating that ${app_name} is listening for events.</string>
    <string name="settings_background_fdroid_sync_mode_disabled">No background sync</string>
    <string name="settings_background_fdroid_sync_mode_disabled_description">You will not be notified of incoming messages when the app is in background.</string>

    <string name="settings_start_on_boot">Start on boot</string>
    <string name="settings_set_sync_timeout">Sync request timeout</string>
    <string name="settings_set_sync_delay">Delay between each Sync</string>
    <plurals name="seconds">
        <item quantity="one">%d second</item>
        <item quantity="other">%d seconds</item>
    </plurals>

    <string name="settings_version">Version</string>
    <string name="settings_olm_version">olm version</string>
    <string name="settings_app_term_conditions">Terms &amp; conditions</string>
    <string name="settings_third_party_notices">Third party notices</string>
    <string name="settings_copyright">Copyright</string>
    <string name="settings_privacy_policy">Privacy policy</string>
    <string name="settings_keep_media">Keep media</string>
    <string name="settings_clear_cache">Clear cache</string>
    <string name="settings_clear_media_cache">Clear media cache</string>

    <string name="settings_user_settings">User settings</string>
    <string name="settings_notifications">Notifications</string>
    <string name="settings_ignored_users">Ignored users</string>
    <string name="settings_other">Other</string>
    <string name="settings_advanced">Advanced</string>
    <string name="settings_integrations">Integrations</string>
    <string name="settings_integrations_summary">Use an integration manager to manage bots, bridges, widgets and sticker packs.\nIntegration managers receive configuration data, and can modify widgets, send room invites and set power levels on your behalf.</string>
    <string name="settings_cryptography">Cryptography</string>
    <string name="settings_cryptography_manage_keys">Cryptography Keys Management</string>
    <string name="settings_notifications_targets">Notification Targets</string>
    <string name="settings_contact">Local contacts</string>
    <string name="settings_contacts_app_permission">Contacts permission</string>
    <string name="settings_contacts_phonebook_country">Phonebook country</string>
    <string name="settings_home_display">Home display</string>
    <string name="settings_pin_missed_notifications">Pin rooms with missed notifications</string>
    <string name="settings_pin_unread_messages">Pin rooms with unread messages</string>
    <string name="settings_inline_url_preview">Inline URL preview</string>
    <string name="settings_inline_url_preview_summary">Preview links within the chat when your homeserver supports this feature.</string>
    <string name="settings_send_typing_notifs">Send typing notifications</string>
    <string name="settings_send_typing_notifs_summary">Let other users know that you are typing.</string>
    <string name="settings_send_markdown">Markdown formatting</string>
    <string name="settings_send_markdown_summary">Format messages using markdown syntax before they are sent. This allows for advanced formatting such as using asterisks to display italic text.</string>
    <string name="settings_always_show_timestamps">Show timestamps for all messages</string>
    <string name="settings_12_24_timestamps">Show timestamps in 12-hour format</string>
    <string name="settings_show_read_receipts">Show read receipts</string>
    <string name="settings_show_read_receipts_summary">Click on the read receipts for a detailed list.</string>
    <string name="settings_chat_effects_title">Show chat effects</string>
    <string name="settings_chat_effects_description">Use /confetti command or send a message containing ❄️ or 🎉</string>
    <string name="settings_autoplay_animated_images_title">Autoplay animated images</string>
    <string name="settings_autoplay_animated_images_summary">Play animated images in the timeline as soon as they are visible</string>
    <string name="settings_show_join_leave_messages">Show join and leave events</string>
    <string name="settings_show_join_leave_messages_summary">Invites, removes, and bans are unaffected.</string>
    <string name="settings_show_avatar_display_name_changes_messages">Show account events</string>
    <string name="settings_show_avatar_display_name_changes_messages_summary">Includes avatar and display name changes.</string>
    <string name="settings_vibrate_on_mention">Vibrate when mentioning a user</string>
    <string name="settings_preview_media_before_sending">Preview media before sending</string>
    <string name="settings_send_message_with_enter">Send message with enter</string>
    <string name="settings_send_message_with_enter_summary">Enter button of the soft keyboard will send message instead of adding a line break</string>
    <string name="settings_show_emoji_keyboard">Show emoji keyboard</string>
    <string name="settings_show_emoji_keyboard_summary">Add a button on message composer to open emoji keyboard</string>

    <string name="settings_secure_backup_section_title">Secure Backup</string>
    <string name="settings_secure_backup_setup">Set up Secure Backup</string>
    <string name="settings_secure_backup_reset">Reset Secure Backup</string>
    <string name="settings_secure_backup_enter_to_setup">Set up on this device</string>
    <string name="settings_secure_backup_section_info">Safeguard against losing access to encrypted messages &amp; data by backing up encryption keys on your server.</string>
    <string name="reset_secure_backup_title">Generate a new Security Key or set a new Security Phrase for your existing backup.</string>
    <string name="reset_secure_backup_warning">This will replace your current Key or Phrase.</string>

    <string name="settings_deactivate_account_section">Deactivate account</string>
    <string name="settings_deactivate_my_account">Deactivate my account</string>
    <string name="settings_discovery_category">Discovery</string>
    <string name="settings_discovery_manage">Manage your discovery settings.</string>

    <!-- analytics -->
    <string name="settings_analytics">Analytics</string>
    <string name="settings_opt_in_of_analytics">Send analytics data</string>
    <!-- Note to translators: the translation MUST contain the string "${app_name}", which will be replaced by the application name -->
    <string name="settings_opt_in_of_analytics_summary">${app_name} collects anonymous analytics to allow us to improve the application.</string>

    <string name="analytics_opt_in_title">Help improve ${app_name}</string>
    <!-- The template will be replaced by the value of the resource analytics_opt_in_content_link -->
    <string name="analytics_opt_in_content">Help us identify issues and improve ${app_name} by sharing anonymous usage data. To understand how people use multiple devices, we’ll generate a random identifier, shared by your devices.\n\nYou can read all our terms %s.</string>
    <string name="analytics_opt_in_content_link">here</string>
    <string name="analytics_opt_in_list_item_1">We <b>don\'t</b> record or profile any account data</string>
    <string name="analytics_opt_in_list_item_2">We <b>don\'t</b> share information with third parties</string>
    <string name="analytics_opt_in_list_item_3">You can turn this off anytime in settings</string>

    <string name="devices_details_id_title">ID</string>
    <string name="devices_details_name_title">Public Name</string>
    <string name="devices_details_device_name">Update Public Name</string>
    <string name="devices_details_last_seen_title">Last seen</string>
    <string name="devices_details_last_seen_format">%1$s @ %2$s</string>
    <string name="devices_delete_dialog_title">Authentication</string>

    <string name="settings_logged_in">Logged in as</string>
    <string name="settings_home_server">Homeserver</string>
    <string name="settings_identity_server">Identity server</string>
    <string name="settings_integration_allow">Allow integrations</string>
    <string name="settings_integration_manager">Integration manager</string>

    <string name="legals_application_title">${app_name} policy</string>
    <string name="legals_home_server_title">Your homeserver policy</string>
    <string name="legals_identity_server_title">Your identity server policy</string>
    <string name="legals_third_party_notices">Third party libraries</string>
    <string name="legals_no_policy_provided">This server does not provide any policy.</string>

    <string name="disabled_integration_dialog_title">Integrations are disabled</string>
    <string name="disabled_integration_dialog_content">"Enable 'Allow integrations' in Settings to do this."</string>

    <string name="settings_user_interface">User interface</string>
    <string name="settings_interface_language">Language</string>
    <string name="settings_select_language">Choose language</string>

    <string name="account_email_validation_message">Please check your email and click on the link it contains. Once this is done, click continue.</string>
    <string name="account_email_already_used_error">This email address is already in use.</string>
    <string name="account_phone_number_already_used_error">This phone number is already in use.</string>

    <string name="settings_password">Password</string>
    <string name="settings_change_password">Change password</string>
    <string name="settings_old_password">Current password</string>
    <string name="settings_new_password">New password</string>
    <string name="settings_fail_to_update_password">Failed to update password</string>
    <string name="settings_fail_to_update_password_invalid_current_password">The password is not valid</string>
    <string name="settings_password_updated">Your password has been updated</string>
    <string name="settings_unignore_user">Show all messages from %s?</string>

    <string name="settings_emails_and_phone_numbers_title">Emails and phone numbers</string>
    <string name="settings_emails_and_phone_numbers_summary">Manage emails and phone numbers linked to your Matrix account</string>

    <string name="settings_select_country">Choose a country</string>

    <!-- Media settings -->
    <string name="settings_media">Media</string>
    <string name="settings_default_compression">Default compression</string>
    <string name="compression_opt_list_choose">Choose</string>
    <string name="settings_default_media_source">Default media source</string>
    <string name="media_source_choose">Choose</string>
    <string name="settings_play_shutter_sound">Play shutter sound</string>

    <!-- medias saving settings -->
    <string name="media_saving_period_3_days">3 days</string>
    <string name="media_saving_period_1_week">1 week</string>
    <string name="media_saving_period_1_month">1 month</string>
    <string name="media_saving_period_forever">Forever</string>

    <!-- Presence settings -->
    <string name="settings_presence">Presence</string>
    <string name="settings_presence_user_always_appears_offline">Offline mode</string>
    <string name="settings_presence_user_always_appears_offline_summary">If enabled, you will always appear offline to other users, even when using the application.</string>

    <!-- Room Settings -->

    <!-- room global settings-->
    <string name="room_settings_topic">Topic</string>

    <!-- room settings : access and visibility -->
    <string name="room_settings_room_notifications_notify_me">Notify me for</string>
    <string name="room_settings_room_notifications_encryption_notice">Please note that mentions &amp; keyword notifications are not available in encrypted rooms on mobile.</string>
    <string name="room_settings_room_notifications_manage_notifications">You can manage notifications in %1$s.</string>
    <string name="room_settings_room_notifications_account_settings">Account settings</string>
    <string name="room_settings_room_read_history_rules_pref_title">Room History Readability</string>
    <string name="room_settings_room_read_history_rules_pref_dialog_title">Who can read history?</string>
    <string name="room_settings_room_read_history_dialog_subtitle">Changes to who can read history will only apply to future messages in this room. The visibility of existing history will be unchanged.</string>
    <string name="room_settings_access_rules_pref_dialog_title">Who can access?</string>
    <string name="room_settings_room_access_title">Room access</string>
    <string name="room_settings_space_access_title">Space access</string>
    <string name="room_settings_guest_access_title">Allow guests to join</string>

    <!-- room settings : alias -->
    <string name="room_settings_alias_title">Room addresses</string>
    <string name="room_settings_alias_subtitle">See and managed addresses of this room, and its visibility in the room directory.</string>
    <string name="space_settings_alias_title">Space addresses</string>
    <string name="space_settings_alias_subtitle">See and managed addresses of this space.</string>

    <string name="room_alias_published_alias_title">Published Addresses</string>
    <string name="room_alias_published_alias_subtitle">Published addresses can be used by anyone on any server to join your room. To publish an address, it needs to be set as a local address first.</string>
    <string name="room_alias_published_alias_main">This is the main address</string>
    <string name="room_alias_published_other">Other published addresses:</string>
    <string name="room_alias_published_alias_add_manually">Publish a new address manually</string>
    <string name="room_alias_published_alias_add_manually_submit">Publish</string>
    <string name="room_alias_unpublish_confirmation">Unpublish the address \"%1$s\"?</string>
    <string name="room_alias_delete_confirmation">Delete the address \"%1$s\"?</string>
    <string name="room_alias_address_empty_can_add">No other published addresses yet, add one below.</string>
    <string name="room_alias_address_empty">No other published addresses yet.</string>
    <string name="room_alias_address_hint">New published address (e.g. #alias:server)</string>

    <string name="room_alias_local_address_title">Local Addresses</string>
    <!-- Parameter will be the url of the homeserver, ex: matrix.org -->
    <string name="room_alias_local_address_subtitle">Set addresses for this room so users can find this room through your homeserver (%1$s)</string>
    <string name="room_alias_local_address_empty">This room has no local addresses</string>
    <string name="room_alias_local_address_add">Add a local address</string>

    <string name="room_alias_action_publish">Publish this address</string>
    <string name="room_alias_action_unpublish">Unpublish this address</string>

    <!-- Parameter will be the url of the homeserver, ex: matrix.org -->
    <string name="room_alias_publish_to_directory">Publish this room to the public in %1$s\'s room directory?</string>
    <!-- Parameter will be a technical error message -->
    <string name="room_alias_publish_to_directory_error">Unable to retrieve the current room directory visibility (%1$s).</string>

    <!-- Room settings, access and visibility : WHO CAN READ HISTORY? (read rule) -->
    <string name="room_settings_read_history_entry_anyone">Anyone</string>
    <string name="room_settings_read_history_entry_members_only_option_time_shared">Members only (since the point in time of selecting this option)</string>
    <string name="room_settings_read_history_entry_members_only_invited">Members only (since they were invited)</string>
    <string name="room_settings_read_history_entry_members_only_joined">Members only (since they joined)</string>

    <!-- Room settings: "Who can access this room?" (access rule) -->
    <string name="room_settings_room_access_entry_knock">Anyone can knock on the room, members can then accept or reject</string>
    <string name="room_settings_room_access_entry_unknown">Unknown access setting (%s)</string>
    <string name="room_settings_room_access_private_title">Private</string>
    <string name="room_settings_room_access_private_invite_only_title">Private (Invite Only)</string>
    <string name="room_settings_room_access_private_description">Only people invited can find and join</string>
    <string name="room_settings_room_access_public_title">Public</string>
    <string name="room_settings_room_access_public_description">Anyone can find the room and join</string>
    <string name="room_settings_space_access_public_description">Anyone can find the space and join</string>
    <string name="room_settings_room_access_restricted_title">Space members only</string>
    <string name="room_settings_room_access_restricted_description">Anyone in a space with this room can find and join it. Only admins of this room can add it to a space.</string>
    <string name="room_create_member_of_space_name_can_join">Members of Space %s can find, preview and join.</string>
    <string name="allow_space_member_to_find_and_access">Allow space members to find and access.</string>
    <string name="spaces_which_can_access">Spaces which can access</string>
    <string name="decide_which_spaces_can_access">Decide which spaces can access this room. If a space is selected its members will be able to find and join Room name.</string>
    <string name="select_spaces">Select spaces</string>
    <string name="tap_to_edit_spaces">Tap to edit spaces</string>
    <string name="decide_who_can_find_and_join">Decide who can find and join this room.</string>
    <string name="space_you_know_that_contains_this_room">Space you know that contain this room</string>
    <string name="other_spaces_or_rooms_you_might_not_know">Other spaces or rooms you might not know</string>

    <!-- Room settings: banned users -->
    <string name="room_settings_banned_users_title">Banned users</string>
    <plurals name="room_settings_banned_users_count">
        <item quantity="one">%d banned user</item>
        <item quantity="other">%d banned users</item>
    </plurals>

    <!-- advanced -->
    <string name="room_settings_category_advanced_title">Advanced</string>
    <string name="room_settings_room_internal_id">This room’s internal ID</string>
    <string name="room_settings_room_version_title">Room version</string>
    <string name="room_settings_labs_pref_title">Labs</string>
    <string name="room_settings_labs_warning_message">These are experimental features that may break in unexpected ways. Use with caution.</string>

    <string name="room_settings_set_main_address">Set as main address</string>
    <string name="room_settings_unset_main_address">Unset as main address</string>

    <string name="settings_theme">Theme</string>

    <string name="encryption_information_decryption_error">Decryption error</string>

    <string name="encryption_information_device_name">Public name</string>
    <string name="encryption_information_device_id">Session ID</string>
    <string name="encryption_information_device_key">Session key</string>

    <string name="encryption_export_e2e_room_keys">Export E2E room keys</string>
    <string name="encryption_export_room_keys">Export room keys</string>
    <string name="encryption_export_room_keys_summary">Export the keys to a local file</string>
    <string name="encryption_export_export">Export</string>
    <string name="encryption_export_notice">Please create a passphrase to encrypt the exported keys. You will need to enter the same passphrase to be able to import the keys.</string>
    <string name="encryption_exported_successfully">Keys successfully exported</string>

    <string name="encryption_message_recovery">Encrypted Messages Recovery</string>
    <string name="encryption_settings_manage_message_recovery_summary">Manage Key Backup</string>

    <string name="encryption_import_e2e_room_keys">Import E2E room keys</string>
    <string name="encryption_import_room_keys">Import room keys</string>
    <string name="encryption_import_room_keys_summary">Import the keys from a local file</string>
    <string name="encryption_import_import">Import</string>
    <string name="encryption_never_send_to_unverified_devices_title">Encrypt to verified sessions only</string>
    <string name="encryption_never_send_to_unverified_devices_summary">Never send encrypted messages to unverified sessions from this session.</string>
    <plurals name="encryption_import_room_keys_success">
        <item quantity="one">%1$d/%2$d key imported with success.</item>
        <item quantity="other">%1$d/%2$d keys imported with success.</item>
    </plurals>

    <string name="encryption_information_not_verified">Not Verified</string>
    <string name="encryption_information_verified">Verified</string>

    <string name="encryption_information_unknown_ip">unknown ip</string>

    <string name="encryption_information_verify">Verify</string>

    <string name="encryption_information_verify_device_warning">Confirm by comparing the following with the User Settings in your other session:</string>
    <string name="encryption_information_verify_device_warning2">"If they don't match, the security of your communication may be compromised."</string>

    <!-- directory activity  -->
    <string name="select_room_directory">Select a room directory</string>
    <string name="directory_server_placeholder">Server name</string>
    <string name="directory_server_all_rooms_on_server">All rooms on %s server</string>
    <string name="directory_server_native_rooms">All native %s rooms</string>
    <string name="directory_your_server">Your server</string>
    <string name="directory_add_a_new_server">Add a new server</string>
    <string name="directory_add_a_new_server_prompt">Enter the name of a new server you want to explore.</string>
    <string name="directory_add_a_new_server_error">"Can't find this server or its room list"</string>
    <string name="directory_add_a_new_server_error_already_added">This server is already present in the list</string>

    <!-- Notifications -->
    <plurals name="notification_unread_notified_messages">
        <item quantity="one">%d unread notified message</item>
        <item quantity="other">%d unread notified messages</item>
    </plurals>
    <plurals name="notification_unread_notified_messages_in_room_rooms">
        <item quantity="one">%d room</item>
        <item quantity="other">%d rooms</item>
    </plurals>
    <plurals name="notification_invitations">
        <item quantity="one">%d invitation</item>
        <item quantity="other">%d invitations</item>
    </plurals>

    <plurals name="notification_compat_summary_line_for_room">
        <item quantity="one">%1$s: %2$d message</item>
        <item quantity="other">%1$s: %2$d messages</item>
    </plurals>
    <plurals name="notification_compat_summary_title">
        <item quantity="one">%d notification</item>
        <item quantity="other">%d notifications</item>
    </plurals>

    <string name="notification_unread_notified_messages_in_room">%1$s in %2$s"</string>
    <string name="notification_unread_notified_messages_in_room_and_invitation">%1$s in %2$s and %3$s"</string>
    <string name="notification_unread_notified_messages_and_invitation">%1$s and %2$s"</string>
    <string name="notification_unknown_new_event">New Event</string>
    <string name="notification_unknown_room_name">Room</string>
    <string name="notification_new_messages">New Messages</string>
    <string name="notification_new_invitation">New Invitation</string>
    <string name="notification_sender_me">Me</string>
    <string name="notification_inline_reply_failed">** Failed to send - please open room</string>
    <string name="notification_ticker_text_dm">%1$s: %2$s</string>
    <string name="notification_ticker_text_group">%1$s: %2$s %3$s</string>

    <!-- text size selection -->
    <string name="font_size_title">Choose font size</string>
    <string name="font_size_section_auto">Set automatically</string>
    <string name="font_size_section_manually">Choose manually</string>
    <string name="font_size_use_system">Use system default</string>
    <string name="font_size">Font size</string>
    <string name="tiny">Tiny</string>
    <string name="small">Small</string>
    <string name="normal">Normal</string>
    <string name="large">Large</string>
    <string name="larger">Larger</string>
    <string name="largest">Largest</string>
    <string name="huge">Huge</string>

    <!-- Widget-->
    <string name="widget_delete_message_confirmation">Are you sure you want to delete the widget from this room?</string>
    <plurals name="active_widgets">
        <item quantity="one">%d active widget</item>
        <item quantity="other">%d active widgets</item>
    </plurals>
    <string name="active_widget_view_action">"VIEW"</string>
    <string name="active_widgets_title">"Active widgets"</string>

    <string name="room_widget_activity_title">Widget</string>
    <string name="room_widget_permission_title">Load Widget</string>
    <string name="room_widget_permission_added_by">This widget was added by:</string>
    <string name="room_widget_permission_webview_shared_info_title">Using it may set cookies and share data with %s:</string>
    <string name="room_widget_permission_shared_info_title">Using it may share data with %s:</string>
    <string name="room_widget_failed_to_load">Failed to load widget.\n%s</string>
    <string name="room_widget_reload">Reload widget</string>
    <string name="room_widget_open_in_browser">Open in browser</string>
    <string name="room_widget_revoke_access">Revoke access for me</string>

    <string name="room_widget_permission_display_name">Your display name</string>
    <string name="room_widget_permission_avatar_url">Your avatar URL</string>
    <string name="room_widget_permission_user_id">Your user ID</string>
    <string name="room_widget_permission_theme">Your theme</string>
    <string name="room_widget_permission_widget_id">Widget ID</string>
    <string name="room_widget_permission_room_id">Room ID</string>


    <string name="error_jitsi_not_supported_on_old_device">Sorry, conference calls with Jitsi are not supported on old devices (devices with Android OS below 6.0)</string>
    <string name="error_jitsi_join_conf">Sorry, an error occurred while trying to join the conference</string>
    <string name="jitsi_leave_conf_to_join_another_one_content">Leave the current conference and switch to the other one?</string>

    <string name="room_widget_resource_permission_title">This widget wants to use the following resources:</string>
    <string name="room_widget_resource_grant_permission">Allow</string>
    <string name="room_widget_resource_decline_permission">Block All</string>
    <string name="room_widget_webview_access_camera">Use the camera</string>
    <string name="room_widget_webview_access_microphone">Use the microphone</string>
    <string name="room_widget_webview_read_protected_media">Read DRM protected Media</string>

    <!-- Widget integration manager -->

    <string name="widget_integration_unable_to_create">Unable to create widget.</string>
    <string name="widget_integration_failed_to_send_request">Failed to send request.</string>
    <string name="widget_integration_positive_power_level">Power level must be positive integer.</string>
    <string name="widget_integration_must_be_in_room">You are not in this room.</string>
    <string name="widget_integration_no_permission_in_room">You do not have permission to do that in this room.</string>
    <string name="widget_integration_missing_room_id">Missing room_id in request.</string>
    <string name="widget_integration_missing_user_id">Missing user_id in request.</string>
    <string name="widget_integration_room_not_visible">Room %s is not visible.</string>
    <string name="widget_integration_missing_parameter">A required parameter is missing.</string>
    <string name="room_add_matrix_apps">Add Matrix apps</string>
    <string name="room_manage_integrations">Manage Integrations</string>
    <string name="room_no_active_widgets">No active widgets</string>
    <string name="settings_labs_native_camera">Use native camera</string>
    <string name="settings_labs_native_camera_summary">Start the system camera instead of the custom camera screen.</string>
    <string name="widget_integration_review_terms">To continue you need to accept the Terms of this service.</string>

    <!-- share keys -->
    <string name="you_added_a_new_device">You added a new session \'%s\', which is requesting encryption keys.</string>
    <string name="you_added_a_new_device_with_info">A new session is requesting encryption keys.\nSession name: %1$s\nLast seen: %2$s\nIf you didn’t log in on another session, ignore this request.</string>
    <string name="your_unverified_device_requesting">Your unverified session  \'%s\' is requesting encryption keys.</string>
    <string name="your_unverified_device_requesting_with_info">An unverified session is requesting encryption keys.\nSession name: %1$s\nLast seen: %2$s\nIf you didn’t log in on another session, ignore this request.</string>

    <string name="start_verification">Start verification</string>
    <!-- Keep the label as small as possible-->
    <string name="share_without_verifying_short_label">Share</string>
    <string name="key_share_request">Key Share Request</string>
    <!-- Keep the label as small as possible-->
    <string name="ignore_request_short_label">Ignore</string>

    <!-- slash commands -->
    <string name="command_error">Command error</string>
    <string name="unrecognized_command">Unrecognized command: %s</string>
    <string name="command_problem_with_parameters">The command \"%s\" needs more parameters, or some parameters are incorrect.</string>
    <string name="command_not_supported_in_threads">The command \"%s\" is recognized but not supported in threads.</string>
    <string name="command_description_emote">Displays action</string>
    <string name="command_description_ban_user">Bans user with given id</string>
    <string name="command_description_unban_user">Unbans user with given id</string>
    <string name="command_description_ignore_user">Ignores a user, hiding their messages from you</string>
    <string name="command_description_unignore_user">Stops ignoring a user, showing their messages going forward</string>
    <string name="command_description_op_user">Define the power level of a user</string>
    <string name="command_description_deop_user">Deops user with given id</string>
    <string name="command_description_room_name">Sets the room name</string>
    <string name="command_description_invite_user">Invites user with given id to current room</string>
    <string name="command_description_join_room">Joins room with given address</string>
    <string name="command_description_part_room">Leave room</string>
    <string name="command_description_topic">Set the room topic</string>
    <string name="command_description_remove_user">Removes user with given id from this room</string>
    <string name="command_description_nick">Changes your display nickname</string>
    <string name="command_description_nick_for_room">Changes your display nickname in the current room only</string>
    <string name="command_description_room_avatar">Changes the avatar of the current room</string>
    <string name="command_description_avatar_for_room">Changes your avatar in this current room only</string>
    <string name="command_description_markdown">On/Off markdown</string>
    <string name="command_description_clear_scalar_token">To fix Matrix Apps management</string>
    <string name="command_description_whois">Displays information about a user</string>

    <string name="markdown_has_been_enabled">Markdown has been enabled.</string>
    <string name="markdown_has_been_disabled">Markdown has been disabled.</string>

    <!-- notification statuses -->
    <string name="notification_off">Off</string>
    <string name="notification_silent">Silent</string>
    <string name="notification_noisy">Noisy</string>

    <string name="encrypted_message">Encrypted message</string>

    <!-- groups creation -->
    <string name="create">Create</string>

    <!-- group details -->
    <string name="group_details_home">Home</string>

    <string name="rooms">Rooms</string>
    <string name="invited">Invited</string>

    <string name="has_been_removed">You have been removed from %1$s by %2$s</string>
    <string name="has_been_banned">You have been banned from %1$s by %2$s</string>
    <string name="reason_colon">Reason: %1$s</string>

    <string name="avatar">Avatar</string>

    <!-- Consent modal -->
    <string name="dialog_user_consent_content">To continue using the %1$s homeserver you must review and agree to the terms and conditions.</string>
    <string name="dialog_user_consent_submit">Review now</string>

    <!-- Deactivate account screen -->
    <string name="deactivate_account_title">Deactivate Account</string>
    <string name="deactivate_account_content">This will make your account permanently unusable. You will not be able to log in, and no one will be able to re-register the same user ID. This will cause your account to leave all rooms it is participating in, and it will remove your account details from your identity server. <b>This action is irreversible</b>.\n\nDeactivating your account <b>does not by default cause us to forget messages you have sent</b>. If you would like us to forget your messages, please tick the box below.\n\nMessage visibility in Matrix is similar to email. Our forgetting your messages means that messages you have sent will not be shared with any new or unregistered users, but registered users who already have access to these messages will still have access to their copy.</string>
    <string name="deactivate_account_delete_checkbox">Please forget all messages I have sent when my account is deactivated (Warning: this will cause future users to see an incomplete view of conversations)</string>
    <string name="deactivate_account_submit">Deactivate Account</string>

    <string name="error_empty_field_enter_user_name">Please enter a username.</string>
    <string name="error_empty_field_your_password">Please enter your password.</string>
    <string name="room_tombstone_versioned_description">This room has been replaced and is no longer active.</string>
    <string name="room_tombstone_continuation_link">The conversation continues here</string>
    <string name="room_tombstone_continuation_description">This room is a continuation of another conversation</string>
    <string name="room_tombstone_predecessor_link">Click here to see older messages</string>

    <!-- Will be a link to send an email -->
    <string name="resource_limit_contact_admin">"contact your service administrator"</string>

    <string name="resource_limit_soft_default">"This homeserver has exceeded one of its resource limits so <b>some users will not be able to log in</b>."</string>
    <string name="resource_limit_hard_default">"This homeserver has exceeded one of its resource limits."</string>

    <string name="resource_limit_soft_mau"> "This homeserver has hit its Monthly Active User limit so "<b>some users will not be able to log in</b>."</string>
    <string name="resource_limit_hard_mau">"This homeserver has hit its Monthly Active User limit."</string>

    <!-- Parameter %s will be replaced by the value of string resource_limit_contact_admin -->
    <string name="resource_limit_soft_contact">"Please %s to get this limit increased."</string>
    <!-- Parameter %s will be replaced by the value of string resource_limit_contact_admin -->
    <string name="resource_limit_hard_contact">"Please %s to continue using this service."</string>

    <!-- Other errors -->
    <string name="unknown_error">Sorry, an error occurred</string>

    <!-- Expand/Collapse room member changes -->
    <string name="merged_events_expand">expand</string>
    <string name="merged_events_collapse">collapse</string>

    <string name="generic_label_and_value">%1$s: %2$s</string>
    <string name="x_plus">+%d</string>
    <string name="no_valid_google_play_services_apk">No valid Google Play Services APK found. Notifications may not work properly.</string>

    <!-- Passphrase -->
    <string name="passphrase_create_passphrase">Create passphrase</string>
    <string name="passphrase_confirm_passphrase">Confirm passphrase</string>
    <string name="passphrase_enter_passphrase">Enter passphrase</string>
    <string name="passphrase_passphrase_does_not_match">Passphrase doesn’t match</string>
    <string name="passphrase_empty_error_message">Please enter a passphrase</string>
    <string name="passphrase_passphrase_too_weak">Passphrase is too weak</string>

    <!-- Key Backup -->

    <!-- Note to translators: the translation MUST contain the string "${app_name}", which will be replaced by the application name -->
    <string name="keys_backup_passphrase_not_empty_error_message">Please delete the passphrase if you want ${app_name} to generate a recovery key.</string>

    <string name="keys_backup_setup_step1_title">Never lose encrypted messages</string>
    <string name="keys_backup_setup_step1_description">Messages in encrypted rooms are secured with end-to-end encryption. Only you and the recipient(s) have the keys to read these messages.\n\nSecurely back up your keys to avoid losing them.</string>
    <string name="keys_backup_setup">Start using Key Backup</string>
    <string name="keys_backup_setup_step1_advanced">(Advanced)</string>
    <string name="keys_backup_setup_step1_manual_export">Manually export keys</string>

    <string name="keys_backup_setup_step2_text_title">Secure your backup with a Passphrase.</string>
    <string name="keys_backup_setup_step2_text_description">We’ll store an encrypted copy of your keys on your homeserver. Protect your backup with a passphrase to keep it secure.\n\nFor maximum security, this should be different from your account password.</string>
    <string name="keys_backup_setup_step2_button_title">Set Passphrase</string>
    <string name="keys_backup_setup_creating_backup">Creating Backup</string>
    <string name="keys_backup_setup_step1_recovery_key_alternative">Or, secure your backup with a Recovery Key, saving it somewhere safe.</string>
    <string name="keys_backup_setup_step2_skip_button_title">(Advanced) Set up with Recovery Key</string>
    <string name="keys_backup_setup_step3_success_title">Success !</string>
    <string name="keys_backup_setup_step3_text_line1">Your keys are being backed up.</string>
    <string name="keys_backup_setup_step3_text_line2">Your recovery key is a safety net - you can use it to restore access to your encrypted messages if you forget your passphrase.\nKeep your recovery key somewhere very secure, like a password manager (or a safe)</string>
    <string name="keys_backup_setup_step3_text_line2_no_passphrase">Keep your recovery key somewhere very secure, like a password manager (or a safe)</string>
    <string name="keys_backup_setup_step3_button_title">Done</string>
    <string name="keys_backup_setup_step3_button_title_no_passphrase">I’ve made a copy</string>
    <string name="keys_backup_setup_step3_copy_button_title">Save Recovery Key</string>
    <string name="keys_backup_setup_step3_share_recovery_file">Share</string>
    <string name="keys_backup_setup_step3_save_button_title">Save as File</string>
    <string name="recovery_key_export_saved">The recovery key has been saved.</string>

    <string name="keys_backup_setup_override_backup_prompt_tile">A backup already exist on your homeserver</string>
    <string name="keys_backup_setup_override_backup_prompt_description">It looks like you already have setup key backup from another session. Do you want to replace it with the one you’re creating?</string>
    <string name="keys_backup_setup_override_replace">Replace</string>
    <string name="keys_backup_setup_override_stop">Stop</string>

    <string name="keys_backup_setup_step3_please_make_copy">Please make a copy</string>
    <string name="keys_backup_setup_step3_share_intent_chooser_title">Share recovery key with…</string>
    <string name="keys_backup_setup_step3_generating_key_status">Generating Recovery Key using passphrase, this process can take several seconds.</string>
    <string name="recovery_key">Recovery Key</string>
    <string name="unexpected_error">Unexpected error</string>

    <string name="keys_backup_setup_skip_title">Are you sure?</string>
    <string name="keys_backup_setup_skip_msg">You may lose access to your messages if you log out or lose this device.</string>

    <string name="keys_backup_restore_is_getting_backup_version">Fetching backup version…</string>
    <string name="keys_backup_restore_with_passphrase">Use your recovery passphrase to unlock your encrypted messages history</string>
    <string name="keys_backup_restore_use_recovery_key">use your recovery key</string>
    <!-- %s will be replaced by the keys_backup_restore_use_recovery_key key  -->
    <string name="keys_backup_restore_with_passphrase_helper_with_link">Don’t know your recovery passphrase, you can %s.</string>

    <string name="keys_backup_restore_with_recovery_key">Use your Recovery Key to unlock your encrypted messages history</string>
    <string name="keys_backup_restore_key_enter_hint">Enter Recovery Key</string>

    <!-- %s will be replaced by the keys_backup_restore_setup_recovery_key key  -->
    <string name="keys_backup_restore_with_key_helper">Lost your recovery key? You can set up a new one in settings.</string>
    <string name="keys_backup_passphrase_error_decrypt">Backup could not be decrypted with this passphrase: please verify that you entered the correct recovery passphrase.</string>

    <string name="keys_backup_restoring_waiting_message">Restoring backup:</string>
    <string name="keys_backup_restoring_computing_key_waiting_message">Computing recovery key…</string>
    <string name="keys_backup_restoring_downloading_backup_waiting_message">Downloading keys…</string>
    <string name="keys_backup_restoring_importing_keys_waiting_message">Importing keys…</string>
    <string name="keys_backup_unlock_button">Unlock History</string>
    <string name="keys_backup_recovery_code_empty_error_message">Please enter a recovery key</string>
    <string name="keys_backup_recovery_code_error_decrypt">Backup could not be decrypted with this recovery key: please verify that you entered the correct recovery key.</string>

    <!-- %s will be replaced by an emoji -->
    <string name="keys_backup_restore_success_title">Backup Restored %s !</string>
    <plurals name="keys_backup_restore_success_description_part1">
        <item quantity="one">Restored a backup with %d key.</item>
        <item quantity="other">Restored a backup with %d keys.</item>
    </plurals>
    <plurals name="keys_backup_restore_success_description_part2">
        <item quantity="one">%d new key has been added to this session.</item>
        <item quantity="other">%d new keys have been added to this session.</item>
    </plurals>

    <string name="keys_backup_get_version_error">Failed to get latest restore keys version (%s).</string>

    <string name="keys_backup_settings_restore_backup_button">Restore from Backup</string>
    <string name="keys_backup_settings_delete_backup_button">Delete Backup</string>

    <string name="keys_backup_settings_status_ok">Key Backup has been correctly set up for this session.</string>
    <string name="keys_backup_settings_status_ko">Key Backup is not active on this session.</string>
    <string name="keys_backup_settings_status_not_setup">Your keys are not being backed up from this session.</string>

    <string name="keys_backup_settings_signature_from_unknown_device">Backup has a signature from unknown session with ID %s.</string>
    <string name="keys_backup_settings_signature_from_this_user">Backup has a valid signature from this user.</string>
    <string name="keys_backup_settings_valid_signature_from_this_device">Backup has a valid signature from this session.</string>
    <string name="keys_backup_settings_valid_signature_from_verified_device">Backup has a valid signature from verified session %s.</string>
    <string name="keys_backup_settings_valid_signature_from_unverified_device">Backup has a valid signature from unverified session %s</string>
    <string name="keys_backup_settings_invalid_signature_from_verified_device">Backup has a invalid signature from verified session %s</string>
    <string name="keys_backup_settings_invalid_signature_from_unverified_device">Backup has a invalid signature from unverified session %s</string>

    <!-- renamed key keys_backup_settings_verify_device_now -->
    <string name="keys_backup_settings_untrusted_backup">To use Key Backup on this session, restore with your passphrase or recovery key now.</string>
    <string name="keys_backup_settings_deleting_backup">Deleting backup…</string>

    <string name="keys_backup_settings_checking_backup_state">Checking backup state</string>
    <string name="keys_backup_settings_delete_confirm_title">Delete Backup</string>
    <string name="keys_backup_settings_delete_confirm_message">Delete your backed up encryption keys from the server? You will no longer be able to use your recovery key to read encrypted message history.</string>

    <!-- Keys backup banner -->
    <string name="secure_backup_banner_setup_line1">Secure Backup</string>
    <string name="secure_backup_banner_setup_line2">Safeguard against losing access to encrypted messages &amp; data</string>

    <string name="keys_backup_banner_recover_line1">Never lose encrypted messages</string>
    <string name="keys_backup_banner_recover_line2">Use Key Backup</string>

    <string name="keys_backup_banner_update_line1">New secure message keys</string>
    <string name="keys_backup_banner_update_line2">Manage in Key Backup</string>

    <string name="keys_backup_banner_in_progress">Backing up your keys. This may take several minutes…</string>


    <string name="secure_backup_setup">Set Up Secure Backup</string>

    <!-- Keys backup info -->
    <string name="keys_backup_info_keys_all_backup_up">All keys backed up</string>
    <plurals name="keys_backup_info_keys_backing_up">
        <item quantity="one">Backing up %d key…</item>
        <item quantity="other">Backing up %d keys…</item>
    </plurals>

    <string name="keys_backup_info_title_version">Version</string>
    <string name="keys_backup_info_title_algorithm">Algorithm</string>
    <string name="keys_backup_info_title_signature">Signature</string>

    <string name="sas_verified">Verified!</string>
    <string name="sas_got_it">Got it</string>

    <string name="sas_incoming_request_notif_title">Verification Request</string>
    <string name="sas_incoming_request_notif_content">%s wants to verify your session</string>

    <!-- SAS Errors -->
    <string name="sas_error_unknown">Unknown Error</string>

    <!-- Identity server -->
    <string name="identity_server_not_defined">You are not using any identity server</string>

    <string name="error_user_already_logged_in">It looks like you’re trying to connect to another homeserver. Do you want to sign out?</string>

    <string name="edit">Edit</string>
    <string name="reply">Reply</string>
    <string name="reply_in_thread">Reply in thread</string>
    <string name="view_in_room">View In Room</string>

    <string name="global_retry">Retry</string>
    <string name="send_you_invite">"Sent you an invitation"</string>
    <string name="invited_by">Invited by %s</string>

    <string name="room_list_catchup_empty_title">You’re all caught up!</string>
    <string name="room_list_catchup_empty_body">You have no more unread messages</string>
    <string name="room_list_people_empty_title">Conversations</string>
    <!-- Note to translators: for RTL languages, the + will be at the bottom left. Please translate "bottom left" instead of "bottom right". Thanks! -->
    <string name="room_list_people_empty_body">Your direct message conversations will be displayed here. Tap the + at the bottom right to start some.</string>
    <string name="room_list_rooms_empty_title">Rooms</string>
    <!-- Note to translators: for RTL languages, the + will be at the bottom left. Please translate "bottom left" instead of "bottom right". Thanks! -->
    <string name="room_list_rooms_empty_body">Your rooms will be displayed here. Tap the + at the bottom right to find existing ones or start some of your own.</string>

    <string name="room_list_filter_all">All</string>
    <string name="room_list_filter_unreads">Unreads</string>
    <string name="room_list_filter_favourites">Favourites</string>
    <string name="room_list_filter_people">People</string>

    <string name="title_activity_emoji_reaction_picker">Reactions</string>
    <string name="message_add_reaction">Add Reaction</string>
    <string name="message_view_reaction">View Reactions</string>
    <string name="reactions">Reactions</string>

    <string name="event_redacted">Message removed</string>
    <string name="settings_show_redacted">Show removed messages</string>
    <string name="settings_show_redacted_summary">Show a placeholder for removed messages</string>
    <string name="event_redacted_by_user_reason">Event deleted by user</string>
    <string name="event_redacted_by_admin_reason">Event moderated by room admin</string>

    <string name="malformed_message">Malformed event, cannot display</string>
    <string name="create_new_room">Create New Room</string>
    <string name="create_new_space">Create New Space</string>
    <string name="error_no_network">No network. Please check your Internet connection.</string>
    <string name="change_room_directory_network">"Change network"</string>
    <string name="please_wait">"Please wait…"</string>
    <string name="updating_your_data">Updating your data…</string>
    <!--TODO: delete-->
    <string name="group_all_communities" tools:ignore="UnusedResources">"All Communities"</string>

    <string name="room_preview_no_preview">"This room can't be previewed"</string>
    <string name="room_preview_not_found">This room is not accessible at this time.\nTry again later, or ask a room admin to check if you have access.</string>
    <string name="room_preview_no_preview_join">"This room can't be previewed. Do you want to join it?"</string>
    <string name="fab_menu_create_room">"Rooms"</string>
    <string name="fab_menu_create_chat">"Direct Messages"</string>

    <!-- Create room screen -->
    <string name="create_room_action_create">"CREATE"</string>
    <string name="create_room_action_go">Go</string>
    <string name="create_room_name_section">"Room name"</string>
    <string name="create_room_name_hint">"Name"</string>
    <string name="create_room_topic_section">"Room topic (optional)"</string>
    <string name="create_room_topic_hint">"Topic"</string>
    <string name="create_room_settings_section">"Room settings"</string>
    <string name="create_room_public_title">"Public"</string>
    <string name="create_room_public_description">"Anyone will be able to join this room"</string>
    <string name="create_room_federation_error">"The room has been created, but some invitations have not been sent for the following reason:\n\n%s"</string>

    <string name="keys_backup_unable_to_get_trust_info">"An error occurred getting trust info"</string>
    <string name="keys_backup_unable_to_get_keys_backup_data">"An error occurred getting keys backup data"</string>

    <string name="import_e2e_keys_from_file">"Import e2e keys from file \"%1$s\"."</string>

    <string name="settings_sdk_version">Matrix SDK Version</string>
    <string name="settings_other_third_party_notices">Other third party notices</string>
    <string name="navigate_to_room_when_already_in_the_room">You are already viewing this room!</string>
    <string name="navigate_to_thread_when_already_in_the_thread">You are already viewing this thread!</string>

    <!-- Settings -->
    <string name="settings_general_title">General</string>
    <string name="settings_preferences">Preferences</string>
    <string name="settings_security_and_privacy">Security &amp; Privacy</string>
    <string name="settings_push_rules">Push Rules</string>
    <string name="settings_push_rules_no_rules">No push rules defined</string>
    <string name="settings_push_gateway_no_pushers">No registered push gateways</string>

    <string name="push_gateway_item_app_id">app_id:</string>
    <string name="push_gateway_item_push_key">push_key:</string>
    <string name="push_gateway_item_app_display_name">app_display_name:</string>
    <string name="push_gateway_item_device_name">session_name:</string>
    <string name="push_gateway_item_url">Url:</string>
    <string name="push_gateway_item_format">Format:</string>
    <string name="push_gateway_item_profile_tag">Profile tag:</string>

    <string name="preference_voice_and_video">Voice &amp; Video</string>
    <string name="preference_root_help_about">Help &amp; About</string>
    <string name="preference_root_legals">Legals</string>

    <string name="preference_help">Help</string>
    <string name="preference_help_title">Help and support</string>
    <string name="preference_help_summary">Get help with using ${app_name}</string>
    <string name="preference_versions">Versions</string>
    <string name="preference_system_settings">System settings</string>

    <string name="settings_troubleshoot_test_token_registration_quick_fix">Register token</string>

    <string name="settings_troubleshoot_test_endpoint_registration_quick_fix">Reset notification method</string>

    <string name="send_suggestion">Make a suggestion</string>
    <string name="send_suggestion_content">Please write your suggestion below.</string>
    <string name="send_suggestion_report_placeholder">Describe your suggestion here</string>
    <string name="send_suggestion_sent">Thanks, the suggestion has been successfully sent</string>
    <string name="send_suggestion_failed">The suggestion failed to be sent (%s)</string>

    <string name="beta_title_bottom_sheet_action">BETA</string>
    <string name="send_feedback_space_title">Spaces feedback</string>
    <string name="feedback">Feedback</string>
    <string name="send_feedback_space_info">You’re using a beta version of spaces. Your feedback will help inform the next versions. Your platform and username will be noted to help us use your feedback as much as we can.</string>
    <string name="you_may_contact_me">You may contact me if you have any follow up questions</string>
    <string name="feedback_sent">Thanks, your feedback has been successfully sent</string>
    <string name="feedback_failed">The feedback failed to be sent (%s)</string>
    <string name="give_feedback" tools:ignore="UnusedResources">Give Feedback</string>
    <string name="give_feedback_threads">Give Feedback</string>
    <string name="send_feedback_threads_title">Threads Beta feedback</string>
    <string name="send_feedback_threads_info">Threads are a work in progress with new, exciting upcoming features, such as improved notifications. We’d love to hear your feedback!</string>
    <string name="beta">BETA</string>

    <string name="settings_labs_show_hidden_events_in_timeline">Show hidden events in timeline</string>
    <string name="settings_labs_show_complete_history_in_encrypted_room">"Show complete history in encrypted rooms"</string>

    <string name="bottom_action_people_x">Direct Messages</string>

    <string name="send_file_step_idle">Waiting…</string>
    <string name="send_file_step_encrypting_thumbnail">Encrypting thumbnail…</string>
    <string name="send_file_step_sending_thumbnail">Sending thumbnail (%1$s / %2$s)</string>
    <string name="send_file_step_encrypting_file">Encrypting file…</string>
    <string name="send_file_step_sending_file">Sending file (%1$s / %2$s)</string>
    <string name="send_file_step_compressing_image">Compressing image…</string>
    <string name="send_file_step_compressing_video">Compressing video %d%%</string>

    <string name="downloaded_file">File %1$s has been downloaded!</string>

    <string name="edited_suffix">"(edited)"</string>

    <string name="message_edits">Message Edits</string>
    <string name="no_message_edits_found">No edits found</string>

    <!-- Room filtering -->
    <string name="room_filtering_filter_hint">Filter conversations…</string>
    <string name="room_filtering_footer_title">Can’t find what you’re looking for?</string>
    <string name="room_filtering_footer_create_new_room">Create a new room</string>
    <string name="room_filtering_footer_create_new_direct_message">Send a new direct message</string>
    <string name="room_filtering_footer_open_room_directory">View the room directory</string>

    <string name="room_directory_search_hint">Name or ID (#example:matrix.org)</string>
    <string name="user_directory_search_hint_2">Search by name, ID or mail</string>

    <string name="search_hint_room_name">Search Name</string>

    <string name="labs_swipe_to_reply_in_timeline">Enable swipe to reply in timeline</string>
    <string name="labs_show_unread_notifications_as_tab">Add a dedicated tab for unread notifications on main screen.</string>

    <string name="link_copied_to_clipboard">Link copied to clipboard</string>

    <string name="add_by_qr_code">Add by QR code</string>
    <string name="qr_code">QR code</string>
    <string name="creating_direct_room">"Creating room…"</string>
    <string name="direct_room_user_list_known_title">Known Users</string>
    <string name="direct_room_user_list_suggestions_title">Suggestions</string>

    <string name="message_view_edit_history">View Edit History</string>

    <!-- Terms -->
    <string name="terms_of_service">Terms of Service</string>
    <string name="terms_description_for_identity_server">Be discoverable by others</string>
    <string name="terms_description_for_integration_manager">Use Bots, bridges, widgets and sticker packs</string>

    <string name="identity_server">Identity server</string>
    <string name="disconnect_identity_server">Disconnect identity server</string>
    <string name="add_identity_server">Configure identity server</string>
    <string name="open_discovery_settings">Open Discovery Settings</string>
    <string name="change_identity_server">Change identity server</string>
    <string name="settings_discovery_show_identity_server_policy_title">Show identity server policy</string>
    <string name="settings_discovery_hide_identity_server_policy_title">Hide identity server policy</string>
    <string name="settings_discovery_no_policy_provided">No policy provided by the identity server</string>
    <string name="settings_discovery_identity_server_info">You are currently using %1$s to discover and be discoverable by existing contacts you know.</string>
    <string name="settings_discovery_identity_server_info_none">You are not currently using an identity server. To discover and be discoverable by existing contacts you know, configure one below.</string>
    <string name="settings_discovery_emails_title">Discoverable email addresses</string>
    <string name="settings_discovery_no_mails">Discovery options will appear once you have added an email.</string>
    <string name="settings_discovery_no_msisdn">Discovery options will appear once you have added a phone number.</string>
    <string name="settings_discovery_disconnect_identity_server_info">Disconnecting from your identity server will mean you won’t be discoverable by other users and you won’t be able to invite others by email or phone.</string>
    <string name="settings_discovery_msisdn_title">Discoverable phone numbers</string>
    <string name="settings_discovery_confirm_mail">We sent you a confirm email to %s, check your email and click on the confirmation link</string>
    <string name="settings_discovery_confirm_mail_not_clicked">We sent you a confirm email to %s, please first check your email and click on the confirmation link</string>
    <string name="settings_discovery_consent_title">Send emails and phone numbers</string>
    <string name="settings_discovery_consent_notice_on">You have given your consent to send emails and phone numbers to this identity server to discover other users from your contacts.</string>
    <string name="settings_discovery_consent_notice_off_2">Your contacts are private. To discover users from your contacts, we need your permission to send contact info to your identity server.</string>
    <string name="settings_discovery_consent_action_revoke">Revoke my consent</string>
    <string name="settings_discovery_consent_action_give_consent">Give consent</string>

    <string name="identity_server_consent_dialog_title_2">Send emails and phone numbers to %s</string>
    <string name="identity_server_consent_dialog_content_3">To discover existing contacts, you need to send contact info (emails and phone numbers) to your identity server. We hash your data before sending for privacy.</string>
    <string name="identity_server_consent_dialog_content_question">Do you agree to send this info?</string>

    <string name="settings_discovery_enter_identity_server">Enter an identity server URL</string>
    <string name="settings_discovery_bad_identity_server">Could not connect to identity server</string>
    <string name="settings_discovery_please_enter_server">Please enter the identity server url</string>
    <string name="settings_discovery_no_terms_title">Identity server has no terms of services</string>
    <string name="settings_discovery_no_terms">The identity server you have chosen does not have any terms of services. Only continue if you trust the owner of the service</string>
    <string name="settings_text_message_sent">A text message has been sent to %s. Please enter the verification code it contains.</string>
    <string name="settings_text_message_sent_hint">Code</string>
    <string name="settings_text_message_sent_wrong_code">The verification code is not correct.</string>

    <string name="settings_discovery_disconnect_with_bound_pid">You are currently sharing email addresses or phone numbers on the identity server %1$s. You will need to reconnect to %2$s to stop sharing them.</string>
    <string name="settings_agree_to_terms">Agree to the identity server (%s) Terms of Service to allow yourself to be discoverable by email address or phone number.</string>

    <string name="labs_allow_extended_logging">Enable verbose logs.</string>
    <string name="labs_allow_extended_logging_summary">Verbose logs will help developers by providing more logs when you send a RageShake. Even when enabled, the application does not log message contents or any other private data.</string>


    <string name="error_terms_not_accepted">Please retry once you have accepted the terms and conditions of your homeserver.</string>

    <string name="error_network_timeout">Looks like the server is taking too long to respond, this can be caused by either poor connectivity or an error with the server. Please try again in a while.</string>

    <string name="send_attachment">Send attachment</string>

    <string name="a11y_open_drawer">Open the navigation drawer</string>
    <string name="a11y_create_menu_open">Open the create room menu</string>
    <string name="a11y_create_menu_close">Close the create room menu…</string>
    <string name="a11y_create_direct_message">Create a new direct conversation</string>
    <string name="a11y_create_message">Create a new conversation or room</string>
    <string name="a11y_create_room">Create a new room</string> <!-- TODO TO BE REMOVED -->
    <string name="a11y_open_spaces">Open spaces list</string>
    <string name="a11y_close_keys_backup_banner">Close keys backup banner</string>
    <string name="a11y_jump_to_bottom">Jump to bottom</string>

    <!-- Read receipts list a11y -->
    <plurals name="two_and_some_others_read">
        <item quantity="one">%1$s, %2$s and %3$d other read</item>
        <item quantity="other">%1$s, %2$s and %3$d others read</item>
    </plurals>
    <string name="three_users_read">%1$s, %2$s and %3$s read</string>
    <string name="two_users_read">%1$s and %2$s read</string>
    <string name="one_user_read">%s read</string>
    <plurals name="fallback_users_read">
        <item quantity="one">%d user read</item>
        <item quantity="other">%d users read</item>
    </plurals>

    <string name="error_file_too_big_simple">"The file is too large to upload."</string>

    <string name="attachment_type_dialog_title">"Add image from"</string>
    <string name="attachment_type_file">"File"</string>
    <string name="attachment_type_contact">"Contact"</string>
    <string name="attachment_type_camera">"Camera"</string>
    <string name="attachment_type_gallery">"Gallery"</string>
    <string name="attachment_type_sticker">"Sticker"</string>
    <string name="attachment_type_poll">Poll</string>
    <string name="attachment_type_location">Location</string>
    <string name="rotate_and_crop_screen_title">Rotate and crop</string>
    <string name="error_handling_incoming_share">Couldn\'t handle share data</string>

    <string name="attachment_viewer_item_x_of_y">%1$d of %2$d</string>

    <string name="uploads_media_title">MEDIA</string>
    <string name="uploads_media_no_result">There are no media in this room</string>
    <string name="uploads_files_title">FILES</string>
    <!-- First parameter is a username and second is a date Example: "Matthew at 12:00 on 01/01/01" -->
    <string name="uploads_files_subtitle">%1$s at %2$s</string>
    <string name="uploads_files_no_result">There are no files in this room</string>

    <string name="report_content_spam">"It's spam"</string>
    <string name="report_content_inappropriate">"It's inappropriate"</string>
    <string name="report_content_custom">"Custom report…"</string>
    <string name="report_content_custom_title">"Report this content"</string>
    <string name="report_content_custom_hint">"Reason for reporting this content"</string>
    <string name="report_content_custom_submit">"REPORT"</string>
    <string name="block_user">"IGNORE USER"</string>

    <string name="content_reported_title">"Content reported"</string>
    <string name="content_reported_content">"This content was reported.\n\nIf you don't want to see any more content from this user, you can ignore them to hide their messages."</string>
    <string name="content_reported_as_spam_title">"Reported as spam"</string>
    <string name="content_reported_as_spam_content">"This content was reported as spam.\n\nIf you don't want to see any more content from this user, you can ignore them to hide their messages."</string>
    <string name="content_reported_as_inappropriate_title">"Reported as inappropriate"</string>
    <string name="content_reported_as_inappropriate_content">"This content was reported as inappropriate.\n\nIf you don't want to see any more content from this user, you can ignore them to hide their messages."</string>

    <string name="message_ignore_user">Ignore user</string>

    <string name="room_list_quick_actions_notifications_all_noisy">"All messages (noisy)"</string>
    <string name="room_list_quick_actions_notifications_all">"All messages"</string>
    <string name="room_list_quick_actions_notifications_mentions">"Mentions only"</string>
    <string name="room_list_quick_actions_notifications_mute">"Mute"</string>
    <string name="room_list_quick_actions_settings">"Settings"</string>
    <string name="room_list_quick_actions_favorite_add">"Add to favorites"</string>
    <string name="room_list_quick_actions_favorite_remove">"Remove from favorites"</string>
    <string name="room_list_quick_actions_low_priority_add">"Add to low priority"</string>
    <string name="room_list_quick_actions_low_priority_remove">"Remove from low priority"</string>
    <string name="room_list_quick_actions_leave">"Leave the room"</string>
    <string name="room_list_quick_actions_room_settings">"Room settings"</string>

    <string name="notice_member_no_changes">"%1$s made no changes"</string>
    <string name="notice_member_no_changes_by_you">"You made no changes"</string>
    <string name="command_description_spoiler">Sends the given message as a spoiler</string>
    <string name="spoiler">Spoiler</string>
    <string name="reaction_search_type_hint">Type keywords to find a reaction.</string>

    <string name="no_ignored_users">You are not ignoring any users</string>

    <string name="help_long_click_on_room_for_more_options">Long click on a room to see more options</string>


    <string name="room_join_rules_public">%1$s made the room public to whoever knows the link.</string>
    <string name="room_join_rules_public_by_you">You made the room public to whoever knows the link.</string>
    <string name="room_join_rules_invite">%1$s made the room invite only.</string>
    <string name="room_join_rules_invite_by_you">You made the room invite only.</string>
    <string name="direct_room_join_rules_invite">%1$s made this invite only.</string>
    <string name="direct_room_join_rules_invite_by_you">You made this invite only.</string>
    <string name="timeline_unread_messages">Unread messages</string>

    <!--  Onboarding -->
    <string name="ftue_auth_carousel_secure_title">Own your conversations.</string>
    <string name="ftue_auth_carousel_control_title">You\'re in control.</string>
    <string name="ftue_auth_carousel_encrypted_title">Secure messaging.</string>
    <string name="ftue_auth_carousel_workplace_title">Messaging for your team.</string>

    <string name="ftue_auth_carousel_secure_body">Secure and independent communication that gives you the same level of privacy as a face-to-face conversation in your own home.</string>
    <string name="ftue_auth_carousel_control_body">Choose where your conversations are kept, giving you control and independence. Connected via Matrix.</string>
    <string name="ftue_auth_carousel_encrypted_body">End-to-end encrypted and no phone number required. No ads or datamining.</string>
    <!-- Note to translators: the translation MUST contain the string "${app_name}", which will be replaced by the application name -->
    <string name="ftue_auth_carousel_workplace_body">${app_name} is also great for the workplace. It’s trusted by the world’s most secure organisations.</string>

    <string name="ftue_auth_use_case_title">Who will you chat to the most?</string>
    <string name="ftue_auth_use_case_subtitle">We\'ll help you get connected</string>
    <string name="ftue_auth_use_case_option_one">Friends and family</string>
    <string name="ftue_auth_use_case_option_two">Teams</string>
    <string name="ftue_auth_use_case_option_three">Communities</string>
    <!-- Note to translators: the %s is replaced by the content of ftue_auth_use_case_skip_partial -->
    <string name="ftue_auth_use_case_skip">Not sure yet? %s</string>
    <string name="ftue_auth_use_case_skip_partial">Skip this question</string>
    <string name="ftue_auth_use_case_join_existing_server">Looking to join an existing server?</string>
    <string name="ftue_auth_use_case_connect_to_server">Connect to server</string>

    <string name="ftue_account_created_personalize">Personalize profile</string>
    <string name="ftue_account_created_take_me_home">Take me home</string>
    <string name="ftue_account_created_congratulations_title">Congratulations!</string>
    <string name="ftue_account_created_subtitle">Your account %s has been created</string>

    <string name="ftue_auth_create_account_title">Create your account</string>
    <!-- Note for translators, %s is the full matrix of the account being created, eg @hello:matrix.org -->
    <string name="ftue_auth_create_account_username_entry_footer">Others can discover you %s</string>
    <string name="ftue_auth_create_account_password_entry_footer">Must be 8 characters or more</string>
    <string name="ftue_auth_create_account_choose_server_header">Where your conversations will live</string>
    <string name="ftue_auth_sign_in_choose_server_header">Where your conversations live</string>
    <string name="ftue_auth_create_account_sso_section_header">Or</string>
    <string name="ftue_auth_create_account_edit_server_selection">Edit</string>

    <string name="ftue_auth_welcome_back_title">Welcome back!</string>

    <string name="ftue_auth_choose_server_title">Select your server</string>
    <string name="ftue_auth_choose_server_subtitle">What is the address of your server? This is like a home for all your data</string>
    <string name="ftue_auth_choose_server_sign_in_subtitle">What is the address of your server?</string>
    <string name="ftue_auth_choose_server_entry_hint">Server URL</string>
    <string name="ftue_auth_choose_server_ems_title">Want to host your own server?</string>

    <string name="ftue_auth_choose_server_ems_subtitle">Element Matrix Services (EMS) is a robust and reliable hosting service for fast, secure and real time communication. Find out how on <a href="${ftue_ems_url}">element.io/ems</a></string>
    <string name="ftue_auth_choose_server_ems_cta">Get in touch</string>

    <string name="ftue_auth_terms_title">Server policies</string>
    <!-- Note for translators, %s is the homeserver name, eg matrix.org -->
    <string name="ftue_auth_terms_subtitle">Please read through %s\'s terms and policies</string>

    <string name="ftue_auth_email_title">Enter your email</string>
    <!-- Note for translators, %s is the homeserver name, eg matrix.org -->
    <string name="ftue_auth_email_subtitle">%s needs to verify your account</string>
    <string name="ftue_auth_email_entry_title">Email</string>
    <string name="ftue_auth_phone_title">Enter your phone number</string>
    <!-- Note for translators, %s is the homeserver name, eg matrix.org -->
    <string name="ftue_auth_phone_subtitle">%s needs to verify your account</string>
    <string name="ftue_auth_phone_entry_title">Phone Number</string>
    <string name="ftue_auth_phone_confirmation_entry_title">Confirmation code</string>

    <!-- Note for translators, %s is the homeserver name, eg matrix.org -->
    <string name="ftue_auth_reset_password_email_subtitle">%s will send you a verification link</string>
    <string name="ftue_auth_reset_password_breaker_title">Check your email.</string>
    <string name="ftue_auth_new_password_entry_title">New Password</string>
    <string name="ftue_auth_new_password_title">Choose a new password</string>
    <string name="ftue_auth_new_password_subtitle">Make sure it\'s 8 characters or more.</string>
    <string name="ftue_auth_reset_password">Reset password</string>
    <string name="ftue_auth_sign_out_all_devices">Sign out all devices</string>

    <string name="ftue_auth_phone_confirmation_title">Confirm your phone number</string>
    <!-- Note for translators, %s is the users international phone number -->
    <string name="ftue_auth_phone_confirmation_subtitle">A code was sent to %s</string>
    <string name="ftue_auth_phone_confirmation_resend_code">Resend code</string>

    <string name="ftue_auth_email_verification_title">Verify your email</string>
    <!-- Note for translators, %s is the users email address -->
    <string name="ftue_auth_email_verification_subtitle">Follow the instructions sent to %s</string>
    <string name="ftue_auth_email_verification_footer">Did not receive an email?</string>
    <string name="ftue_auth_email_resend_email">Resend email</string>
    <string name="ftue_auth_forgot_password">Forgot password</string>
    <string name="ftue_auth_password_reset_confirmation">Password reset</string>
    <!-- Note for translators, %s is the users email address -->
    <string name="ftue_auth_password_reset_email_confirmation_subtitle">Follow the instructions send to %s</string>

    <string name="ftue_auth_captcha_title">Are you a human?</string>
    <string name="ftue_auth_login_username_entry">Username / Email / Phone</string>

    <string name="ftue_display_name_title">Choose a display name</string>

    <!--  TODO remove  -->
    <!--suppress UnusedResources -->
    <string name="ftue_display_name_subtitle">This will be shown when you send messages.</string>
    <string name="ftue_display_name_entry_title">Display Name</string>
    <string name="ftue_display_name_entry_footer">You can change this later</string>

    <string name="ftue_profile_picture_title">Add a profile picture</string>
    <string name="ftue_profile_picture_subtitle">Time to put a face to the name</string>
    <string name="ftue_personalize_lets_go">Let\'s go</string>
    <string name="ftue_personalize_complete_title">Looking good!</string>
    <string name="ftue_personalize_complete_subtitle">Head to settings anytime to update your profile</string>

    <string name="ftue_personalize_submit">Save and continue</string>
    <string name="ftue_personalize_skip_this_step">Skip this step</string>

    <string name="login_splash_title">It\'s your conversation. Own it.</string>
    <string name="login_splash_text1">Chat with people directly or in groups</string>
    <string name="login_splash_text2">Keep conversations private with encryption</string>
    <string name="login_splash_text3">Extend &amp; customise your experience</string>
    <string name="login_splash_submit">Get started</string>
    <string name="login_splash_create_account">Create account</string>
    <string name="login_splash_already_have_account">I already have an account</string>

    <string name="login_server_title">Select a server</string>
    <string name="login_server_text">Just like email, accounts have one home, although you can talk to anyone</string>
    <string name="login_server_matrix_org_text">Join millions for free on the largest public server</string>
    <string name="login_server_modular_text">Premium hosting for organisations</string>
    <string name="login_server_modular_learn_more">Learn more</string>
    <string name="login_server_other_title">Other</string>
    <string name="login_server_other_text">Custom &amp; advanced settings</string>


    <string name="login_social_continue">Or</string>
    <string name="login_social_continue_with">Continue with %s</string>
    <string name="login_social_signup_with">Sign up with %s</string>
    <string name="login_social_signin_with">Sign in with %s</string>
    <string name="login_social_sso">single sign-on</string>

    <string name="login_continue">Continue</string>
    <!-- Replaced string is the homeserver url -->
    <string name="login_connect_to">Connect to %1$s</string>
    <string name="login_connect_to_modular">Connect to Element Matrix Services</string>
    <string name="login_connect_to_a_custom_server">Connect to a custom server</string>
    <!-- Replaced string is the homeserver url -->
    <string name="login_signin_to">Sign in to %1$s</string>
    <string name="login_signup">Sign Up</string>
    <string name="login_signin">Sign In</string>
    <string name="login_signin_sso">Continue with SSO</string>
    <string name="login_clear_homeserver_history">Clear history</string>

    <string name="login_server_url_form_modular_hint">Element Matrix Services Address</string>
    <string name="login_server_url_form_other_hint">Address</string>
    <string name="login_server_url_form_modular_text">Premium hosting for organisations</string>
    <string name="login_server_url_form_modular_notice">Enter the address of the Modular Element or Server you want to use</string>
    <string name="login_server_url_form_common_notice">Enter the address of the server you want to use</string>

    <string name="login_sso_error_message">An error occurred when loading the page: %1$s (%2$d)</string>
    <string name="login_mode_not_supported">The application is not able to signin to this homeserver. The homeserver supports the following signin type(s): %1$s.\n\nDo you want to signin using a web client?</string>
    <string name="login_registration_disabled">Sorry, this server isn’t accepting new accounts.</string>
    <string name="login_registration_not_supported">The application is not able to create an account on this homeserver.\n\nDo you want to signup using a web client?</string>

    <string name="login_login_with_email_error">This email is not associated to any account.</string>

    <!-- Replaced string is the homeserver url -->
    <string name="login_reset_password_on">Reset password on %1$s</string>
    <string name="login_reset_password_notice">A verification email will be sent to your inbox to confirm setting your new password.</string>
    <string name="login_reset_password_submit">Next</string>
    <string name="login_reset_password_email_hint">Email</string>
    <string name="login_reset_password_password_hint">New password</string>

    <string name="login_reset_password_warning_title">Warning!</string>
    <string name="login_reset_password_warning_content">Changing your password will reset any end-to-end encryption keys on all of your sessions, making encrypted chat history unreadable. Set up Key Backup or export your room keys from another session before resetting your password.</string>
    <string name="login_reset_password_warning_submit">Continue</string>

    <string name="login_reset_password_error_not_found">This email is not linked to any account</string>

    <string name="login_reset_password_mail_confirmation_title">Check your inbox</string>
    <!-- Replaced string is an email -->
    <string name="login_reset_password_mail_confirmation_notice">A verification email was sent to %1$s.</string>
    <string name="login_reset_password_mail_confirmation_notice_2">Tap on the link to confirm your new password. Once you\'ve followed the link it contains, click below.</string>
    <string name="login_reset_password_mail_confirmation_submit">I have verified my email address</string>

    <string name="login_reset_password_success_title">Success!</string>
    <string name="login_reset_password_success_notice">Your password has been reset.</string>
    <string name="login_reset_password_success_notice_2">You have been logged out of all sessions and will no longer receive push notifications. To re-enable notifications, sign in again on each device.</string>
    <string name="login_reset_password_success_submit">Back to Sign In</string>

    <string name="login_reset_password_cancel_confirmation_title">Warning</string>
    <string name="login_reset_password_cancel_confirmation_content">Your password is not yet changed.\n\nStop the password change process?</string>

    <string name="login_set_email_title">Set email address</string>
    <string name="login_set_email_notice">Set an email to recover your account. Later, you can optionally allow people you know to discover you by your email.</string>
    <string name="login_set_email_mandatory_hint">Email</string>
    <string name="login_set_email_optional_hint">Email (optional)</string>
    <string name="login_set_email_submit">Next</string>
    <string name="does_not_look_like_valid_email">Doesn\'t look like a valid email address</string>

    <string name="login_set_msisdn_title">Set phone number</string>
    <string name="login_set_msisdn_notice">Set a phone number to optionally allow people you know to discover you.</string>
    <string name="login_set_msisdn_notice2">Please use the international format.</string>
    <string name="login_set_msisdn_mandatory_hint">Phone number</string>
    <string name="login_set_msisdn_optional_hint">Phone number (optional)</string>
    <string name="login_set_msisdn_submit">Next</string>

    <string name="login_msisdn_confirm_title">Confirm phone number</string>
    <!-- Template will be replaced by a phone number -->
    <string name="login_msisdn_confirm_notice">We just sent a code to %1$s. Enter it below to verify it’s you.</string>
    <string name="login_msisdn_confirm_hint">Enter code</string>
    <string name="login_msisdn_confirm_send_again">Send again</string>
    <string name="login_msisdn_confirm_submit">Next</string>

    <string name="login_msisdn_notice">"Please use the international format (phone number must start with '+')"</string>
    <string name="login_msisdn_error_not_international">"International phone numbers must start with '+'"</string>
    <string name="login_msisdn_error_other">"Phone number seems invalid. Please check it"</string>

    <!-- Replaced string is the homeserver url -->
    <string name="login_signup_to">Sign up to %1$s</string>
    <string name="login_signin_username_hint">Username or email</string>
    <string name="login_signup_username_hint">Username</string>
    <string name="login_signup_password_hint">Password</string>
    <string name="login_signup_submit">Next</string>
    <string name="login_signup_error_user_in_use">That username is taken</string>
    <string name="login_signup_cancel_confirmation_title">Warning</string>
    <string name="login_signup_cancel_confirmation_content">Your account is not created yet. Stop the registration process?</string>

    <string name="login_a11y_choose_matrix_org">Select matrix.org</string>
    <string name="login_a11y_choose_modular">Select Element Matrix Services</string>
    <string name="login_a11y_choose_other">Select a custom homeserver</string>
    <string name="login_a11y_captcha_container">Please perform the captcha challenge</string>
    <string name="login_terms_title">Accept terms to continue</string>

    <string name="login_wait_for_email_title">Please check your email</string>
    <string name="login_wait_for_email_notice">We just sent an email to %1$s.\nPlease click on the link it contains to continue the account creation.</string>
    <string name="login_validation_code_is_not_correct">The entered code is not correct. Please check.</string>
    <string name="login_error_outdated_homeserver_title">Outdated homeserver</string>
    <string name="login_error_outdated_homeserver_warning_content">This homeserver is running an old version. Ask your homeserver admin to upgrade. You can continue, but some features may not work correctly.</string>

    <plurals name="login_error_limit_exceeded_retry_after">
        <item quantity="one">Too many requests have been sent. You can retry in %1$d second…</item>
        <item quantity="other">Too many requests have been sent. You can retry in %1$d seconds…</item>
    </plurals>

    <string name="login_connect_using_matrix_id_submit">Sign in with Matrix ID</string>
    <string name="login_signin_matrix_id_title">Sign in with Matrix ID</string>
    <string name="login_signin_matrix_id_notice">If you set up an account on a homeserver, use your Matrix ID (e.g. @user:domain.com) and password below.</string>
    <string name="login_signin_matrix_id_hint">Matrix ID</string>
    <string name="login_signin_matrix_id_password_notice">If you don’t know your password, go back to reset it.</string>
    <string name="login_signin_matrix_id_error_invalid_matrix_id">This is not a valid user identifier. Expected format: \'@user:homeserver.org\'</string>
    <string name="autodiscover_well_known_error">Unable to find a valid homeserver. Please check your identifier</string>

    <string name="seen_by">Seen by</string>

    <string name="signed_out_title">You’re signed out</string>
    <string name="signed_out_notice">It can be due to various reasons:\n\n• You’ve changed your password on another session.\n\n• You have deleted this session from another session.\n\n• The administrator of your server has invalidated your access for security reason.</string>
    <string name="signed_out_submit">Sign in again</string>

    <string name="soft_logout_title">You’re signed out</string>
    <string name="soft_logout_signin_title">Sign in</string>
    <!-- Replacement: homeserver url, user display name and userId -->
    <string name="soft_logout_signin_notice">Your homeserver (%1$s) admin has signed you out of your account %2$s (%3$s).</string>
    <string name="soft_logout_signin_e2e_warning_notice">Sign in to recover encryption keys stored exclusively on this device. You need them to read all of your secure messages on any device.</string>
    <string name="soft_logout_signin_submit">Sign in</string>
    <string name="soft_logout_signin_password_hint">Password</string>
    <string name="soft_logout_clear_data_title">Clear personal data</string>
    <string name="soft_logout_clear_data_notice">Warning: Your personal data (including encryption keys) is still stored on this device.\n\nClear it if you’re finished using this device, or want to sign in to another account.</string>
    <string name="soft_logout_clear_data_submit">Clear all data</string>

    <string name="soft_logout_clear_data_dialog_title">Clear data</string>
    <string name="soft_logout_clear_data_dialog_content">Clear all data currently stored on this device?\nSign in again to access your account data and messages.</string>
    <string name="soft_logout_clear_data_dialog_e2e_warning_content">You’ll lose access to secure messages unless you sign in to recover your encryption keys.</string>
    <!-- Note to translators: the translation MUST contain the string "${app_name}", which will be replaced by the application name -->
    <string name="soft_logout_sso_not_same_user_error">The current session is for user %1$s and you provide credentials for user %2$s. This is not supported by ${app_name}.\nPlease first clear data, then sign in again on another account.</string>

    <string name="permalink_malformed">Your matrix.to link was malformed</string>
    <string name="permalink_unsupported_groups">Cannot open this link: communities have been replaced by spaces</string>
    <string name="bug_report_error_too_short">The description is too short</string>

    <string name="notification_initial_sync">Initial Sync…</string>

    <string name="settings_advanced_settings">Advanced settings</string>
    <string name="settings_developer_mode">Developer mode</string>
    <string name="settings_developer_mode_summary">The developer mode activates hidden features and may also make the application less stable. For developers only!</string>
    <string name="settings_rageshake">Rageshake</string>
    <string name="settings_rageshake_detection_threshold">Detection threshold</string>
    <string name="settings_rageshake_detection_threshold_summary">Shake your phone to test the detection threshold</string>
    <string name="rageshake_detected">Shake detected!</string>
    <string name="settings">Settings</string>
    <string name="devices_current_device">Current session</string>
    <string name="devices_other_devices">Other sessions</string>

    <string name="autocomplete_limited_results">Showing only the first results, type more letters…</string>

    <string name="settings_developer_mode_fail_fast_title">Fail-fast</string>
    <!-- Note to translators: the translation MUST contain the string "${app_name}", which will be replaced by the application name -->
    <string name="settings_developer_mode_fail_fast_summary">${app_name} may crash more often when an unexpected error occurs</string>

    <string name="settings_developer_mode_show_info_on_screen_title">Show debug info on screen</string>
    <string name="settings_developer_mode_show_info_on_screen_summary">Show some useful info to help debugging the application</string>

    <string name="command_description_shrug">Prepends ¯\\_(ツ)_/¯ to a plain-text message</string>
    <string name="command_description_lenny">Prepends ( ͡° ͜ʖ ͡°) to a plain-text message</string>

    <string name="create_room_encryption_title">"Enable encryption"</string>
    <string name="create_room_encryption_description">"Once enabled, encryption cannot be disabled."</string>

    <string name="show_advanced">Show advanced</string>
    <string name="hide_advanced">Hide advanced</string>

    <string name="create_room_disable_federation_title">Block anyone not part of %s from ever joining this room</string>
    <string name="create_room_disable_federation_description">You might enable this if the room will only be used for collaborating with internal teams on your homeserver. This cannot be changed later.</string>

    <string name="create_space_alias_hint">Space address</string>
    <string name="create_room_alias_already_in_use">This address is already in use</string>
    <string name="create_room_alias_empty">Please provide a room address</string>
    <string name="create_room_alias_invalid">Some characters are not allowed</string>
    <string name="create_room_in_progress">Creating room…</string>
    <string name="create_space_in_progress">Creating space…</string>

    <string name="login_error_threepid_denied">Your email domain is not authorized to register on this server</string>

    <string name="verification_conclusion_warning">Untrusted sign in</string>
    <string name="verification_sas_match">They match</string>
    <string name="verification_sas_do_not_match">They don\'t match</string>

    <string name="verification_conclusion_not_secure">Not secure</string>
    <string name="verification_conclusion_compromised">One of the following may be compromised:\n\n   - Your homeserver\n   - The homeserver the user you’re verifying is connected to\n   - Yours, or the other users’ internet connection\n   - Yours, or the other users’ device
    </string>

    <string name="sent_a_video">Video.</string>
    <string name="sent_an_image">Image.</string>
    <string name="sent_an_audio_file">Audio</string>
    <string name="sent_a_voice_message">Voice</string>
    <string name="sent_a_file">File</string>
    <string name="send_a_sticker">Sticker</string>
    <string name="sent_a_poll">Poll</string>
    <string name="sent_a_reaction">Reacted with: %s</string>
    <string name="sent_verification_conclusion">Verification Conclusion</string>
    <string name="sent_location">Shared their location</string>
    <string name="sent_live_location">Shared their live location</string>

    <string name="verification_request_waiting">Waiting…</string>
    <string name="verification_request_other_cancelled">%s cancelled</string>
    <string name="verification_request_you_cancelled">You cancelled</string>
    <string name="verification_request_other_accepted">%s accepted</string>
    <string name="verification_request_you_accepted">You accepted</string>
    <string name="verification_sent">Verification Sent</string>
    <string name="verification_request">Verification Request</string>
    <string name="verification_verify_device">Verify this session</string>

    <string name="verification_scan_notice">Scan the code with the other user\'s device to securely verify each other</string>
    <string name="verification_scan_self_notice">Scan the code with your other device or switch and scan with this device</string>
    <string name="verification_scan_their_code">Scan their code</string>
    <string name="verification_scan_with_this_device">Scan with this device</string>
    <string name="verification_scan_emoji_title">Can\'t scan</string>
    <string name="verification_scan_emoji_subtitle">If you\'re not in person, compare emoji instead</string>
    <string name="verification_scan_self_emoji_subtitle">Verify by comparing emoji instead</string>

    <string name="verification_no_scan_emoji_title">Verify by comparing emojis</string>

    <string name="verification_verify_user">Verify %s</string>
    <string name="verification_verified_user">Verified %s</string>
    <string name="verification_request_waiting_for">Waiting for %s…</string>
    <string name="room_profile_not_encrypted_subtitle">Messages in this room are not end-to-end encrypted.</string>
    <string name="direct_room_profile_not_encrypted_subtitle">Messages here are not end-to-end encrypted.</string>
    <string name="room_profile_encrypted_subtitle">Messages in this room are end-to-end encrypted.\n\nYour messages are secured with locks and only you and the recipient have the unique keys to unlock them.</string>
    <string name="encryption_has_been_misconfigured">Encryption has been misconfigured.</string>
    <string name="contact_admin_to_restore_encryption">Please contact an admin to restore encryption to a valid state.</string>
    <string name="direct_room_profile_encrypted_subtitle">Messages here are end-to-end encrypted.\n\nYour messages are secured with locks and only you and the recipient have the unique keys to unlock them.</string>
    <string name="room_profile_section_security">Security</string>
    <string name="room_profile_section_restore_security">Restore Encryption</string>
    <string name="room_profile_section_security_learn_more">Learn more</string>
    <string name="room_profile_section_more">More</string>
    <string name="room_profile_section_admin">Admin Actions</string>
    <string name="room_profile_section_more_settings">Room settings</string>
    <string name="direct_room_profile_section_more_settings">Settings</string>
    <string name="room_profile_section_more_notifications">Notifications</string>
    <plurals name="room_profile_section_more_member_list">
        <item quantity="one">"One person"</item>
        <item quantity="other">"%1$d people"</item>
    </plurals>
    <string name="room_profile_section_more_uploads">Uploads</string>
    <string name="room_profile_section_more_leave">Leave Room</string>
    <string name="direct_room_profile_section_more_leave">Leave</string>
    <string name="room_profile_leaving_room">"Leaving the room…"</string>

    <string name="room_member_override_nick_color">Override display name color</string>

    <string name="room_member_power_level_admins">Admins</string>
    <string name="room_member_power_level_moderators">Moderators</string>
    <string name="room_member_power_level_custom">Custom</string>
    <string name="room_member_power_level_invites">Invites</string>
    <string name="room_member_power_level_users">Users</string>

    <string name="room_member_power_level_admin_in">Admin in %1$s</string>
    <string name="room_member_power_level_moderator_in">Moderator in %1$s</string>
    <string name="room_member_power_level_default_in">Default in %1$s</string>
    <string name="room_member_power_level_custom_in">Custom (%1$d) in %2$s</string>

    <string name="room_member_open_or_create_dm">Direct message</string>
    <string name="room_member_jump_to_read_receipt">Jump to read receipt</string>

    <!-- Note to translators: the translation MUST contain the string "${app_name}", which will be replaced by the application name -->
    <string name="rendering_event_error_type_of_event_not_handled">${app_name} does not handle events of type \'%1$s\'</string>
    <!-- Note to translators: the translation MUST contain the string "${app_name}", which will be replaced by the application name -->
    <string name="rendering_event_error_exception">${app_name} encountered an issue when rendering content of event with id \'%1$s\'</string>

    <string name="unignore">Unignore</string>

    <string name="verify_cannot_cross_sign">This session is unable to share this verification with your other sessions.\nThe verification will be saved locally and shared in a future version of the app.</string>

    <string name="command_description_rainbow">Sends the given message colored as a rainbow</string>
    <string name="command_description_rainbow_emote">Sends the given emote colored as a rainbow</string>

    <!-- Title for category in the settings which affect what is displayed in the timeline (ex: show read receipts, etc.) -->
    <string name="settings_category_timeline">Timeline</string>

    <!-- Title for category in the settings which affect the behavior of the message editor (ex: enable Markdown, send typing notification, etc.) -->
    <string name="settings_category_composer">Message editor</string>

    <string name="room_settings_enable_encryption">Enable end-to-end encryption…</string>
    <string name="room_settings_enable_encryption_no_permission">You don\'t have permission to enable encryption in this room.</string>

    <string name="room_settings_enable_encryption_dialog_title">Enable encryption?</string>
    <string name="room_settings_enable_encryption_dialog_content">Once enabled, encryption for a room cannot be disabled. Messages sent in an encrypted room cannot be seen by the server, only by the participants of the room. Enabling encryption may prevent many bots and bridges from working correctly.</string>
    <string name="room_settings_enable_encryption_dialog_submit">Enable encryption</string>

    <string name="verification_request_notice">To be secure, verify %s by checking a one-time code.</string>
    <string name="verification_request_start_notice">To be secure, do this in person or use another way to communicate.</string>

    <string name="verification_emoji_notice">Compare the unique emoji, ensuring they appear in the same order.</string>
    <string name="verification_code_notice">Compare the code with the one displayed on the other user\'s screen.</string>
    <string name="verification_conclusion_ok_notice">Messages with this user are end-to-end encrypted and can\'t be read by third parties.</string>
    <string name="verification_conclusion_ok_self_notice">Your new session is now verified. It has access to your encrypted messages, and other users will see it as trusted.</string>

    <string name="encryption_information_cross_signing_state">Cross-Signing</string>
    <string name="encryption_information_dg_xsigning_complete">Cross-Signing is enabled\nPrivate Keys on device.</string>
    <string name="encryption_information_dg_xsigning_trusted">Cross-Signing is enabled\nKeys are trusted.\nPrivate keys are not known</string>
    <string name="encryption_information_dg_xsigning_not_trusted">Cross-Signing is enabled.\nKeys are not trusted</string>
    <string name="encryption_information_dg_xsigning_disabled">Cross-Signing is not enabled</string>

    <string name="settings_hs_admin_e2e_disabled">Your server admin has disabled end-to-end encryption by default in private rooms &amp; Direct Messages.</string>
    <string name="settings_active_sessions_list">Active Sessions</string>
    <string name="settings_active_sessions_show_all">Show All Sessions</string>
    <string name="settings_active_sessions_manage">Manage Sessions</string>
    <string name="settings_active_sessions_signout_device">Sign out of this session</string>
    <string name="settings_sessions_list">Sessions</string>
    <string name="settings_sessions_other_title">Other sessions</string>
    <string name="settings_sessions_other_description">For best security, verify your sessions and sign out from any session that you don’t recognize or use anymore.</string>

    <string name="settings_server_name">Server name</string>
    <string name="settings_server_version">Server version</string>
    <string name="settings_server_upload_size_title">Server file upload limit</string>
    <string name="settings_server_upload_size_content">Your homeserver accepts attachments (files, media, etc.) with a size up to %s.</string>
    <string name="settings_server_upload_size_unknown">The limit is unknown.</string>
    <!-- Please use the same emoji in the translations -->
    <string name="settings_server_room_versions">Room Versions 👓</string>
    <string name="settings_server_default_room_version">Default Version</string>
    <string name="settings_server_room_version_stable">stable</string>
    <string name="settings_server_room_version_unstable">unstable</string>

    <string name="settings_failed_to_get_crypto_device_info">No cryptographic information available</string>

    <string name="settings_active_sessions_verified_device_desc">This session is trusted for secure messaging because you verified it:</string>
    <string name="settings_active_sessions_unverified_device_desc">Verify this session to mark it as trusted &amp; grant it access to encrypted messages. If you didn’t sign in to this session your account may be compromised:</string>

    <plurals name="settings_active_sessions_count">
        <item quantity="one">%d active session</item>
        <item quantity="other">%d active sessions</item>
    </plurals>

    <string name="crosssigning_verify_this_session">Verify this device</string>
    <string name="crosssigning_cannot_verify_this_session">Unable to verify this device</string>
    <string name="crosssigning_cannot_verify_this_session_desc">You won’t be able to access encrypted message history. Reset your Secure Message Backup and verification keys to start fresh.</string>

    <string name="verification_open_other_to_verify">Use an existing session to verify this one, granting it access to encrypted messages.</string>

    <string name="verification_profile_verify">Verify</string>
    <string name="verification_profile_verified">Verified</string>
    <string name="verification_profile_warning">Warning</string>

    <string name="room_member_profile_failed_to_get_devices">Failed to get sessions</string>
    <string name="room_member_profile_sessions_section_title">Sessions</string>
    <string name="trusted">Trusted</string>
    <string name="not_trusted">Not Trusted</string>

    <string name="verification_profile_device_verified_because">This session is trusted for secure messaging because %1$s (%2$s) verified it:</string>
    <string name="verification_profile_device_new_signing">%1$s (%2$s) signed in using a new session:</string>
    <string name="verification_profile_device_untrust_info">Until this user trusts this session, messages sent to and from it are labelled with warnings. Alternatively, you can manually verify it.</string>


    <string name="initialize_cross_signing">Initialize CrossSigning</string>
    <string name="reset_cross_signing">Reset Keys</string>

    <string name="a11y_qr_code_for_verification">QR code</string>

    <string name="qr_code_scanned_by_other_notice">Almost there! Is %s showing a tick?</string>
    <string name="qr_code_scanned_by_other_yes">Yes</string>
    <string name="qr_code_scanned_by_other_no">No</string>

    <string name="no_connectivity_to_the_server_indicator">Connectivity to the server has been lost</string>
    <string name="no_connectivity_to_the_server_indicator_airplane">Airplane mode is on</string>

    <string name="settings_dev_tools">Dev Tools</string>
    <string name="settings_account_data">Account Data</string>
    <string name="delete_account_data_warning">Delete the account data of type %1$s?\n\nUse with caution, it may lead to unexpected behavior.</string>

    <string name="verification_cannot_access_other_session">Use a Recovery Passphrase or Key</string>
    <string name="verification_use_passphrase">If you can’t access an existing session</string>

    <string name="enter_secret_storage_invalid">Cannot find secrets in storage</string>

    <string name="message_action_item_redact">Remove…</string>
    <string name="share_confirm_room">Do you want to send this attachment to %1$s?</string>
    <plurals name="send_images_with_original_size">
        <item quantity="one">Send image with the original size</item>
        <item quantity="other">Send images with the original size</item>
    </plurals>
    <plurals name="send_videos_with_original_size">
        <item quantity="one">Send video with the original size</item>
        <item quantity="other">Send videos with the original size</item>
    </plurals>
    <string name="send_images_and_video_with_original_size">Send media with the original size</string>

    <string name="delete_event_dialog_title">Confirm Removal</string>
    <string name="delete_event_dialog_content">Are you sure you wish to remove (delete) this event? Note that if you delete a room name or topic change, it could undo the change.</string>
    <string name="delete_event_dialog_reason_checkbox">Include a reason</string>
    <string name="delete_event_dialog_reason_hint">Reason for redacting</string>

    <string name="event_redacted_by_user_reason_with_reason">Event deleted by user, reason: %1$s</string>
    <string name="event_redacted_by_admin_reason_with_reason">Event moderated by room admin, reason: %1$s</string>

    <string name="keys_backup_restore_success_title_already_up_to_date">Keys are already up to date!</string>

    <!-- Note to translators: the translation MUST contain the string "${app_name}", which will be replaced by the application name -->
    <string name="login_default_session_public_name">${app_name} Android</string>

    <string name="settings_key_requests">Key Requests</string>
    <string name="settings_export_trail">Export Audit</string>

    <string name="e2e_use_keybackup">Unlock encrypted messages history</string>

    <string name="refresh">Refresh</string>

    <string name="new_session">New login. Was this you?</string>
    <string name="verify_new_session_notice">Use this session to verify your new one, granting it access to encrypted messages.</string>
    <string name="verify_new_session_was_not_me">This wasn’t me</string>
    <string name="verify_new_session_compromized">Your account may be compromised</string>

    <string name="verify_cancel_self_verification_from_untrusted">If you cancel, you won’t be able to read encrypted messages on this device, and other users won’t trust it</string>
    <string name="verify_cancel_self_verification_from_trusted">If you cancel, you won’t be able to read encrypted messages on your new device, and other users won’t trust it</string>
    <string name="verify_cancel_other">You won’t verify %1$s (%2$s) if you cancel now. Start again in their user profile.</string>

    <string name="verify_not_me_self_verification">
        One of the following may be compromised:\n\n- Your password\n- Your homeserver\n- This device, or the other device\n- The internet connection either device is using\n\nWe recommend you change your password &amp; recovery key in Settings immediately.
    </string>

    <string name="verify_cancelled_notice">Verification has been cancelled. You can start verification again.</string>
    <string name="verify_invalid_qr_notice">This QR code looks malformed. Please try to verify with another method.</string>
    <string name="verification_cancelled">Verification Cancelled</string>

    <string name="recovery_passphrase">Recovery Passphrase</string>
    <string name="message_key">Message Key</string>

    <!-- %s will be replaced by account_password -->
    <string name="enter_account_password">Enter your %s to continue.</string>

    <string name="bootstrap_dont_reuse_pwd">Don’t use your account password.</string>

    <string name="bootstrap_info_text_2">Enter a security phrase only you know, used to secure secrets on your server.</string>

    <string name="bootstrap_loading_text">This might take several seconds, please be patient.</string>
    <string name="bootstrap_loading_title">Setting up recovery.</string>
    <string name="bootstrap_finish_title">"You're done!"</string>
    <string name="keep_it_safe">Keep it safe</string>
    <string name="finish">Finish</string>

    <string name="bootstrap_crosssigning_progress_initializing">Publishing created identity keys</string>
    <string name="bootstrap_crosssigning_progress_pbkdf2">Generating secure key from passphrase</string>
    <string name="bootstrap_crosssigning_progress_default_key">Defining SSSS default Key</string>
    <string name="bootstrap_crosssigning_progress_save_msk">Synchronizing Master key</string>
    <string name="bootstrap_crosssigning_progress_save_usk">Synchronizing User key</string>
    <string name="bootstrap_crosssigning_progress_save_ssk">Synchronizing Self Signing key</string>
    <string name="bootstrap_crosssigning_progress_key_backup">Setting Up Key Backup</string>


    <!-- %1$s is replaced by message_key and %2$s by recovery_passphrase -->
    <string name="bootstrap_cross_signing_success">Your %2$s &amp; %1$s are now set.\n\nKeep them safe! You’ll need them to unlock encrypted messages and secure information if you lose all of your active sessions.</string>

    <!-- the %s will be replaced by a check mark on screen-->
    <string name="bootstrap_crosssigning_print_it">Print it and store it somewhere safe</string>
    <string name="bootstrap_crosssigning_save_usb">Save it on a USB key or backup drive</string>
    <string name="bootstrap_crosssigning_save_cloud">Copy it to your personal cloud storage</string>

    <string name="bootstrap_cancel_text">If you cancel now, you may lose encrypted messages &amp; data if you lose access to your logins.\n\nYou can also set up Secure Backup &amp; manage your keys in Settings.</string>

    <string name="encryption_enabled">Encryption enabled</string>
    <string name="encryption_enabled_tile_description">Messages in this room are end-to-end encrypted. Learn more &amp; verify users in their profile.</string>
    <string name="direct_room_encryption_enabled_tile_description">Messages in this chat are end-to-end encrypted.</string>
    <string name="direct_room_encryption_enabled_tile_description_future">Messages in this chat will be end-to-end encrypted.</string>
    <string name="encryption_not_enabled">Encryption not enabled</string>
    <string name="encryption_misconfigured">Encryption is misconfigured</string>
    <string name="encryption_unknown_algorithm_tile_description">The encryption used by this room is not supported</string>

    <string name="room_created_summary_item">%s created and configured the room.</string>
    <string name="room_created_summary_item_by_you">You created and configured the room.</string>
    <string name="direct_room_created_summary_item">%s joined.</string>
    <string name="direct_room_created_summary_item_by_you">You joined.</string>
    <string name="this_is_the_beginning_of_room">This is the beginning of %s.</string>
    <string name="this_is_the_beginning_of_room_no_name">This is the beginning of this conversation.</string>
    <string name="this_is_the_beginning_of_dm">This is the beginning of your direct message history with %s.</string>
    <string name="send_your_first_msg_to_invite">Send your first message to invite %s to chat</string>
    <!-- First param will be replaced by the value of add_a_topic_link_text, that will be clickable-->
    <string name="room_created_summary_no_topic_creation_text">%s to let people know what this room is about.</string>
    <string name="add_a_topic_link_text">Add a topic</string>
    <string name="topic_prefix">"Topic: "</string>

    <string name="qr_code_scanned_self_verif_notice">Almost there! Is the other device showing a tick?</string>
    <string name="qr_code_scanned_verif_waiting_notice">Almost there! Waiting for confirmation…</string>
    <string name="qr_code_scanned_verif_waiting">Waiting for %s…</string>

    <string name="error_failed_to_import_keys">Failed to import keys</string>

    <string name="settings_notification_configuration">Notifications configuration</string>
    <string name="settings_troubleshoot_title">Troubleshoot</string>

    <string name="command_description_plain">Sends a message as plain text, without interpreting it as markdown</string>

    <string name="auth_invalid_login_param_space_in_password">Incorrect username and/or password. The entered password starts or ends with spaces, please check it.</string>
    <string name="auth_invalid_login_deactivated_account">This account has been deactivated.</string>

    <string name="room_message_placeholder">Message…</string>

    <string name="upgrade_security">Encryption upgrade available</string>
    <string name="security_prompt_text">Verify yourself &amp; others to keep your chats safe</string>

    <!-- %s will be replaced by recovery_key -->
    <string name="bootstrap_enter_recovery">Enter your %s to continue</string>
    <string name="use_file">Use File</string>

    <string name="bootstrap_invalid_recovery_key">"It's not a valid recovery key"</string>
    <string name="recovery_key_empty_error_message">Please enter a recovery key</string>

    <string name="bootstrap_progress_checking_backup">Checking backup Key</string>
    <string name="bootstrap_progress_checking_backup_with_info">Checking backup Key (%s)</string>
    <string name="bootstrap_progress_compute_curve_key">Getting curve key</string>
    <string name="bootstrap_progress_generating_ssss">Generating SSSS key from passphrase</string>
    <string name="bootstrap_progress_generating_ssss_with_info">Generating SSSS key from passphrase (%s)</string>
    <string name="bootstrap_progress_generating_ssss_recovery">Generating SSSS key from recovery key</string>
    <string name="bootstrap_progress_storing_in_sss">Storing keybackup secret in SSSS</string>

    <string name="bootstrap_migration_enter_backup_password">Enter your Key Backup Passphrase to continue.</string>
    <string name="bootstrap_migration_use_recovery_key">use your Key Backup recovery key</string>
    <!-- %s will be replaced by the value of bootstrap_migration_use_recovery_key  -->
    <string name="bootstrap_migration_with_passphrase_helper_with_link">Don’t know your Key Backup Passphrase, you can %s.</string>
    <string name="bootstrap_migration_backup_recovery_key">Key Backup recovery key</string>

    <string name="settings_security_prevent_screenshots_title">Prevent screenshots of the application</string>
    <string name="settings_security_prevent_screenshots_summary">Enabling this setting adds the FLAG_SECURE to all Activities. Restart the application for the change to take effect.</string>

    <string name="error_saving_media_file">Could not save media file</string>
    <string name="change_password_summary">Set a new account password…</string>

    <!-- Note to translators: the translation MUST contain the string "${app_name}", which will be replaced by the application name -->
    <string name="use_other_session_content_description">Use the latest ${app_name} on your other devices, ${app_name} Web, ${app_name} Desktop, ${app_name} iOS, ${app_name} for Android, or another cross-signing capable Matrix client</string>
    <!-- Note to translators: the translation MUST contain the string "${app_name}", which will be replaced by the application name -->
    <string name="app_desktop_web">${app_name} Web\n${app_name} Desktop</string>
    <!-- Note to translators: the translation MUST contain the string "${app_name}", which will be replaced by the application name -->
    <string name="app_ios_android">${app_name} iOS\n${app_name} Android</string>
    <string name="or_other_mx_capable_client">or another cross-signing capable Matrix client</string>
    <!-- Note to translators: the translation MUST contain the string "${app_name}", which will be replaced by the application name -->
    <string name="use_latest_app">Use the latest ${app_name} on your other devices:</string>
    <string name="command_description_discard_session">Forces the current outbound group session in an encrypted room to be discarded</string>
    <string name="command_description_discard_session_not_handled">Only supported in encrypted rooms</string>
    <!-- first will be replaced by recovery_passphrase, second will be replaced by recovery_key-->
    <string name="enter_secret_storage_passphrase_or_key">Use your %1$s or use your %2$s to continue.</string>
    <string name="use_recovery_key">Use Recovery Key</string>
    <string name="enter_secret_storage_input_key">Select your Recovery Key, or input it manually by typing it or pasting from your clipboard</string>
    <string name="failed_to_access_secure_storage">Failed to access secure storage</string>
    <string name="bad_passphrase_key_reset_all_action">Forgot or lost all recovery options? Reset everything</string>
    <string name="secure_backup_reset_all">Reset everything</string>
    <string name="secure_backup_reset_all_no_other_devices">Only do this if you have no other device you can verify this device with.</string>
    <string name="secure_backup_reset_if_you_reset_all">If you reset everything</string>
    <string name="secure_backup_reset_no_history">You will restart with no history, no messages, trusted devices or trusted users</string>
    <plurals name="secure_backup_reset_devices_you_can_verify">
        <item quantity="one">Show the device you can verify with now</item>
        <item quantity="other">Show %d devices you can verify with now</item>
    </plurals>

    <string name="command_confetti">Sends the given message with confetti</string>
    <string name="command_snow">Sends the given message with snowfall</string>
    <!-- Note to translators: please use the same emoji 🎉 in your translation -->
    <string name="default_message_emote_confetti">sends confetti 🎉</string>
    <!-- Note to translators: please use the same emoji ❄️ in your translation -->
    <string name="default_message_emote_snow">sends snowfall ❄️</string>

    <string name="unencrypted">Unencrypted</string>
    <string name="encrypted_unverified">Encrypted by an unverified device</string>
    <string name="review_logins">Review where you’re logged in</string>
    <string name="verify_other_sessions">Verify all your sessions to ensure your account &amp; messages are safe</string>
    <!-- Argument will be replaced by the other session name (e.g, Desktop, mobile) -->
    <string name="verify_this_session">Verify the new login accessing your account: %1$s</string>

    <string name="cross_signing_verify_by_text">Manually Verify by Text</string>
    <string name="crosssigning_verify_session">Verify login</string>
    <string name="cross_signing_verify_by_emoji">Interactively Verify by Emoji</string>
    <string name="confirm_your_identity">Confirm your identity by verifying this login from one of your other sessions, granting it access to encrypted messages.</string>
    <string name="confirm_your_identity_quad_s">Confirm your identity by verifying this login, granting it access to encrypted messages.</string>

    <string name="failed_to_initialize_cross_signing">Failed to set up Cross Signing</string>

    <string name="error_empty_field_choose_user_name">Please choose a username.</string>
    <string name="error_empty_field_choose_password">Please choose a password.</string>
    <string name="error_forbidden_digits_only_username">"The homeserver does not accept username with only digits."</string>
    <string name="external_link_confirmation_title">Double-check this link</string>
    <string name="external_link_confirmation_message">The link %1$s is taking you to another site: %2$s.\n\nAre you sure you want to continue?</string>

    <string name="create_room_dm_failure">"We couldn't create your DM. Please check the users you want to invite and try again."</string>

    <string name="add_members_to_room">Add members</string>
    <string name="add_people">Add people</string>
    <string name="invite_users_to_room_action_invite">INVITE</string>
    <string name="inviting_users_to_room">Inviting users…</string>
    <string name="invite_users_to_room_title">Invite Users</string>
    <string name="invite_friends">Invite friends</string>
    <!-- Note to translators: the translation MUST contain the string "${app_name}", which will be replaced by the application name -->
    <string name="invite_friends_text">Hey, talk to me on ${app_name}: %s</string>
    <!-- Note to translators: the translation MUST contain the string "${app_name}", which will be replaced by the application name -->
    <string name="invite_friends_rich_title">🔐️ Join me on ${app_name}</string>
    <string name="invitation_sent_to_one_user">Invitation sent to %1$s</string>
    <string name="invitations_sent_to_two_users">Invitations sent to %1$s and %2$s</string>
    <string name="not_a_valid_qr_code">"It's not a valid matrix QR code"</string>
    <plurals name="invitations_sent_to_one_and_more_users">
        <item quantity="one">Invitations sent to %1$s and one more</item>
        <item quantity="other">Invitations sent to %1$s and %2$d more</item>
    </plurals>
    <string name="invite_users_to_room_failure">We could not invite users. Please check the users you want to invite and try again.</string>

    <string name="user_code_scan">Scan a QR code</string>
    <string name="user_code_share">Share my code</string>
    <string name="user_code_my_code">My code</string>
    <string name="user_code_info_text">Share this code with people so they can scan it to add you and start chatting.</string>

    <string name="choose_locale_current_locale_title">Current language</string>
    <string name="choose_locale_other_locales_title">Other available languages</string>
    <string name="choose_locale_loading_locales">Loading available languages…</string>

    <string name="open_terms_of">Open terms of %s</string>
    <string name="disconnect_identity_server_dialog_content">Disconnect from the identity server %s?</string>
    <!-- Note to translators: the translation MUST contain the string "${app_name}", which will be replaced by the application name -->
    <string name="identity_server_error_outdated_identity_server">This identity server is outdated. ${app_name} support only API V2.</string>
    <string name="identity_server_error_outdated_home_server">This operation is not possible. The homeserver is outdated.</string>
    <string name="identity_server_error_no_identity_server_configured">Please first configure an identity server.</string>
    <string name="identity_server_error_terms_not_signed">Please first accepts the terms of the identity server in the settings.</string>
    <!-- Note to translators: the translation MUST contain the string "${app_name}", which will be replaced by the application name -->
    <string name="identity_server_error_bulk_sha256_not_supported">For your privacy, ${app_name} only supports sending hashed user emails and phone number.</string>
    <string name="identity_server_error_binding_error">The association has failed.</string>
    <string name="identity_server_error_no_current_binding_error">There is no current association with this identifier.</string>
    <string name="identity_server_user_consent_not_provided">The user consent has not been provided.</string>

    <string name="identity_server_set_default_notice">Your homeserver (%1$s) proposes to use %2$s for your identity server</string>
    <string name="identity_server_set_default_submit">Use %1$s</string>
    <string name="identity_server_set_alternative_notice">Alternatively, you can enter any other identity server URL</string>
    <string name="identity_server_set_alternative_notice_no_default">Enter the URL of an identity server</string>
    <string name="identity_server_set_alternative_submit">Submit</string>
    <string name="power_level_edit_title">Set role</string>
    <string name="power_level_title">Role</string>
    <string name="a11y_open_chat">Open chat</string>
    <string name="a11y_mute_microphone">Mute the microphone</string>
    <string name="a11y_unmute_microphone">Unmute the microphone</string>
    <string name="a11y_stop_camera">Stop the camera</string>
    <string name="a11y_start_camera">Start the camera</string>

    <string name="bottom_sheet_setup_secure_backup_title">Secure backup</string>
    <string name="bottom_sheet_setup_secure_backup_subtitle">Safeguard against losing access to encrypted messages &amp; data by backing up encryption keys on your server.</string>
    <string name="bottom_sheet_setup_secure_backup_submit">Set up</string>
    <string name="bottom_sheet_setup_secure_backup_security_key_title">Use a Security Key</string>
    <string name="bottom_sheet_setup_secure_backup_security_key_subtitle">Generate a security key to store somewhere safe like a password manager or a safe.</string>
    <string name="bottom_sheet_setup_secure_backup_security_phrase_title">Use a Security Phrase</string>
    <string name="bottom_sheet_setup_secure_backup_security_phrase_subtitle">Enter a secret phrase only you know, and generate a key for backup.</string>

    <string name="bottom_sheet_save_your_recovery_key_title">Save your Security Key</string>
    <string name="bottom_sheet_save_your_recovery_key_content">Store your Security Key somewhere safe, like a password manager or a safe.</string>

    <string name="set_a_security_phrase_title">Set a Security Phrase</string>
    <string name="set_a_security_phrase_notice">Enter a security phrase only you know, used to secure secrets on your server.</string>
    <string name="set_a_security_phrase_hint">Security Phrase</string>
    <string name="set_a_security_phrase_again_notice">Enter your Security Phrase again to confirm it.</string>

    <!-- Room Settings -->
    <string name="room_settings_name_hint">Room Name</string>
    <string name="room_settings_topic_hint">Topic</string>
    <string name="room_settings_save_success">You changed room settings successfully</string>
    <string name="room_settings_set_avatar">Set avatar</string>

    <string name="notice_crypto_unable_to_decrypt_final">You cannot access this message</string>
    <string name="notice_crypto_unable_to_decrypt_friendly">Waiting for this message, this may take a while</string>
    <string name="notice_crypto_unable_to_decrypt_friendly_desc">Due to end-to-end encryption, you might need to wait for someone\'s message to arrive because the encryption keys were not properly sent to you.</string>
    <string name="crypto_error_withheld_blacklisted">You cannot access this message because you have been blocked by the sender</string>
    <string name="crypto_error_withheld_unverified">You cannot access this message because your session is not trusted by the sender</string>
    <string name="crypto_error_withheld_generic">You cannot access this message because the sender purposely did not send the keys</string>
    <string name="notice_crypto_unable_to_decrypt_merged">Waiting for encryption history</string>

    <string name="disclaimer_title">Riot is now Element!</string>
    <string name="disclaimer_content">We’re excited to announce we’ve changed name! Your app is up to date and you’re signed in to your account.</string>
    <string name="disclaimer_negative_button">GOT IT</string>
    <string name="disclaimer_positive_button">LEARN MORE</string>

    <string name="save_recovery_key_chooser_hint">Save recovery key in</string>

    <string name="loading_contact_book">Retrieving your contacts…</string>
    <string name="empty_contact_book">Your contact book is empty</string>
    <string name="contacts_book_title">Contacts book</string>
    <string name="phone_book_perform_lookup">Search for contacts on Matrix</string>

    <string name="three_pid_revoke_invite_dialog_title">Revoke invite</string>
    <string name="three_pid_revoke_invite_dialog_content">Revoke invite to %1$s?</string>

    <string name="member_banned_by">Banned by %1$s</string>
    <string name="failed_to_unban">Failed to UnBan user</string>

    <string name="alert_push_are_disabled_title">Push notifications are disabled</string>
    <string name="alert_push_are_disabled_description">Review your settings to enable push notifications</string>
    <plurals name="wrong_pin_message_remaining_attempts">
        <item quantity="one">Wrong code, %d remaining attempt</item>
        <item quantity="other">Wrong code, %d remaining attempts</item>
    </plurals>
    <plurals name="entries">
        <item quantity="one">%d entry"</item>
        <item quantity="other">%d entries"</item>
    </plurals>
    <string name="wrong_pin_message_last_remaining_attempt">Warning! Last remaining attempt before logout!</string>
    <string name="too_many_pin_failures">Too many errors, you\'ve been logged out</string>
    <string name="create_pin_title">Choose a PIN for security</string>
    <string name="create_pin_confirm_title">Confirm PIN</string>
    <string name="create_pin_confirm_failure">Failed to validate PIN, please tap a new one.</string>
    <string name="auth_pin_title">Enter your PIN</string>
    <string name="auth_pin_forgot">Forgot PIN?</string>
    <string name="auth_pin_reset_title">Reset PIN</string>
    <string name="auth_pin_new_pin_action">New PIN</string>
    <string name="auth_pin_reset_content">To reset your PIN, you\'ll need to re-login and create a new one.</string>
    <string name="auth_biometric_key_invalidated_message">Biometric authentication was disabled because a new biometric authentication method was recently added. You can enable it again in Settings.</string>
    <string name="settings_security_application_protection_title">Protect access</string>
    <string name="settings_security_application_protection_summary">Protect access using PIN and biometrics.</string>
    <string name="settings_security_application_protection_screen_title">Configure protection</string>
    <string name="settings_security_pin_code_title">Enable PIN</string>
    <string name="settings_security_pin_code_summary">If you want to reset your PIN, tap Forgot PIN to logout and reset.</string>
    <string name="settings_security_pin_code_use_biometrics_title">Enable biometrics</string>
    <string name="settings_security_pin_code_use_biometrics_summary_on">Enable device specific biometrics, like fingerprints and face recognition.</string>
    <!-- Note to translators: the translation MUST contain the string "${app_name}", which will be replaced by the application name -->
    <string name="settings_security_pin_code_use_biometrics_summary_off">PIN code is the only way to unlock ${app_name}.</string>
    <string name="settings_security_pin_code_use_biometrics_error">Could not enable biometric authentication.</string>
    <string name="settings_security_pin_code_notifications_title">Show content in notifications</string>
    <string name="settings_security_pin_code_notifications_summary_on">Show details like room names and message content.</string>
    <string name="settings_security_pin_code_notifications_summary_off">Only display number of unread messages in a simple notification.</string>
    <string name="settings_security_pin_code_grace_period_title">Require PIN after 2 minutes</string>
    <!-- Note to translators: the translation MUST contain the string "${app_name}", which will be replaced by the application name -->
    <string name="settings_security_pin_code_grace_period_summary_on">PIN code is required after 2 minutes of not using ${app_name}.</string>
    <!-- Note to translators: the translation MUST contain the string "${app_name}", which will be replaced by the application name -->
    <string name="settings_security_pin_code_grace_period_summary_off">PIN code is required every time you open ${app_name}.</string>
    <string name="settings_security_pin_code_change_pin_title">Change PIN</string>
    <string name="settings_security_pin_code_change_pin_summary">Change your current PIN</string>
    <string name="error_opening_banned_room">Can\'t open a room where you are banned from.</string>
    <string name="room_error_not_found">Can\'t find this room. Make sure it exists.</string>

    <!-- Add by QR code -->
    <string name="share_by_text">Share by text</string>
    <string name="cannot_dm_self">Cannot DM yourself!</string>
    <string name="invalid_qr_code_uri">Invalid QR code (Invalid URI)!</string>
    <string name="qr_code_not_scanned">QR code not scanned!</string>

    <!-- Universal link -->
    <string name="universal_link_malformed">The link was malformed</string>
    <string name="warning_room_not_created_yet">The room is not yet created. Cancel the room creation?</string>
    <string name="warning_unsaved_change">There are unsaved changes. Discard the changes?</string>
    <string name="warning_unsaved_change_discard">Discard changes</string>

    <string name="call_tile_you_declined_this_call">You declined this call</string>
    <string name="call_tile_other_declined">%1$s declined this call</string>
    <string name="call_tile_ended">This call has ended</string>
    <string name="call_tile_call_back">Call back</string>

    <string name="call_tile_voice_incoming">Incoming voice call</string>
    <string name="call_tile_video_incoming">Incoming video call</string>
    <string name="call_tile_voice_active">Active voice call</string>
    <string name="call_tile_video_active">Active video call</string>
    <string name="call_tile_voice_call_has_ended">Voice call ended • %1$s</string>
    <string name="call_tile_video_call_has_ended">Video call ended • %1$s</string>
    <string name="call_tile_voice_declined">Voice call declined</string>
    <string name="call_tile_video_declined">Video call declined</string>
    <string name="call_tile_voice_missed">Missed voice call</string>
    <string name="call_tile_video_missed">Missed video call</string>
    <string name="call_tile_no_answer">No answer</string>

    <string name="call_dial_pad_title">Dial pad</string>
    <string name="call_dial_pad_lookup_error">"There was an error looking up the phone number"</string>


    <string name="call_only_active">Active call (%1$s)</string>
    <plurals name="call_active_status">
        <item quantity="one">Active call ·</item>
        <item quantity="other">%1$d active calls ·</item>
    </plurals>
    <string name="call_one_active">Active call (%1$s) ·</string>
    <string name="call_tap_to_return">%1$s Tap to return</string>

    <string name="call_transfer_consult_first">Consult first</string>
    <string name="call_transfer_connect_action">Connect</string>
    <string name="call_transfer_title">Transfer</string>
    <string name="call_transfer_failure">An error occurred while transferring call</string>
    <string name="call_transfer_users_tab_title">Users</string>
    <string name="call_transfer_consulting_with">Consulting with %1$s</string>
    <string name="call_transfer_transfer_to_title">Transfer to %1$s</string>
    <string name="call_transfer_unknown_person">Unknown person</string>

    <string name="call_slide_to_end_conference">Slide to end the call</string>

    <string name="re_authentication_activity_title">Re-Authentication Needed</string>
    <!-- Note to translators: the translation MUST contain the string "${app_name}", which will be replaced by the application name -->
    <string name="re_authentication_default_confirm_text">${app_name} requires you to enter your credentials to perform this action.</string>
    <string name="authentication_error">Failed to authenticate</string>

    <string name="a11y_screenshot">Screenshot</string>
    <string name="a11y_open_widget">Open widgets</string>
    <string name="a11y_open_settings">Open settings</string>
    <string name="a11y_import_key_from_file">Import key from file</string>
    <string name="a11y_image">Image</string>
    <string name="a11y_change_avatar">Change avatar</string>
    <string name="a11y_delete_avatar">Delete avatar</string>
    <string name="a11y_error_some_message_not_sent">Some messages have not been sent</string>
    <string name="a11y_unsent_draft">has unsent draft</string>
    <string name="a11y_video">Video</string>
    <string name="a11y_selected">Selected</string>
    <string name="a11y_trust_level_default">Default trust level</string>
    <string name="a11y_trust_level_warning">Warning trust level</string>
    <string name="a11y_trust_level_trusted">Trusted trust level</string>
    <string name="a11y_open_emoji_picker">Open Emoji picker</string>
    <string name="a11y_close_emoji_picker">Close Emoji picker</string>
    <string name="a11y_checked">Checked</string>
    <string name="a11y_unchecked">Unchecked</string>
    <string name="a11y_error_message_not_sent">Message not sent due to error</string>
    <string name="a11y_rule_notify_noisy">Notify with sound</string>
    <string name="a11y_rule_notify_silent">Notify without sound</string>
    <string name="a11y_rule_notify_off">Do not notify</string>
    <string name="a11y_view_read_receipts">View read receipts</string>
    <string name="a11y_public_room">Public room</string>
    <string name="a11y_presence_online">Online</string>
    <string name="a11y_presence_offline">Offline</string>
    <string name="a11y_presence_busy">Busy</string>
    <string name="a11y_presence_unavailable">Away</string>

    <string name="dev_tools_menu_name">Dev Tools</string>
    <string name="dev_tools_explore_room_state">Explore Room State</string>
    <string name="dev_tools_send_custom_event">Send Custom Event</string>
    <string name="dev_tools_send_state_event">Send State Event</string>
    <string name="dev_tools_state_event">State Events</string>
    <string name="dev_tools_edit_content">Edit Content</string>
    <string name="dev_tools_send_custom_state_event">Send Custom State Event</string>
    <string name="dev_tools_form_hint_type">Type</string>
    <string name="dev_tools_form_hint_state_key">State Key</string>
    <string name="dev_tools_form_hint_event_content">Event Content</string>
    <string name="dev_tools_error_no_content">No content</string>
    <string name="dev_tools_error_no_message_type">Missing message type</string>
    <string name="dev_tools_error_malformed_event">Malformed event</string>
    <string name="dev_tools_success_event">Event sent!</string>
    <string name="dev_tools_success_state_event">State event sent!</string>
    <string name="dev_tools_event_content_hint">Event content</string>

    <string name="command_description_create_space">Create a Space</string>
    <string name="command_description_add_to_space">Add to the given Space</string>
    <string name="command_description_join_space">Join the Space with the given id</string>
    <string name="command_description_leave_room">Leave room with given id (or current room if null)</string>
    <string name="command_description_upgrade_room">Upgrades a room to a new version</string>

    <string name="event_status_a11y_sending">Sending</string>
    <string name="event_status_a11y_sent">Sent</string>
    <string name="event_status_a11y_failed">Failed</string>
    <string name="event_status_a11y_delete_all">Delete all failed messages</string>
    <string name="event_status_cancel_sending_dialog_message">Do you want to cancel sending message?</string>
    <string name="event_status_failed_messages_warning">Messages failed to send</string>
    <string name="event_status_delete_all_failed_dialog_title">Delete unsent messages</string>
    <string name="event_status_delete_all_failed_dialog_message">Are you sure you want to delete all unsent messages in this room?</string>

    <string name="public_space">Public space</string>
    <string name="private_space">Private space</string>
    <string name="add_space">Add space</string>
    <string name="your_public_space">Your public space</string>
    <string name="your_private_space">Your private space</string>
    <string name="create_spaces_choose_type_label">What type of space do you want to create?</string>
    <string name="create_spaces_you_can_change_later">You can change this later</string>
    <string name="create_spaces_join_info_help">To join an existing space, you need an invite.</string>
    <string name="create_spaces_who_are_you_working_with">Who are you working with?</string>
    <string name="create_spaces_make_sure_access">Make sure the right people have access to %s.</string>
    <string name="create_spaces_just_me">Just me</string>
    <string name="create_spaces_organise_rooms">A private space to organise your rooms</string>
    <string name="create_spaces_me_and_teammates">Me and teammates</string>
    <string name="create_spaces_private_teammates">A private space for you &amp; your teammates</string>
    <string name="space_type_public">Public</string>
    <string name="space_type_public_desc">Open to anyone, best for communities</string>
    <string name="space_type_private">Private</string>
    <string name="space_type_private_desc">Invite only, best for yourself or teams</string>
    <string name="activity_create_space_title">Create a space</string>
    <string name="create_spaces_details_public_header">Add some details to help it stand out. You can change these at any point.</string>
    <string name="create_spaces_details_private_header">Add some details to help people identify it. You can change these at any point.</string>
    <string name="create_space_error_empty_field_space_name">Give it a name to continue.</string>
    <string name="create_spaces_room_public_header">What are some discussions you want to have in %s?</string>
    <string name="create_spaces_room_public_header_desc">We’ll create rooms for them. You can add more later too.</string>
    <string name="create_spaces_invite_public_header">Who are your teammates?</string>
    <string name="create_spaces_invite_public_header_desc">Ensure the right people have access to %s company. You can invite more later.</string>
    <string name="create_spaces_room_private_header">What things are you working on?</string>
    <string name="create_spaces_room_private_header_desc">Let’s create a room for each of them. You can add more later too, including already existing ones.</string>
    <string name="create_spaces_default_public_room_name">General</string>
    <string name="create_spaces_default_public_random_room_name">Random</string>
    <string name="create_spaces_loading_message">Creating Space…</string>
    <string name="create_space_topic_hint">Description</string>
    <string name="invite_people_to_your_space">Invite people to your space</string>
    <string name="invite_people_menu">Invite people</string>
    <string name="invite_to_space">Invite to %s</string>
    <string name="invite_people_to_your_space_desc">It’s just you at the moment.  %s will be even better with others.</string>
    <string name="invite_by_email">Invite by email</string>
    <string name="invite_by_username_or_mail">Invite by username or mail</string>
    <string name="invite_by_link">Share link</string>
    <string name="invite_to_space_with_name">Invite to %s</string>
    <string name="invite_to_space_with_name_desc">"They’ll be able to explore %s"</string>
    <string name="invite_just_to_this_room">Just to this room</string>
    <string name="invite_just_to_this_room_desc">"They won’t be a part of %s"</string>
    <!-- First one is the space name, and the second one is the matrix.to link -->
    <string name="share_space_link_message">Join my space %1$s %2$s</string>
    <string name="skip_for_now">Skip for now</string>
    <string name="create_space">Create space</string>
    <string name="join_space">Join Space</string>
    <string name="join_anyway">Join Anyway</string>
    <string name="room_alias_preview_not_found">This alias is not accessible at this time.\nTry again later, or ask a room admin to check if you have access.</string>


    <string name="create_space_identity_server_info_none">You are not currently using an identity server. In order to invite teammates and be discoverable by them, configure one below.</string>


    <string name="finish_setting_up_discovery">Finish setting up discovery.</string>
    <string name="discovery_invite">Invite by email, find contacts and more…</string>
    <string name="finish_setup">Finish setup</string>
    <!-- %s will be replaced by the user identity server domain, e.g vector.im -->
    <string name="discovery_section">Discovery (%s)</string>

    <plurals name="space_people_you_know">
        <item quantity="one">%d person you know has already joined</item>
        <item quantity="other">%d people you know have already joined</item>
    </plurals>

    <string name="space_explore_activity_title">Explore rooms</string>
    <string name="space_add_child_title">Add rooms</string>
    <string name="leave_space">Leave</string>

    <string name="space_leave_radio_buttons_title">Things in this space</string>
    <string name="space_leave_radio_button_all">Leave all</string>
    <string name="space_leave_radio_button_none">Leave none</string>

    <string name="space_leave_prompt_msg_with_name">Are you sure you want to leave %s?</string>
    <string name="space_leave_prompt_msg_only_you">You are the only person here. If you leave, no one will be able to join in the future, including you.</string>
    <string name="space_leave_prompt_msg_private">You won\'t be able to rejoin unless you are re-invited.</string>
    <string name="space_leave_prompt_msg_as_admin">You\'re the only admin of this space. Leaving it will mean no one has control over it.</string>

    <string name="space_explore_filter_no_result_title">No results found</string>
    <string name="space_explore_filter_no_result_description">Some results may be hidden because they’re private and you need an invite to them.</string>

    <string name="space_add_existing_rooms">Add existing rooms and space</string>
    <string name="space_add_existing_rooms_only">Add existing rooms</string>
    <string name="space_add_existing_spaces">Add existing spaces</string>
    <string name="space_add_space_to_any_space_you_manage">Add a space to any space you manage.</string>
    <string name="spaces_beta_welcome_to_spaces_desc">Spaces are a new way to group rooms and people.</string>
    <string name="you_are_invited">You are invited</string>

    <string name="labs_auto_report_uisi">Auto Report Decryption Errors.</string>
    <string name="labs_auto_report_uisi_desc">Your system will automatically send logs when an unable to decrypt error occurs</string>
    <string name="labs_enable_thread_messages">Enable Thread Messages</string>
    <string name="labs_enable_thread_messages_desc">Note: app will be restarted</string>
    <string name="settings_show_latest_profile">Show latest user info</string>
    <string name="settings_show_latest_profile_description">Show the latest profile info (avatar and display name) for all the messages.</string>

    <string name="user_invites_you">%s invites you</string>

    <string name="looking_for_someone_not_in_space">Looking for someone not in %s?</string>
    <string name="space_settings_manage_rooms">Manage rooms</string>
    <string name="space_suggested">Suggested</string>
    <string name="space_mark_as_suggested">Mark as suggested</string>
    <string name="space_mark_as_not_suggested">Mark as not suggested</string>
    <string name="space_manage_rooms_and_spaces">Manage rooms and spaces</string>

    <string name="preference_show_all_rooms_in_home">Show all rooms in Home</string>
    <string name="all_rooms_youre_in_will_be_shown_in_home">All rooms you’re in will be shown in Home.</string>

    <string name="spaces_feeling_experimental_subspace">Feeling experimental?\nYou can add existing spaces to a space.</string>
    <string name="spaces_no_server_support_title">It looks like your homeserver does not support Spaces yet</string>
    <string name="spaces_no_server_support_description">Please contact your homeserver admin for further information</string>

    <string name="this_space_has_no_rooms">This space has no rooms</string>
    <string name="this_space_has_no_rooms_not_admin">Some rooms may be hidden because they’re private and you need an invite.\nYou don’t have permission to add rooms.</string>
    <string name="this_space_has_no_rooms_admin">Some rooms may be hidden because they’re private and you need an invite.</string>

    <string name="unnamed_room">Unnamed Room</string>

    <string name="joining_replacement_room">Join replacement room</string>
    <string name="it_may_take_some_time">Please be patient, it may take some time.</string>

    <string name="upgrade">Upgrade</string>
    <string name="upgrade_required">Upgrade Required</string>
    <string name="upgrade_public_room">Upgrade public room</string>
    <string name="upgrade_private_room">Upgrade private room</string>
    <string name="upgrade_room_warning">Upgrading a room is an advanced action and is usually recommended when a room is unstable due to bugs, missing features or security vulnerabilities.\nThis usually only affects how the room is processed on the server.</string>
    <string name="upgrade_public_room_from_to">You\'ll upgrade this room from %1$s to %2$s.</string>
    <string name="upgrade_room_auto_invite">Automatically invite users</string>
    <string name="upgrade_room_update_parent_space">Automatically update space parent</string>
    <string name="upgrade_room_no_power_to_manage">You need permission to upgrade a room</string>

    <string name="room_using_unstable_room_version">This room is running room version %s, which this homeserver has marked as unstable.</string>
    <string name="room_upgrade_to_recommended_version">Upgrade to the recommended room version</string>

    <string name="error_failed_to_join_room">Sorry, an error occurred while trying to join: %s</string>

    <string name="a11y_start_voice_message">Record Voice Message</string>
    <string name="voice_message_slide_to_cancel">Slide to cancel</string>
    <string name="a11y_play_voice_message">Play Voice Message</string>
    <string name="a11y_pause_voice_message">Pause Voice Message</string>
    <string name="a11y_stop_voice_message">Stop Recording</string>
    <string name="a11y_recording_voice_message">Recording voice message</string>
    <string name="a11y_delete_recorded_voice_message">Delete recording</string>
    <string name="voice_message_release_to_send_toast">Hold to record, release to send</string>
    <string name="voice_message_n_seconds_warning_toast">%1$ds left</string>
    <string name="voice_message_tap_to_stop_toast">Tap on your recording to stop or listen</string>
    <string name="error_voice_message_unable_to_play">Cannot play this voice message</string>
    <string name="error_voice_message_unable_to_record">Cannot record a voice message</string>
    <string name="error_voice_message_cannot_reply_or_edit">Cannot reply or edit while voice message is active</string>
    <string name="voice_message_reply_content">Voice Message (%1$s)</string>

    <string name="a11y_audio_message_item">%1$s, %2$s, %3$s</string> <!-- filename, duration, file size -->
    <string name="a11y_audio_playback_duration" tools:ignore="PluralsCandidate">%1$d minutes %2$d seconds</string>
    <string name="a11y_play_audio_message">Play %1$s</string>
    <string name="a11y_pause_audio_message">Pause %1$s</string>
    <string name="error_audio_message_unable_to_play">Unable to play %1$s</string>
    <string name="audio_message_reply_content">%1$s (%2$s)</string>
    <string name="audio_message_file_size">(%1$s)</string>

    <string name="upgrade_room_for_restricted">Anyone in %s will be able to find and join this room - no need to manually invite everyone. You’ll be able to change this in room settings anytime.</string>
    <string name="upgrade_room_for_restricted_no_param">Anyone in a parent space will be able to find and join this room - no need to manually invite everyone. You’ll be able to change this in room settings anytime.</string>

    <string name="upgrade_room_for_restricted_note">Please note upgrading will make a new version of the room. All current messages will stay in this archived room.</string>

    <!-- %s will be replaced by an email at runtime -->
    <string name="this_invite_to_this_room_was_sent">This invite to this room was sent to %s which is not associated with your account</string>
    <!-- %s will be replaced by an email at runtime -->
    <string name="this_invite_to_this_space_was_sent">This invite to this space was sent to %s which is not associated with your account</string>

    <string name="link_this_email_settings_link">Link this email with your account</string>
    <!-- %s will be replaced by the value of link_this_email_settings_link and styled as a link -->
    <string name="link_this_email_with_your_account">%s in Settings to receive invites directly in ${app_name}.</string>

    <string name="labs_enable_latex_maths">Enable LaTeX mathematics</string>
    <string name="restart_the_application_to_apply_changes">Restart the application for the change to take effect.</string>

    <string name="labs_enable_msc3061_share_history">MSC3061: Sharing room keys for past messages</string>
    <string name="labs_enable_msc3061_share_history_desc">When inviting in an encrypted room that is sharing history, encrypted history will be visible.</string>

    <!-- Poll -->
    <string name="create_poll_title">Create Poll</string>
    <string name="create_poll_question_title">Poll question or topic</string>
    <string name="create_poll_question_hint">Question or topic</string>
    <string name="create_poll_options_title">Create options</string>
    <string name="create_poll_options_hint">Option %1$d</string>
    <string name="create_poll_add_option">ADD OPTION</string>
    <string name="create_poll_button">CREATE POLL</string>
    <string name="create_poll_empty_question_error">Question cannot be empty</string>
    <plurals name="create_poll_not_enough_options_error">
        <item quantity="one">At least %1$s option is required</item>
        <item quantity="other">At least %1$s options are required</item>
    </plurals>
    <plurals name="poll_option_vote_count">
        <item quantity="one">%1$d vote</item>
        <item quantity="other">%1$d votes</item>
    </plurals>
    <plurals name="poll_total_vote_count_before_ended_and_voted">
        <item quantity="one">Based on %1$d vote</item>
        <item quantity="other">Based on %1$d votes</item>
    </plurals>
    <string name="poll_no_votes_cast">No votes cast</string>
    <string name="poll_undisclosed_not_ended">Results will be visible when the poll is ended</string>
    <plurals name="poll_total_vote_count_before_ended_and_not_voted">
        <item quantity="one">%1$d vote cast. Vote to the see the results</item>
        <item quantity="other">%1$d votes cast. Vote to the see the results</item>
    </plurals>
    <plurals name="poll_total_vote_count_after_ended">
        <item quantity="one">Final result based on %1$d vote</item>
        <item quantity="other">Final result based on %1$d votes</item>
    </plurals>
    <string name="poll_end_action">End poll</string>
    <string name="a11y_poll_winner_option">winner option</string>
    <string name="end_poll_confirmation_title">End this poll?</string>
    <string name="end_poll_confirmation_description">This will stop people from being able to vote and will display the final results of the poll.</string>
    <string name="end_poll_confirmation_approve_button">End poll</string>
    <string name="poll_response_room_list_preview">Vote cast</string>
    <string name="poll_end_room_list_preview">Poll ended</string>
    <string name="delete_poll_dialog_title">Remove poll</string>
    <string name="delete_poll_dialog_content">Are you sure you want to remove this poll? You won\'t be able to recover it once removed.</string>
    <string name="edit_poll_title">Edit poll</string>
    <string name="poll_type_title">Poll type</string>
    <string name="open_poll_option_title">Open poll</string>
    <string name="open_poll_option_description">Voters see results as soon as they have voted</string>
    <string name="closed_poll_option_title">Closed poll</string>
    <string name="closed_poll_option_description">Results are only revealed when you end the poll</string>

    <!-- Location -->
    <string name="location_activity_title_static_sharing">Share location</string>
    <string name="location_activity_title_preview">Location</string>
    <string name="a11y_static_map_image">Map</string>
    <string name="a11y_location_share_pin_on_map">Pin of selected location on map</string>
    <string name="a11y_location_share_locate_button">Zoom to current location</string>
    <string name="location_share_option_user_current">Share my current location</string>
    <string name="a11y_location_share_option_user_current_icon">Share my current location</string>
    <string name="location_share_option_user_live">Share live location</string>
    <string name="a11y_location_share_option_user_live_icon">Share live location</string>
    <string name="location_share_option_pinned">Share this location</string>
    <string name="a11y_location_share_option_pinned_icon">Share this location</string>
    <string name="location_share_live_select_duration_title">Share your live location for</string>
    <string name="location_share_live_select_duration_option_1">15 minutes</string>
    <string name="location_share_live_select_duration_option_2">1 hour</string>
    <string name="location_share_live_select_duration_option_3">8 hours</string>
    <string name="location_not_available_dialog_title">${app_name} could not access your location</string>
    <string name="location_not_available_dialog_content">${app_name} could not access your location. Please try again later.</string>
    <string name="location_share_external">Open with</string>
    <string name="location_timeline_failed_to_load_map">Failed to load map</string>
    <string name="location_share_loading_map_error">Unable to load map\nThis home server may not be configured to display maps.</string>
    <string name="location_share_live_enabled">Live location enabled</string>
    <string name="location_share_live_started">Loading live location…</string>
    <string name="location_share_live_ended">Live location ended</string>
    <string name="location_share_live_view">View live location</string>
    <!-- Examples of usage: Live until 5:42 PM/Live until 17:42-->
    <string name="location_share_live_until">Live until %1$s</string>
    <string name="location_share_live_stop">Stop</string>
    <!-- Examples of usage: 6h 15min 30sec left/15min 30sec left/30 sec left-->
    <string name="location_share_live_remaining_time">%1$s left</string>
    <string name="live_location_sharing_notification_title">${app_name} Live Location</string>
    <string name="live_location_sharing_notification_description">Location sharing is in progress</string>
    <string name="labs_enable_live_location">Enable Live Location Sharing</string>
    <string name="labs_enable_live_location_summary">Temporary implementation: locations persist in room history</string>
    <!-- TODO remove key -->
    <string name="live_location_bottom_sheet_stop_sharing" tools:ignore="UnusedResources">Stop sharing</string>
    <string name="live_location_bottom_sheet_last_updated_at">Updated %1$s ago</string>
    <string name="live_location_not_enough_permission_dialog_title">You don’t have permission to share live location</string>
    <string name="live_location_not_enough_permission_dialog_description">You need to have the right permissions in order to share live location in this room.</string>
    <string name="live_location_share_location_item_share">Share location</string>
    <!-- mostly used as a description when replying to a live location message -->
    <string name="live_location_description">Live location</string>

    <string name="message_bubbles">Show Message bubbles</string>

    <string name="tooltip_attachment_photo">Open camera</string>
    <string name="tooltip_attachment_gallery">Send images and videos</string>
    <string name="tooltip_attachment_file">Upload file</string>
    <string name="tooltip_attachment_sticker">Send sticker</string>
    <string name="tooltip_attachment_contact">Open contacts</string>
    <string name="tooltip_attachment_poll">Create poll</string>
    <string name="tooltip_attachment_location">Share location</string>

    <string name="message_reaction_show_less">Show less</string>
    <plurals name="message_reaction_show_more">
        <item quantity="one">"%1$d more"</item>
        <item quantity="other">"%1$d more"</item>
    </plurals>

    <string name="room_message_notify_everyone">Notify the whole room</string>
    <string name="room_message_autocomplete_users">Users</string>
    <string name="room_message_autocomplete_notification">Room notification</string>

    <!-- Screen sharing -->
    <string name="screen_sharing_notification_title">${app_name} Screen Sharing</string>
    <string name="screen_sharing_notification_description">Screen sharing is in progress</string>

    <string name="unifiedpush_getdistributors_dialog_title">Choose how to receive notifications</string>
    <string name="unifiedpush_distributor_fcm_fallback">Google Services</string>
    <string name="unifiedpush_distributor_background_sync">Background synchronization</string>
    <string name="settings_notification_method">Notification method</string>
    <string name="settings_troubleshoot_test_distributors_title">Available methods</string>
    <string name="settings_troubleshoot_test_distributors_gplay">No other method than Google Play Service found.</string>
    <string name="settings_troubleshoot_test_distributors_fdroid">No other method than background synchronization found.</string>
    <plurals name="settings_troubleshoot_test_distributors_many">
        <item quantity="one">Found %d method.</item>
        <item quantity="other">Found %d methods.</item>
    </plurals>
    <string name="settings_troubleshoot_test_current_distributor_title">Method</string>
    <string name="settings_troubleshoot_test_current_distributor">Currently using %s.</string>
    <string name="settings_troubleshoot_test_current_endpoint_title">Endpoint</string>
    <string name="settings_troubleshoot_test_current_endpoint_success">Current endpoint: %s</string>
    <string name="settings_troubleshoot_test_current_endpoint_failed">Cannot find the endpoint.</string>
    <string name="settings_troubleshoot_test_current_gateway_title">Gateway</string>
    <string name="settings_troubleshoot_test_current_gateway">Current gateway: %s</string>

    <!-- Live Location Sharing Labs Flag Promotional BottomSheet -->
    <string name="live_location_labs_promotion_title">Live location sharing</string>
    <string name="live_location_labs_promotion_description">Please note: this is a labs feature using a temporary implementation. This means you will not be able to delete your location history, and advanced users will be able to see your location history even after you stop sharing your live location with this room.</string>
    <string name="live_location_labs_promotion_switch_title">Enable location sharing</string>

    <plurals name="room_removed_messages">
        <item quantity="one">%d message removed</item>
        <item quantity="other">%d messages removed</item>
    </plurals>

    <!-- Element Call Widget -->
    <string name="labs_enable_element_call_permission_shortcuts">Enable Element Call permission shortcuts</string>
    <string name="labs_enable_element_call_permission_shortcuts_summary">Auto-approve Element Call widgets and grant camera / mic access</string>

    <!-- Device Manager -->
    <string name="device_manager_settings_active_sessions_show_all">Show All Sessions (V2, WIP)</string>
</resources><|MERGE_RESOLUTION|>--- conflicted
+++ resolved
@@ -137,12 +137,9 @@
 
     <!-- Home Screen -->
     <string name="all_chats">All Chats</string>
-<<<<<<< HEAD
     <string name="start_chat">Start chat</string>
     <string name="create_room">Create room</string>
-=======
     <string name="change_space">Change Space</string>
->>>>>>> 7a30c728
 
     <!-- Last seen time -->
 
