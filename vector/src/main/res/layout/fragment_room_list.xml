--- conflicted
+++ resolved
@@ -11,78 +11,6 @@
         android:layout_height="match_parent"
         android:background="?android:colorBackground">
 
-<<<<<<< HEAD
-    <im.vector.app.features.home.room.list.widget.NotifsFabMenuView
-        android:id="@+id/createChatFabMenu"
-        android:layout_width="match_parent"
-        android:layout_height="match_parent"
-        android:visibility="gone"
-        app:layoutDescription="@xml/motion_scene_notifs_fab_menu"
-        tools:showPaths="true"
-        tools:visibility="visible" />
-
-    <com.google.android.material.floatingactionbutton.FloatingActionButton
-        android:id="@+id/createChatRoomButton"
-        android:layout_width="wrap_content"
-        android:layout_height="wrap_content"
-        android:layout_gravity="bottom|end"
-        android:layout_marginEnd="16dp"
-        android:layout_marginBottom="16dp"
-        android:accessibilityTraversalBefore="@id/roomListView"
-        android:contentDescription="@string/a11y_create_direct_message"
-        android:scaleType="center"
-        android:src="@drawable/ic_fab_add_chat"
-        android:visibility="gone"
-        app:maxImageSize="34dp"
-        tools:layout_marginEnd="80dp"
-        tools:visibility="visible" />
-
-    <com.google.android.material.floatingactionbutton.FloatingActionButton
-        android:id="@+id/createGroupRoomButton"
-        android:layout_width="wrap_content"
-        android:layout_height="wrap_content"
-        android:layout_gravity="bottom|end"
-        android:layout_marginEnd="16dp"
-        android:layout_marginBottom="16dp"
-        android:accessibilityTraversalBefore="@id/roomListView"
-        android:contentDescription="@string/a11y_create_room"
-        android:src="@drawable/ic_fab_add_room"
-        android:visibility="gone"
-        app:maxImageSize="32dp"
-        tools:layout_marginEnd="144dp"
-        tools:visibility="visible" />
-
-    <androidx.constraintlayout.widget.ConstraintLayout
-        android:layout_width="match_parent"
-        android:layout_height="match_parent"
-        android:layout_gravity="bottom|end">
-
-        <com.google.android.material.floatingactionbutton.FloatingActionButton
-            android:id="@+id/newLayoutOpenSpacesButton"
-            style="@style/Widget.Vector.FloatingActionButton"
-            android:layout_width="wrap_content"
-            android:layout_height="wrap_content"
-            android:layout_marginBottom="20dp"
-            android:accessibilityTraversalAfter="@id/newLayoutCreateChatButton"
-            android:contentDescription="@string/a11y_create_room"
-            android:src="@drawable/ic_open_spaces"
-            android:visibility="gone"
-            app:backgroundTint="?attr/vctr_toolbar_background"
-            app:fabSize="mini"
-            app:layout_constraintBottom_toTopOf="@id/newLayoutCreateChatButton"
-            app:layout_constraintEnd_toEndOf="@id/newLayoutCreateChatButton"
-            app:layout_constraintStart_toStartOf="@id/newLayoutCreateChatButton"
-            app:tint="?attr/colorPrimary"
-            tools:visibility="visible"
-            tools:targetApi="lollipop_mr1" />
-
-
-        <com.google.android.material.floatingactionbutton.FloatingActionButton
-            android:id="@+id/newLayoutCreateChatButton"
-            style="@style/Widget.Vector.FloatingActionButton"
-            android:layout_width="wrap_content"
-            android:layout_height="wrap_content"
-=======
         <androidx.recyclerview.widget.RecyclerView
             android:id="@+id/roomListView"
             android:layout_width="match_parent"
@@ -121,23 +49,10 @@
             android:layout_width="wrap_content"
             android:layout_height="wrap_content"
             android:layout_gravity="bottom|end"
->>>>>>> e6508e8a
             android:layout_marginEnd="16dp"
             android:layout_marginBottom="16dp"
             android:accessibilityTraversalBefore="@id/roomListView"
             android:contentDescription="@string/a11y_create_room"
-<<<<<<< HEAD
-            android:src="@drawable/ic_new_chat"
-            android:visibility="gone"
-            app:layout_constraintBottom_toBottomOf="parent"
-            app:layout_constraintEnd_toEndOf="parent"
-            tools:visibility="visible"
-            tools:targetApi="lollipop_mr1" />
-
-    </androidx.constraintlayout.widget.ConstraintLayout>
-
-</im.vector.app.core.platform.StateView>
-=======
             android:src="@drawable/ic_fab_add_room"
             android:visibility="gone"
             app:maxImageSize="32dp"
@@ -189,5 +104,4 @@
 
     </im.vector.app.core.platform.StateView>
 
-</androidx.coordinatorlayout.widget.CoordinatorLayout>
->>>>>>> e6508e8a
+</androidx.coordinatorlayout.widget.CoordinatorLayout>