<?xml version="1.0" encoding="utf-8"?>
<RelativeLayout xmlns:android="http://schemas.android.com/apk/res/android"
    xmlns:app="http://schemas.android.com/apk/res-auto"
    xmlns:tools="http://schemas.android.com/tools"
    android:layout_width="match_parent"
    android:layout_height="wrap_content"
    android:addStatesFromChildren="true"
    android:background="?attr/selectableItemBackground">

    <im.vector.app.core.platform.CheckableView
        android:id="@+id/messageSelectedBackground"
        android:layout_width="match_parent"
        android:layout_height="match_parent"
        android:layout_alignBottom="@+id/informationBottom"
        android:layout_alignParentTop="true"
        android:background="@drawable/highlighted_message_background" />

    <View
        android:id="@+id/messageStartGuideline"
        android:layout_width="0dp"
        android:layout_height="0dp"
        android:layout_marginStart="52dp" />

    <View
        android:id="@+id/messageEndGuideline"
        android:layout_width="0dp"
        android:layout_height="0dp"
        android:layout_alignParentEnd="true"
        android:layout_marginEnd="52dp" />

    <FrameLayout
        android:id="@+id/viewStubContainer"
        android:layout_width="match_parent"
        android:layout_height="wrap_content"
        android:layout_alignParentTop="true"
        android:layout_marginTop="2dp"
        android:layout_marginBottom="2dp"
        android:layout_toStartOf="@id/messageEndGuideline"
        android:layout_toEndOf="@id/messageStartGuideline"
        android:background="@drawable/rounded_rect_shape_8"
        android:padding="8dp">

        <ViewStub
            android:id="@+id/messageCallStub"
            style="@style/TimelineContentStubBaseParams"
            android:layout="@layout/item_timeline_event_call_tile_stub"
            tools:visibility="visible" />

        <ViewStub
            android:id="@+id/messageVerificationRequestStub"
            style="@style/TimelineContentStubBaseParams"
            android:layout="@layout/item_timeline_event_verification_stub"
<<<<<<< HEAD
            tools:layout_marginTop= "250dp"
=======
>>>>>>> eecb7896
            tools:visibility="visible" />

        <ViewStub
            android:id="@+id/messageVerificationDoneStub"
            style="@style/TimelineContentStubBaseParams"
            tools:layout_marginTop= "450dp"
            android:layout="@layout/item_timeline_event_status_tile_stub"
            tools:layout_marginTop="180dp"
            tools:visibility="visible" />

    </FrameLayout>


    <ImageView
        android:id="@+id/messageE2EDecoration"
        android:layout_width="16dp"
        android:layout_height="16dp"
        android:layout_alignTop="@id/viewStubContainer"
        android:layout_marginTop="4dp"
        android:layout_toStartOf="@id/viewStubContainer"
        android:visibility="gone"
        tools:src="@drawable/ic_shield_warning"
        tools:visibility="visible" />

    <ImageView
        android:id="@+id/messageFailToSendIndicator"
        android:layout_width="14dp"
        android:layout_height="14dp"
        android:layout_alignTop="@+id/viewStubContainer"
        android:layout_marginStart="2dp"
        android:layout_toEndOf="@+id/viewStubContainer"
        android:src="@drawable/ic_warning_badge"
        android:visibility="gone"
        tools:visibility="visible" />


    <LinearLayout
        android:id="@+id/informationBottom"
        android:layout_width="match_parent"
        android:layout_height="wrap_content"
        android:layout_below="@id/viewStubContainer"
        android:layout_toEndOf="@id/messageStartGuideline"
        android:orientation="vertical">

        <com.google.android.flexbox.FlexboxLayout
            android:id="@+id/reactionsContainer"
            android:layout_width="match_parent"
            android:layout_height="wrap_content"
            android:layout_marginStart="8dp"
            android:layout_marginBottom="4dp"
            app:dividerDrawable="@drawable/reaction_divider"
            app:flexWrap="wrap"
            app:showDivider="middle"
            tools:background="#F0E0F0"
            tools:layout_height="40dp">

            <!-- ReactionButtons will be added here in the code -->
            <!--im.vector.app.features.reactions.widget.ReactionButton
                android:layout_width="wrap_content"
                android:layout_height="wrap_content" /-->

        </com.google.android.flexbox.FlexboxLayout>

        <im.vector.app.core.ui.views.ReadReceiptsView
            android:id="@+id/readReceiptsView"
            android:layout_width="wrap_content"
            android:layout_height="wrap_content"
            android:layout_gravity="end"
            android:layout_marginEnd="8dp"
            android:layout_marginBottom="4dp" />

    </LinearLayout>

</RelativeLayout><|MERGE_RESOLUTION|>--- conflicted
+++ resolved
@@ -50,10 +50,7 @@
             android:id="@+id/messageVerificationRequestStub"
             style="@style/TimelineContentStubBaseParams"
             android:layout="@layout/item_timeline_event_verification_stub"
-<<<<<<< HEAD
             tools:layout_marginTop= "250dp"
-=======
->>>>>>> eecb7896
             tools:visibility="visible" />
 
         <ViewStub
@@ -61,7 +58,6 @@
             style="@style/TimelineContentStubBaseParams"
             tools:layout_marginTop= "450dp"
             android:layout="@layout/item_timeline_event_status_tile_stub"
-            tools:layout_marginTop="180dp"
             tools:visibility="visible" />
 
     </FrameLayout>
