--- conflicted
+++ resolved
@@ -56,13 +56,8 @@
         app:layout_constraintEnd_toEndOf="parent"
         app:layout_constraintStart_toStartOf="parent"
         app:layout_constraintTop_toBottomOf="@id/appBarLayout"
-<<<<<<< HEAD
-        app:sessionListHeaderShowLearnMore="true"
-        app:sessionsListHeaderDescription="@string/device_manager_sessions_other_description"
-=======
         app:sessionsListHeaderDescription="@string/device_manager_sessions_other_description"
         app:sessionsListHeaderHasLearnMoreLink="false"
->>>>>>> def67b2e
         app:sessionsListHeaderTitle="" />
 
     <im.vector.app.features.settings.devices.v2.othersessions.OtherSessionsSecurityRecommendationView
