--- conflicted
+++ resolved
@@ -323,11 +323,8 @@
         <activity android:name=".features.home.room.list.home.invites.InvitesActivity"/>
         <activity android:name=".features.home.room.list.home.release.ReleaseNotesActivity"/>
         <activity android:name=".features.settings.devices.v2.overview.SessionOverviewActivity"/>
-<<<<<<< HEAD
         <activity android:name=".features.settings.devices.v2.othersessions.OtherSessionsActivity" />
-=======
         <activity android:name=".features.settings.devices.v2.details.SessionDetailsActivity"/>
->>>>>>> b05d52bb
 
         <!-- Services -->
 
