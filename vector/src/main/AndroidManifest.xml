--- conflicted
+++ resolved
@@ -320,18 +320,11 @@
         <activity android:name=".features.location.live.map.LiveLocationMapViewActivity" />
         <activity android:name=".features.settings.font.FontScaleSettingActivity" />
         <activity android:name=".features.call.dialpad.PstnDialActivity" />
-<<<<<<< HEAD
         <activity android:name=".features.home.room.list.home.invites.InvitesActivity" />
         <activity android:name=".features.home.room.list.home.release.ReleaseNotesActivity" />
         <activity android:name=".features.settings.devices.v2.overview.SessionOverviewActivity" />
+        <activity android:name=".features.settings.devices.v2.othersessions.OtherSessionsActivity" />
         <activity android:name=".features.settings.devices.v2.details.SessionDetailsActivity" />
-=======
-        <activity android:name=".features.home.room.list.home.invites.InvitesActivity"/>
-        <activity android:name=".features.home.room.list.home.release.ReleaseNotesActivity"/>
-        <activity android:name=".features.settings.devices.v2.overview.SessionOverviewActivity"/>
-        <activity android:name=".features.settings.devices.v2.othersessions.OtherSessionsActivity" />
-        <activity android:name=".features.settings.devices.v2.details.SessionDetailsActivity"/>
->>>>>>> c05cbb4e
 
         <!-- Services -->
 
