<?xml version="1.0" encoding="utf-8"?>
<manifest xmlns:android="http://schemas.android.com/apk/res/android"
    xmlns:tools="http://schemas.android.com/tools"
    package="im.vector.app">

    <!-- Needed for VOIP call to detect and switch to headset-->
    <uses-permission
        android:name="android.permission.BLUETOOTH"
        android:maxSdkVersion="30" />
    <uses-permission android:name="android.permission.BLUETOOTH_CONNECT" />
    <uses-permission android:name="android.permission.INTERNET" />
    <uses-permission android:name="android.permission.READ_CONTACTS" />
    <uses-permission android:name="android.permission.FOREGROUND_SERVICE" />
    <uses-permission android:name="android.permission.VIBRATE" />
    <uses-permission android:name="android.permission.CAMERA" />
    <uses-permission android:name="android.permission.RECORD_AUDIO" />
    <uses-permission android:name="android.permission.READ_EXTERNAL_STORAGE" />
    <uses-permission android:name="android.permission.ACCESS_NETWORK_STATE" />

    <!-- Call feature -->
    <uses-permission android:name="android.permission.MANAGE_OWN_CALLS" />
    <!-- Commented because Google PlayStore does not like we add permission if we are not requiring it. And it was added for future use -->
    <!--uses-permission android:name="android.permission.READ_CALL_LOG" /-->
    <!-- Needed for voice call to toggle speaker on or off -->
    <uses-permission android:name="android.permission.MODIFY_AUDIO_SETTINGS" />
    <!-- READ_PHONE_STATE is needed only if your calling app reads numbers from the `PHONE_STATE`
            intent action. -->

    <!-- Needed to show incoming calls activity in lock screen-->
    <uses-permission android:name="android.permission.USE_FULL_SCREEN_INTENT" />
    <uses-permission android:name="android.permission.WAKE_LOCK" />
    <!-- Needed for incoming calls  -->
    <uses-permission android:name="android.permission.SYSTEM_ALERT_WINDOW" />

    <!-- To be able to install APK from the application -->
    <uses-permission android:name="android.permission.REQUEST_INSTALL_PACKAGES" />

    <!-- Jitsi libs adds CALENDAR permissions, but we can remove them safely according to https://github.com/jitsi/jitsi-meet/issues/4068#issuecomment-480482481 -->
    <uses-permission
        android:name="android.permission.READ_CALENDAR"
        tools:node="remove" />
    <uses-permission
        android:name="android.permission.WRITE_CALENDAR"
        tools:node="remove" />

    <!-- Location Sharing -->
    <uses-permission android:name="android.permission.ACCESS_COARSE_LOCATION" />
    <uses-permission android:name="android.permission.ACCESS_FINE_LOCATION" />

    <!-- Jitsi SDK is now API23+ -->
    <uses-sdk tools:overrideLibrary="org.jitsi.meet.sdk,com.oney.WebRTCModule,com.learnium.RNDeviceInfo,com.reactnativecommunity.asyncstorage,com.ocetnik.timer,com.calendarevents,com.reactnativecommunity.netinfo,com.kevinresol.react_native_default_preference,com.rnimmersive,com.corbt.keepawake,com.BV.LinearGradient,com.horcrux.svg,com.oblador.performance,com.reactnativecommunity.slider,com.brentvatne.react,com.reactnativecommunity.clipboard,com.swmansion.gesturehandler.react,org.linusu,org.reactnative.maskedview,com.reactnativepagerview,com.swmansion.reanimated,com.th3rdwave.safeareacontext,com.swmansion.rnscreens,org.devio.rn.splashscreen,com.reactnativecommunity.webview" />

    <!-- Adding CAMERA permission prevents Chromebooks to see the application on the PlayStore -->
    <!-- Tell that the Camera is not mandatory to install the application -->
    <uses-feature
        android:name="android.hardware.camera"
        android:required="false" />
    <uses-feature
        android:name="android.hardware.camera.autofocus"
        android:required="false" />

    <!-- Since Android 11, see https://developer.android.com/training/package-visibility -->
    <queries>
        <!-- To open URL in CustomTab (prefetch, etc.). It makes CustomTabsClient.getPackageName() work
         see https://developer.android.com/training/package-visibility/use-cases#open-urls-custom-tabs -->
        <intent>
            <action android:name="android.support.customtabs.action.CustomTabsService" />
        </intent>

        <!-- The app can open attachments of any mime type
        see https://developer.android.com/training/package-visibility/use-cases#open-a-file -->
        <intent>
            <action android:name="android.intent.action.VIEW" />
            <data android:mimeType="*/*" />
        </intent>
    </queries>

    <application android:supportsRtl="true">

        <!-- No limit for screen ratio: avoid black strips -->
        <meta-data
            android:name="android.max_aspect"
            android:value="9.9" />

        <meta-data
            android:name="com.google.android.gms.car.application"
            android:resource="@xml/automotive_app_desc" />

        <activity
            android:name=".features.MainActivity"
            android:theme="@style/Theme.Vector.Launcher" />

        <!-- Activity alias for the launcher Activity (must be declared after the Activity it targets) -->
        <!-- exported="true" is required to launch application -->
        <activity-alias
            android:name=".features.Alias"
            android:exported="true"
            android:targetActivity=".features.MainActivity">
            <intent-filter>
                <action android:name="android.intent.action.MAIN" />

                <category android:name="android.intent.category.LAUNCHER" />
            </intent-filter>

            <meta-data
                android:name="android.app.shortcuts"
                android:resource="@xml/shortcuts" />
        </activity-alias>

        <activity android:name=".features.home.HomeActivity" />

        <activity
            android:name=".features.login.SSORedirectRouterActivity"
            android:exported="true"
            android:theme="@style/Theme.Vector.Black.Transparent">

            <!-- Add intent filter to handle redirection URL after SSO login in external browser -->
            <intent-filter>
                <action android:name="android.intent.action.VIEW" />

                <category android:name="android.intent.category.DEFAULT" />
                <category android:name="android.intent.category.BROWSABLE" />

                <data
                    android:host="connect"
                    android:scheme="element" />
            </intent-filter>
        </activity>

        <activity
            android:name=".features.login.LoginActivity"
            android:launchMode="singleTask"
            android:windowSoftInputMode="adjustResize" />

        <activity
            android:name=".features.onboarding.OnboardingActivity"
            android:launchMode="singleTask"
            android:windowSoftInputMode="adjustResize" />

        <!-- Add tools:ignore="Instantiatable" for the error reported only by Buildkite :/ -->
        <activity
            android:name=".features.media.VectorAttachmentViewerActivity"
            android:theme="@style/Theme.Vector.Black.Transparent"
            tools:ignore="Instantiatable" />
        <activity android:name=".features.media.BigImageViewerActivity" />
        <activity
            android:name=".features.rageshake.BugReportActivity"
            android:label="@string/title_activity_bug_report" />
        <activity
            android:name=".features.settings.VectorSettingsActivity"
            android:label="@string/title_activity_settings"
            android:windowSoftInputMode="adjustResize" />
        <activity
            android:name=".features.crypto.keysbackup.restore.KeysBackupRestoreActivity"
            android:label="@string/title_activity_keys_backup_setup" />
        <activity
            android:name=".features.crypto.keysbackup.setup.KeysBackupSetupActivity"
            android:label="@string/title_activity_keys_backup_restore" />
        <activity
            android:name=".features.crypto.keysbackup.settings.KeysBackupManageActivity"
            android:label="@string/encryption_message_recovery" />
        <activity
            android:name=".features.reactions.EmojiReactionPickerActivity"
            android:label="@string/title_activity_emoji_reaction_picker" />
        <activity android:name=".features.roomdirectory.createroom.CreateRoomActivity" />
        <activity android:name=".features.roomdirectory.RoomDirectoryActivity" />
        <activity android:name=".features.roomdirectory.roompreview.RoomPreviewActivity" />
        <activity android:name=".features.home.room.filtered.FilteredRoomsActivity" />
        <activity android:name=".features.home.room.threads.ThreadsActivity" />

        <activity
            android:name=".features.home.room.detail.RoomDetailActivity"
            android:parentActivityName=".features.home.HomeActivity">
            <meta-data
                android:name="android.support.PARENT_ACTIVITY"
                android:value=".features.home.HomeActivity" />
        </activity>
        <activity android:name=".features.createdirect.CreateDirectRoomActivity" />
        <activity android:name=".features.invite.InviteUsersToRoomActivity" />
        <activity android:name=".features.webview.VectorWebViewActivity" />

        <!-- Activity to intercept links coming from a web instance -->
        <!-- exported="true" is required to handle android.intent.action.VIEW for URL redirection-->
        <activity
            android:name=".features.link.LinkHandlerActivity"
            android:enabled="true"
            android:exported="true">
            <intent-filter>
                <action android:name="android.intent.action.VIEW" />

                <category android:name="android.intent.category.DEFAULT" />
                <category android:name="android.intent.category.BROWSABLE" />

                <data android:scheme="https" />
                <data android:host="riot.im" />
                <data android:host="app.element.io" />
                <data android:host="mobile.element.io" />
                <data android:host="develop.element.io" />
                <data android:host="staging.element.io" />
            </intent-filter>
        </activity>

        <!-- Activity alias for matrix.to or element permalinks -->
        <!-- exported="true" is required to handle android.intent.action.VIEW for URL redirection-->
        <activity-alias
            android:name=".features.permalink.PermalinkHandlerActivity"
            android:enabled="true"
            android:exported="true"
            android:launchMode="singleTask"
            android:targetActivity=".features.link.LinkHandlerActivity">
            <intent-filter>
                <action android:name="android.intent.action.VIEW" />

                <category android:name="android.intent.category.DEFAULT" />
                <category android:name="android.intent.category.BROWSABLE" />

                <data android:scheme="http" />
                <data android:scheme="https" />
                <data android:host="matrix.to" />
                <data
                    android:host="user"
                    android:scheme="element" />
                <data
                    android:host="room"
                    android:scheme="element" />

            </intent-filter>
        </activity-alias>

        <!-- exported="true" is required for the share functionality-->
        <activity
            android:name=".features.share.IncomingShareActivity"
            android:exported="true"
            android:parentActivityName=".features.home.HomeActivity">
            <meta-data
                android:name="android.support.PARENT_ACTIVITY"
                android:value=".features.home.HomeActivity" />

            <intent-filter>
                <action android:name="android.intent.action.SEND" />
                <data android:mimeType="*/*" />

                <category android:name="android.intent.category.DEFAULT" />
                <category android:name="android.intent.category.OPENABLE" />
            </intent-filter>
            <intent-filter>
                <action android:name="android.intent.action.SEND_MULTIPLE" />
                <data android:mimeType="*/*" />

                <category android:name="android.intent.category.DEFAULT" />
                <category android:name="android.intent.category.OPENABLE" />
            </intent-filter>

            <meta-data
                android:name="android.service.chooser.chooser_target_service"
                android:value="androidx.sharetarget.ChooserTargetServiceCompat" />
        </activity>
        <activity android:name=".features.roomprofile.RoomProfileActivity" />
        <activity android:name=".features.roomprofile.settings.joinrule.RoomJoinRuleActivity" />
        <activity android:name=".features.signout.hard.SignedOutActivity" />
        <activity
            android:name=".features.signout.soft.SoftLogoutActivity"
            android:windowSoftInputMode="adjustResize" />

        <activity
            android:name=".features.roommemberprofile.RoomMemberProfileActivity"
            android:parentActivityName=".features.home.HomeActivity">
            <meta-data
                android:name="android.support.PARENT_ACTIVITY"
                android:value=".features.home.HomeActivity" />
        </activity>

        <activity android:name=".features.qrcode.QrCodeScannerActivity" />
        <activity android:name=".features.crypto.quads.SharedSecureStorageActivity" />
        <activity
            android:name="com.yalantis.ucrop.UCropActivity"
            android:screenOrientation="portrait" />
        <activity
            android:name=".features.attachments.preview.AttachmentsPreviewActivity"
            android:theme="@style/Theme.Vector.Black.AttachmentsPreview" />
        <activity
            android:name=".features.call.VectorCallActivity"
            android:configChanges="screenSize|smallestScreenSize|screenLayout|orientation"
            android:excludeFromRecents="true"
            android:launchMode="singleTask"
            android:supportsPictureInPicture="true"
            android:taskAffinity=".features.call.VectorCallActivity.${appTaskAffinitySuffix}" />
        <!-- PIP Support https://developer.android.com/guide/topics/ui/picture-in-picture -->
        <activity
            android:name=".features.call.conference.VectorJitsiActivity"
            android:configChanges="orientation|smallestScreenSize|screenLayout|screenSize"
            android:launchMode="singleTask"
            android:supportsPictureInPicture="true" />

        <activity android:name=".features.terms.ReviewTermsActivity" />
        <activity
            android:name=".features.widgets.WidgetActivity"
            android:configChanges="screenSize|smallestScreenSize|screenLayout|orientation"
            android:supportsPictureInPicture="true" />

        <activity android:name=".features.pin.PinActivity" />
        <activity android:name=".features.analytics.ui.consent.AnalyticsOptInActivity" />
        <activity android:name=".features.home.room.detail.search.SearchActivity" />
        <activity android:name=".features.usercode.UserCodeActivity" />
        <activity android:name=".features.call.transfer.CallTransferActivity" />

        <!-- Single instance is very important for the custom scheme callback-->
        <activity
            android:name=".features.auth.ReAuthActivity"
            android:launchMode="singleInstance">

            <!-- XXX: UIA SSO has only web fallback, i.e no url redirect, so for now we comment this out
            hopefully, we would use it when finally available
            -->
            <!-- Add intent filter to handle redirection URL after SSO login in external browser -->
            <!--            <intent-filter>-->
            <!--                <action android:name="android.intent.action.VIEW" />-->

            <!--                <category android:name="android.intent.category.DEFAULT" />-->
            <!--                <category android:name="android.intent.category.BROWSABLE" />-->

            <!--                <data-->
            <!--                    android:host="reauth"-->
            <!--                    android:scheme="element" />-->
            <!--            </intent-filter>-->
        </activity>

        <activity android:name=".features.devtools.RoomDevToolActivity" />
        <activity android:name=".features.spaces.SpacePreviewActivity" />
        <activity android:name=".features.spaces.SpaceExploreActivity" />
        <activity android:name=".features.spaces.SpaceCreationActivity" />
        <activity android:name=".features.spaces.manage.SpaceManageActivity" />
        <activity android:name=".features.spaces.people.SpacePeopleActivity" />
        <activity android:name=".features.spaces.leave.SpaceLeaveAdvancedActivity" />
        <activity android:name=".features.poll.create.CreatePollActivity" />
        <activity android:name=".features.location.LocationSharingActivity" />
        <activity android:name=".features.location.live.map.LiveLocationMapViewActivity" />
        <activity android:name=".features.settings.font.FontScaleSettingActivity"/>
        <activity android:name=".features.call.dialpad.PstnDialActivity" />
        <activity android:name=".features.home.room.list.home.invites.InvitesActivity"/>
<<<<<<< HEAD
        <activity android:name=".features.settings.devices.v2.overview.SessionOverviewActivity"/>
        <activity android:name=".features.settings.devices.v2.othersessions.OtherSessionsActivity" />
=======
        <activity android:name=".features.home.room.list.home.release.ReleaseNotesActivity"/>
        <activity android:name=".features.settings.devices.v2.overview.SessionOverviewActivity"/>
>>>>>>> 669beb11

        <!-- Services -->

        <service
            android:name=".core.services.CallAndroidService"
            android:exported="false">
            <!-- in order to get headset button events -->
            <intent-filter>
                <action android:name="android.intent.action.MEDIA_BUTTON" />
            </intent-filter>
        </service>

        <!-- Add tools:ignore="Instantiatable" for the error reported only by Buildkite and for lintGplayRelease check :/ -->
        <service
            android:name=".core.services.VectorSyncAndroidService"
            android:exported="false"
            tools:ignore="Instantiatable" />

        <service
            android:name=".features.call.telecom.VectorConnectionAndroidService"
            android:exported="false"
            android:permission="android.permission.BIND_TELECOM_CONNECTION_SERVICE">
            <intent-filter>
                <action android:name="android.telecom.ConnectionService" />
            </intent-filter>
        </service>

        <service
            android:name=".features.location.live.tracking.LocationSharingAndroidService"
            android:exported="false"
            android:foregroundServiceType="location" />

        <service
            android:name=".features.start.StartAppAndroidService"
            android:exported="false"
            android:foregroundServiceType="dataSync" />

        <service
            android:name=".features.call.webrtc.ScreenCaptureAndroidService"
            android:exported="false"
            android:foregroundServiceType="mediaProjection"
            tools:targetApi="Q" />

        <!-- Receivers -->

        <receiver
            android:name=".features.call.service.CallHeadsUpActionReceiver"
            android:exported="false" />

        <receiver
            android:name=".features.settings.troubleshoot.TestNotificationReceiver"
            android:exported="false" />

        <!-- Exported false, should only be accessible from this app!! -->
        <receiver
            android:name=".features.notifications.NotificationBroadcastReceiver"
            android:enabled="true"
            android:exported="false" />

        <!--
        A media button receiver receives and helps translate hardware media playback buttons,
        such as those found on wired and wireless headsets, into the appropriate callbacks in your app.
           -->
        <receiver
            android:name="androidx.media.session.MediaButtonReceiver"
            android:exported="false">
            <intent-filter>
                <action android:name="android.intent.action.MEDIA_BUTTON" />
            </intent-filter>
        </receiver>

        <!-- UnifiedPush -->
        <receiver
            android:name=".core.pushers.VectorMessagingReceiver"
            android:enabled="true"
            android:exported="true">
            <intent-filter>
                <action android:name="org.unifiedpush.android.connector.MESSAGE" />
                <action android:name="org.unifiedpush.android.connector.UNREGISTERED" />
                <action android:name="org.unifiedpush.android.connector.NEW_ENDPOINT" />
                <action android:name="org.unifiedpush.android.connector.REGISTRATION_FAILED" />
                <action android:name="org.unifiedpush.android.connector.REGISTRATION_REFUSED" />
            </intent-filter>
        </receiver>
    </application>

</manifest><|MERGE_RESOLUTION|>--- conflicted
+++ resolved
@@ -338,13 +338,9 @@
         <activity android:name=".features.settings.font.FontScaleSettingActivity"/>
         <activity android:name=".features.call.dialpad.PstnDialActivity" />
         <activity android:name=".features.home.room.list.home.invites.InvitesActivity"/>
-<<<<<<< HEAD
+        <activity android:name=".features.home.room.list.home.release.ReleaseNotesActivity"/>
         <activity android:name=".features.settings.devices.v2.overview.SessionOverviewActivity"/>
         <activity android:name=".features.settings.devices.v2.othersessions.OtherSessionsActivity" />
-=======
-        <activity android:name=".features.home.room.list.home.release.ReleaseNotesActivity"/>
-        <activity android:name=".features.settings.devices.v2.overview.SessionOverviewActivity"/>
->>>>>>> 669beb11
 
         <!-- Services -->
 
