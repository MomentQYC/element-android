--- conflicted
+++ resolved
@@ -3,10 +3,6 @@
 apply plugin: 'kotlin-parcelize'
 apply plugin: 'kotlin-kapt'
 apply plugin: 'dagger.hilt.android.plugin'
-<<<<<<< HEAD
-=======
-apply plugin: 'com.likethesalad.stem-library'
->>>>>>> b607731c
 
 if (project.hasProperty("coverage")) {
     apply plugin: 'jacoco'
@@ -66,42 +62,10 @@
     }
     buildTypes {
         debug {
-<<<<<<< HEAD
-=======
-            resValue "string", "app_name", "Element dbg"
->>>>>>> b607731c
             if (project.hasProperty("coverage")) {
                 testCoverageEnabled = coverage.enableTestCoverage
             }
         }
-<<<<<<< HEAD
-=======
-        nightly {
-            initWith release
-        }
-        release {
-            resValue "string", "app_name", "Element"
-        }
-    }
-
-    flavorDimensions "store"
-
-    productFlavors {
-        gplay {
-            dimension "store"
-            isDefault = true
-
-            buildConfigField "String", "SHORT_FLAVOR_DESCRIPTION", "\"G\""
-            buildConfigField "String", "FLAVOR_DESCRIPTION", "\"GooglePlay\""
-        }
-
-        fdroid {
-            dimension "store"
-
-            buildConfigField "String", "SHORT_FLAVOR_DESCRIPTION", "\"F\""
-            buildConfigField "String", "FLAVOR_DESCRIPTION", "\"FDroid\""
-        }
->>>>>>> b607731c
     }
 
     compileOptions {
@@ -194,18 +158,9 @@
     kapt libs.airbnb.epoxyProcessor
     implementation libs.airbnb.epoxyPaging
     api libs.airbnb.mavericks
-<<<<<<< HEAD
-=======
 
     // Snap Helper https://github.com/rubensousa/GravitySnapHelper
     api 'com.github.rubensousa:gravitysnaphelper:2.2.2'
-
-    // Nightly
-    // API-only library
-    gplayImplementation libs.google.appdistributionApi
-    // Full SDK implementation
-    gplayImplementation libs.google.appdistribution
->>>>>>> b607731c
 
     // Work
     api libs.androidx.work
@@ -309,23 +264,12 @@
     implementation 'commons-codec:commons-codec:1.15'
 
     // MapTiler
-<<<<<<< HEAD
     api(libs.maplibre.androidSdk) {
         exclude group: 'com.google.android.gms', module: 'play-services-location'
     }
     api(libs.maplibre.pluginAnnotation) {
         exclude group: 'com.google.android.gms', module: 'play-services-location'
     }
-=======
-    fdroidApi(libs.maplibre.androidSdk) {
-        exclude group: 'com.google.android.gms', module: 'play-services-location'
-    }
-    fdroidApi(libs.maplibre.pluginAnnotation) {
-        exclude group: 'com.google.android.gms', module: 'play-services-location'
-    }
-    gplayApi libs.maplibre.androidSdk
-    gplayApi libs.maplibre.pluginAnnotation
->>>>>>> b607731c
 
     // TESTS
     testImplementation libs.tests.junit
