--- conflicted
+++ resolved
@@ -376,12 +376,8 @@
     implementation 'me.saket:better-link-movement-method:2.2.0'
     implementation 'com.google.android:flexbox:1.1.1'
     implementation "androidx.autofill:autofill:$autofill_version"
-<<<<<<< HEAD
-    implementation 'com.github.vector-im:PFLockScreen-Android:1.0.0-beta10'
     implementation 'jp.wasabeef:glide-transformations:4.3.0'
-=======
     implementation 'com.github.vector-im:PFLockScreen-Android:1.0.0-beta12'
->>>>>>> a911492a
 
     // Custom Tab
     implementation 'androidx.browser:browser:1.2.0'
