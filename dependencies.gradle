--- conflicted
+++ resolved
@@ -11,20 +11,12 @@
 // Ref: https://kotlinlang.org/releases.html
 def kotlin = "1.5.31"
 def kotlinCoroutines = "1.5.2"
-<<<<<<< HEAD
-def dagger = "2.40"
-=======
 def dagger = "2.40.1"
->>>>>>> 10ec6e74
 def retrofit = "2.9.0"
 def arrow = "0.8.2"
 def markwon = "4.6.2"
 def moshi = "1.12.0"
-<<<<<<< HEAD
-def lifecycle = "2.2.0"
-=======
 def lifecycle = "2.4.0"
->>>>>>> 10ec6e74
 def flowBinding = "1.2.0"
 def epoxy = "4.6.2"
 def mavericks = "2.4.0"
