/*
 * Copyright 2019 New Vector Ltd
 *
 * Licensed under the Apache License, Version 2.0 (the "License");
 * you may not use this file except in compliance with the License.
 * You may obtain a copy of the License at
 *
 * http://www.apache.org/licenses/LICENSE-2.0
 *
 * Unless required by applicable law or agreed to in writing, software
 * distributed under the License is distributed on an "AS IS" BASIS,
 * WITHOUT WARRANTIES OR CONDITIONS OF ANY KIND, either express or implied.
 * See the License for the specific language governing permissions and
 * limitations under the License.
 */

package im.vector.matrix.android.internal.session.room.send

import android.content.Context
import androidx.work.Worker
import androidx.work.WorkerParameters
import com.squareup.moshi.JsonClass
<<<<<<< HEAD
import com.zhuinden.monarchy.Monarchy
=======
import im.vector.matrix.android.api.failure.Failure
>>>>>>> d3518c49
import im.vector.matrix.android.api.session.events.model.Event
import im.vector.matrix.android.api.session.room.send.SendState
import im.vector.matrix.android.internal.database.helper.addSendingEvent
import im.vector.matrix.android.internal.database.model.ChunkEntity
import im.vector.matrix.android.internal.database.model.RoomEntity
import im.vector.matrix.android.internal.database.query.find
import im.vector.matrix.android.internal.database.query.findLastLiveChunkFromRoom
import im.vector.matrix.android.internal.database.query.where
import im.vector.matrix.android.internal.di.MatrixKoinComponent
import im.vector.matrix.android.internal.network.executeRequest
import im.vector.matrix.android.internal.session.room.RoomAPI
import im.vector.matrix.android.internal.util.WorkerParamsFactory
import im.vector.matrix.android.internal.util.tryTransactionAsync
import org.koin.standalone.inject

internal class SendEventWorker(context: Context, params: WorkerParameters)
    : Worker(context, params), MatrixKoinComponent {


    @JsonClass(generateAdapter = true)
    internal data class Params(
            val roomId: String,
            val event: Event
    )

    private val roomAPI by inject<RoomAPI>()
    private val monarchy by inject<Monarchy>()

    override fun doWork(): Result {

        val params = WorkerParamsFactory.fromData<Params>(inputData)
                     ?: return Result.success()

        val event = params.event
        if (event.eventId == null) {
            return Result.success()
        }

        val result = executeRequest<SendResponse> {
            apiCall = roomAPI.send(
                    event.eventId,
                    params.roomId,
                    event.type,
                    event.content
            )
        }
<<<<<<< HEAD
        return result.fold(
                {
                    //TODO export that in a localEchoRepository
                    monarchy.tryTransactionAsync { realm ->
                        val roomEntity = RoomEntity.where(realm, roomId = params.roomId).findFirst()
                        val eventEntity = roomEntity?.sendingTimelineEvents?.find(event.eventId)
                        eventEntity?.sendState = SendState.UNSENT
                    }
                    Result.success() }
                , { Result.success() })
=======
        return result.fold({
            when (it) {
                is Failure.NetworkConnection -> Result.retry()
                else -> {
                    //TODO mark as failed to send?
                    //always return success, or the chain will be stuck for ever!
                    Result.success()
                }
            }
        }, { Result.success() })
>>>>>>> d3518c49
    }
}<|MERGE_RESOLUTION|>--- conflicted
+++ resolved
@@ -20,24 +20,12 @@
 import androidx.work.Worker
 import androidx.work.WorkerParameters
 import com.squareup.moshi.JsonClass
-<<<<<<< HEAD
-import com.zhuinden.monarchy.Monarchy
-=======
 import im.vector.matrix.android.api.failure.Failure
->>>>>>> d3518c49
 import im.vector.matrix.android.api.session.events.model.Event
-import im.vector.matrix.android.api.session.room.send.SendState
-import im.vector.matrix.android.internal.database.helper.addSendingEvent
-import im.vector.matrix.android.internal.database.model.ChunkEntity
-import im.vector.matrix.android.internal.database.model.RoomEntity
-import im.vector.matrix.android.internal.database.query.find
-import im.vector.matrix.android.internal.database.query.findLastLiveChunkFromRoom
-import im.vector.matrix.android.internal.database.query.where
 import im.vector.matrix.android.internal.di.MatrixKoinComponent
 import im.vector.matrix.android.internal.network.executeRequest
 import im.vector.matrix.android.internal.session.room.RoomAPI
 import im.vector.matrix.android.internal.util.WorkerParamsFactory
-import im.vector.matrix.android.internal.util.tryTransactionAsync
 import org.koin.standalone.inject
 
 internal class SendEventWorker(context: Context, params: WorkerParameters)
@@ -51,12 +39,11 @@
     )
 
     private val roomAPI by inject<RoomAPI>()
-    private val monarchy by inject<Monarchy>()
 
     override fun doWork(): Result {
 
         val params = WorkerParamsFactory.fromData<Params>(inputData)
-                     ?: return Result.success()
+                ?: return Result.success()
 
         val event = params.event
         if (event.eventId == null) {
@@ -71,28 +58,15 @@
                     event.content
             )
         }
-<<<<<<< HEAD
-        return result.fold(
-                {
-                    //TODO export that in a localEchoRepository
-                    monarchy.tryTransactionAsync { realm ->
-                        val roomEntity = RoomEntity.where(realm, roomId = params.roomId).findFirst()
-                        val eventEntity = roomEntity?.sendingTimelineEvents?.find(event.eventId)
-                        eventEntity?.sendState = SendState.UNSENT
-                    }
-                    Result.success() }
-                , { Result.success() })
-=======
         return result.fold({
             when (it) {
                 is Failure.NetworkConnection -> Result.retry()
-                else -> {
+                else                         -> {
                     //TODO mark as failed to send?
                     //always return success, or the chain will be stuck for ever!
                     Result.success()
                 }
             }
         }, { Result.success() })
->>>>>>> d3518c49
     }
 }