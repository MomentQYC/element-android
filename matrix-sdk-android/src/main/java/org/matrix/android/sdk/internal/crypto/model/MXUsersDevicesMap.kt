/*
 * Copyright 2020 The Matrix.org Foundation C.I.C.
 *
 * Licensed under the Apache License, Version 2.0 (the "License");
 * you may not use this file except in compliance with the License.
 * You may obtain a copy of the License at
 *
 *     http://www.apache.org/licenses/LICENSE-2.0
 *
 * Unless required by applicable law or agreed to in writing, software
 * distributed under the License is distributed on an "AS IS" BASIS,
 * WITHOUT WARRANTIES OR CONDITIONS OF ANY KIND, either express or implied.
 * See the License for the specific language governing permissions and
 * limitations under the License.
 */

package org.matrix.android.sdk.internal.crypto.model

import org.matrix.android.sdk.api.session.crypto.model.MXUsersDevicesMap

<<<<<<< HEAD
    // A map of maps (userId -> (deviceId -> Object)).
    val map = HashMap<String /* userId */, HashMap<String /* deviceId */, E>>()

    /**
     * @return the user Ids
     */
    val userIds: List<String>
        get() = map.keys.toList()

    val isEmpty: Boolean
        get() = map.isEmpty()

    /**
     * Provides the device ids list for a user id
     * FIXME Should maybe return emptyList and not null, to avoid many !! in the code
     *
     * @param userId the user id
     * @return the device ids list
     */
    fun getUserDeviceIds(userId: String?): List<String>? {
        return if (!userId.isNullOrBlank() && map.containsKey(userId)) {
            map[userId]!!.keys.toList()
        } else null
    }

    /**
     * Provides the object for a device id and a user Id
     *
     * @param deviceId the device id
     * @param userId   the object id
     * @return the object
     */
    fun getObject(userId: String?, deviceId: String?): E? {
        return if (!userId.isNullOrBlank() && !deviceId.isNullOrBlank()) {
            map[userId]?.get(deviceId)
        } else null
    }

    /**
     * Set an object for a dedicated user Id and device Id
     *
     * @param userId   the user Id
     * @param deviceId the device id
     * @param o        the object to set
     */
    fun setObject(userId: String?, deviceId: String?, o: E?) {
        if (null != o && userId?.isNotBlank() == true && deviceId?.isNotBlank() == true) {
            val devices = map.getOrPut(userId) { HashMap() }
            devices[deviceId] = o
        }
    }

    /**
     * Defines the objects map for a user Id
     *
     * @param objectsPerDevices the objects maps
     * @param userId            the user id
     */
    fun setObjects(userId: String?, objectsPerDevices: Map<String, E>?) {
        if (!userId.isNullOrBlank()) {
            if (null == objectsPerDevices) {
                map.remove(userId)
            } else {
                map[userId] = HashMap(objectsPerDevices)
            }
        }
    }

    /**
     * Removes objects for a dedicated user
     *
     * @param userId the user id.
     */
    fun removeUserObjects(userId: String?) {
        if (!userId.isNullOrBlank()) {
            map.remove(userId)
        }
    }

    /**
     * Clear the internal dictionary
     */
    fun removeAllObjects() {
        map.clear()
    }

    /**
     * Add entries from another MXUsersDevicesMap
     *
     * @param other the other one
     */
    fun addEntriesFromMap(other: MXUsersDevicesMap<E>?) {
        if (null != other) {
            map.putAll(other.map)
        }
    }

    fun join(other: Map<out String, HashMap<String, E>>) {
        map.putAll(other)
    }

    override fun toString(): String {
        return "MXUsersDevicesMap $map"
    }
}

inline fun <T> MXUsersDevicesMap<T>.forEach(action: (String, String, T) -> Unit) {
    userIds.forEach { userId ->
        getUserDeviceIds(userId)?.forEach { deviceId ->
            getObject(userId, deviceId)?.let {
                action(userId, deviceId, it)
            }
        }
    }
}

internal  fun <T> MXUsersDevicesMap<T>.toDebugString() =
=======
internal fun <T> MXUsersDevicesMap<T>.toDebugString() =
>>>>>>> 4309fdba
        map.entries.joinToString { "${it.key} [${it.value.keys.joinToString { it }}]" }

internal fun <T> MXUsersDevicesMap<T>.toDebugCount() =
        map.entries.fold(0) { acc, new ->
            acc + new.value.keys.size
        }<|MERGE_RESOLUTION|>--- conflicted
+++ resolved
@@ -18,127 +18,7 @@
 
 import org.matrix.android.sdk.api.session.crypto.model.MXUsersDevicesMap
 
-<<<<<<< HEAD
-    // A map of maps (userId -> (deviceId -> Object)).
-    val map = HashMap<String /* userId */, HashMap<String /* deviceId */, E>>()
-
-    /**
-     * @return the user Ids
-     */
-    val userIds: List<String>
-        get() = map.keys.toList()
-
-    val isEmpty: Boolean
-        get() = map.isEmpty()
-
-    /**
-     * Provides the device ids list for a user id
-     * FIXME Should maybe return emptyList and not null, to avoid many !! in the code
-     *
-     * @param userId the user id
-     * @return the device ids list
-     */
-    fun getUserDeviceIds(userId: String?): List<String>? {
-        return if (!userId.isNullOrBlank() && map.containsKey(userId)) {
-            map[userId]!!.keys.toList()
-        } else null
-    }
-
-    /**
-     * Provides the object for a device id and a user Id
-     *
-     * @param deviceId the device id
-     * @param userId   the object id
-     * @return the object
-     */
-    fun getObject(userId: String?, deviceId: String?): E? {
-        return if (!userId.isNullOrBlank() && !deviceId.isNullOrBlank()) {
-            map[userId]?.get(deviceId)
-        } else null
-    }
-
-    /**
-     * Set an object for a dedicated user Id and device Id
-     *
-     * @param userId   the user Id
-     * @param deviceId the device id
-     * @param o        the object to set
-     */
-    fun setObject(userId: String?, deviceId: String?, o: E?) {
-        if (null != o && userId?.isNotBlank() == true && deviceId?.isNotBlank() == true) {
-            val devices = map.getOrPut(userId) { HashMap() }
-            devices[deviceId] = o
-        }
-    }
-
-    /**
-     * Defines the objects map for a user Id
-     *
-     * @param objectsPerDevices the objects maps
-     * @param userId            the user id
-     */
-    fun setObjects(userId: String?, objectsPerDevices: Map<String, E>?) {
-        if (!userId.isNullOrBlank()) {
-            if (null == objectsPerDevices) {
-                map.remove(userId)
-            } else {
-                map[userId] = HashMap(objectsPerDevices)
-            }
-        }
-    }
-
-    /**
-     * Removes objects for a dedicated user
-     *
-     * @param userId the user id.
-     */
-    fun removeUserObjects(userId: String?) {
-        if (!userId.isNullOrBlank()) {
-            map.remove(userId)
-        }
-    }
-
-    /**
-     * Clear the internal dictionary
-     */
-    fun removeAllObjects() {
-        map.clear()
-    }
-
-    /**
-     * Add entries from another MXUsersDevicesMap
-     *
-     * @param other the other one
-     */
-    fun addEntriesFromMap(other: MXUsersDevicesMap<E>?) {
-        if (null != other) {
-            map.putAll(other.map)
-        }
-    }
-
-    fun join(other: Map<out String, HashMap<String, E>>) {
-        map.putAll(other)
-    }
-
-    override fun toString(): String {
-        return "MXUsersDevicesMap $map"
-    }
-}
-
-inline fun <T> MXUsersDevicesMap<T>.forEach(action: (String, String, T) -> Unit) {
-    userIds.forEach { userId ->
-        getUserDeviceIds(userId)?.forEach { deviceId ->
-            getObject(userId, deviceId)?.let {
-                action(userId, deviceId, it)
-            }
-        }
-    }
-}
-
-internal  fun <T> MXUsersDevicesMap<T>.toDebugString() =
-=======
 internal fun <T> MXUsersDevicesMap<T>.toDebugString() =
->>>>>>> 4309fdba
         map.entries.joinToString { "${it.key} [${it.value.keys.joinToString { it }}]" }
 
 internal fun <T> MXUsersDevicesMap<T>.toDebugCount() =
