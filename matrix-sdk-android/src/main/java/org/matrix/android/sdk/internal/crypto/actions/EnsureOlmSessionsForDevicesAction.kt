/*
 * Copyright 2020 The Matrix.org Foundation C.I.C.
 *
 * Licensed under the Apache License, Version 2.0 (the "License");
 * you may not use this file except in compliance with the License.
 * You may obtain a copy of the License at
 *
 *     http://www.apache.org/licenses/LICENSE-2.0
 *
 * Unless required by applicable law or agreed to in writing, software
 * distributed under the License is distributed on an "AS IS" BASIS,
 * WITHOUT WARRANTIES OR CONDITIONS OF ANY KIND, either express or implied.
 * See the License for the specific language governing permissions and
 * limitations under the License.
 */

package org.matrix.android.sdk.internal.crypto.actions

import org.matrix.android.sdk.internal.crypto.MXOlmDevice
import org.matrix.android.sdk.internal.crypto.model.CryptoDeviceInfo
import org.matrix.android.sdk.internal.crypto.model.MXKey
import org.matrix.android.sdk.internal.crypto.model.MXOlmSessionResult
import org.matrix.android.sdk.internal.crypto.model.MXUsersDevicesMap
import org.matrix.android.sdk.internal.crypto.tasks.ClaimOneTimeKeysForUsersDeviceTask
import timber.log.Timber
import javax.inject.Inject

private const val ONE_TIME_KEYS_RETRY_COUNT = 3

internal class EnsureOlmSessionsForDevicesAction @Inject constructor(
        private val olmDevice: MXOlmDevice,
        private val oneTimeKeysForUsersDeviceTask: ClaimOneTimeKeysForUsersDeviceTask) {

    suspend fun handle(devicesByUser: Map<String, List<CryptoDeviceInfo>>, force: Boolean = false): MXUsersDevicesMap<MXOlmSessionResult> {
        val devicesWithoutSession = ArrayList<CryptoDeviceInfo>()

        val results = MXUsersDevicesMap<MXOlmSessionResult>()

        for ((userId, deviceInfos) in devicesByUser) {
            for (deviceInfo in deviceInfos) {
                val deviceId = deviceInfo.deviceId
                val key = deviceInfo.identityKey()

                val sessionId = olmDevice.getSessionId(key!!)

                if (sessionId.isNullOrEmpty() || force) {
                    devicesWithoutSession.add(deviceInfo)
                }

                val olmSessionResult = MXOlmSessionResult(deviceInfo, sessionId)
                results.setObject(userId, deviceId, olmSessionResult)
            }
        }

<<<<<<< HEAD
        //if (devicesWithoutSession.size == 0) {
        //    return results
        //}

        //// Prepare the request for claiming one-time keys
        //val usersDevicesToClaim = MXUsersDevicesMap<String>()

        //val oneTimeKeyAlgorithm = MXKey.KEY_SIGNED_CURVE_25519_TYPE

        //for (device in devicesWithoutSession) {
        //    usersDevicesToClaim.setObject(device.userId, device.deviceId, oneTimeKeyAlgorithm)
        //}

        //// TODO: this has a race condition - if we try to send another message
        //// while we are claiming a key, we will end up claiming two and setting up
        //// two sessions.
        ////
        //// That should eventually resolve itself, but it's poor form.

        //Timber.i("## CRYPTO | claimOneTimeKeysForUsersDevices() : $usersDevicesToClaim")

        //val claimParams = ClaimOneTimeKeysForUsersDeviceTask.Params(usersDevicesToClaim)
        //val oneTimeKeys = oneTimeKeysForUsersDeviceTask.execute(claimParams)
        //Timber.v("## CRYPTO | claimOneTimeKeysForUsersDevices() : keysClaimResponse.oneTimeKeys: $oneTimeKeys")
        //for ((userId, deviceInfos) in devicesByUser) {
        //    for (deviceInfo in deviceInfos) {
        //        var oneTimeKey: MXKey? = null
        //        val deviceIds = oneTimeKeys.getUserDeviceIds(userId)
        //        if (null != deviceIds) {
        //            for (deviceId in deviceIds) {
        //                val olmSessionResult = results.getObject(userId, deviceId)
        //                if (olmSessionResult!!.sessionId != null && !force) {
        //                    // We already have a result for this device
        //                    continue
        //                }
        //                val key = oneTimeKeys.getObject(userId, deviceId)
        //                if (key?.type == oneTimeKeyAlgorithm) {
        //                    oneTimeKey = key
        //                }
        //                if (oneTimeKey == null) {
        //                    Timber.w("## CRYPTO | ensureOlmSessionsForDevices() : No one-time keys " + oneTimeKeyAlgorithm
        //                            + " for device " + userId + " : " + deviceId)
        //                    continue
        //                }
        //                // Update the result for this device in results
        //                olmSessionResult.sessionId = verifyKeyAndStartSession(oneTimeKey, userId, deviceInfo)
        //            }
        //        }
        //    }
        //}
=======
        if (devicesWithoutSession.size == 0) {
            return results
        }

        // Prepare the request for claiming one-time keys
        val usersDevicesToClaim = MXUsersDevicesMap<String>()

        val oneTimeKeyAlgorithm = MXKey.KEY_SIGNED_CURVE_25519_TYPE

        for (device in devicesWithoutSession) {
            usersDevicesToClaim.setObject(device.userId, device.deviceId, oneTimeKeyAlgorithm)
        }

        // TODO: this has a race condition - if we try to send another message
        // while we are claiming a key, we will end up claiming two and setting up
        // two sessions.
        //
        // That should eventually resolve itself, but it's poor form.

        Timber.i("## CRYPTO | claimOneTimeKeysForUsersDevices() : $usersDevicesToClaim")

        val claimParams = ClaimOneTimeKeysForUsersDeviceTask.Params(usersDevicesToClaim)
        val oneTimeKeys = oneTimeKeysForUsersDeviceTask.executeRetry(claimParams, remainingRetry = ONE_TIME_KEYS_RETRY_COUNT)
        Timber.v("## CRYPTO | claimOneTimeKeysForUsersDevices() : keysClaimResponse.oneTimeKeys: $oneTimeKeys")
        for ((userId, deviceInfos) in devicesByUser) {
            for (deviceInfo in deviceInfos) {
                var oneTimeKey: MXKey? = null
                val deviceIds = oneTimeKeys.getUserDeviceIds(userId)
                if (null != deviceIds) {
                    for (deviceId in deviceIds) {
                        val olmSessionResult = results.getObject(userId, deviceId)
                        if (olmSessionResult!!.sessionId != null && !force) {
                            // We already have a result for this device
                            continue
                        }
                        val key = oneTimeKeys.getObject(userId, deviceId)
                        if (key?.type == oneTimeKeyAlgorithm) {
                            oneTimeKey = key
                        }
                        if (oneTimeKey == null) {
                            Timber.w("## CRYPTO | ensureOlmSessionsForDevices() : No one-time keys " + oneTimeKeyAlgorithm +
                                    " for device " + userId + " : " + deviceId)
                            continue
                        }
                        // Update the result for this device in results
                        olmSessionResult.sessionId = verifyKeyAndStartSession(oneTimeKey, userId, deviceInfo)
                    }
                }
            }
        }
>>>>>>> 31837390
        return results
    }

    private fun verifyKeyAndStartSession(oneTimeKey: MXKey, userId: String, deviceInfo: CryptoDeviceInfo): String? {
        var sessionId: String? = null

        val deviceId = deviceInfo.deviceId
        val signKeyId = "ed25519:$deviceId"
        val signature = oneTimeKey.signatureForUserId(userId, signKeyId)

        if (!signature.isNullOrEmpty() && !deviceInfo.fingerprint().isNullOrEmpty()) {
            var isVerified = false
            var errorMessage: String? = null

            try {
                olmDevice.verifySignature(deviceInfo.fingerprint()!!, oneTimeKey.signalableJSONDictionary(), signature)
                isVerified = true
            } catch (e: Exception) {
                errorMessage = e.message
            }

            // Check one-time key signature
            if (isVerified) {
                sessionId = olmDevice.createOutboundSession(deviceInfo.identityKey()!!, oneTimeKey.value)

                if (!sessionId.isNullOrEmpty()) {
                    Timber.v("## CRYPTO | verifyKeyAndStartSession() : Started new sessionid " + sessionId +
                            " for device " + deviceInfo + "(theirOneTimeKey: " + oneTimeKey.value + ")")
                } else {
                    // Possibly a bad key
                    Timber.e("## CRYPTO | verifyKeyAndStartSession() : Error starting session with device $userId:$deviceId")
                }
            } else {
                Timber.e("## CRYPTO | verifyKeyAndStartSession() : Unable to verify signature on one-time key for device " + userId +
                        ":" + deviceId + " Error " + errorMessage)
            }
        }

        return sessionId
    }
}<|MERGE_RESOLUTION|>--- conflicted
+++ resolved
@@ -52,58 +52,6 @@
             }
         }
 
-<<<<<<< HEAD
-        //if (devicesWithoutSession.size == 0) {
-        //    return results
-        //}
-
-        //// Prepare the request for claiming one-time keys
-        //val usersDevicesToClaim = MXUsersDevicesMap<String>()
-
-        //val oneTimeKeyAlgorithm = MXKey.KEY_SIGNED_CURVE_25519_TYPE
-
-        //for (device in devicesWithoutSession) {
-        //    usersDevicesToClaim.setObject(device.userId, device.deviceId, oneTimeKeyAlgorithm)
-        //}
-
-        //// TODO: this has a race condition - if we try to send another message
-        //// while we are claiming a key, we will end up claiming two and setting up
-        //// two sessions.
-        ////
-        //// That should eventually resolve itself, but it's poor form.
-
-        //Timber.i("## CRYPTO | claimOneTimeKeysForUsersDevices() : $usersDevicesToClaim")
-
-        //val claimParams = ClaimOneTimeKeysForUsersDeviceTask.Params(usersDevicesToClaim)
-        //val oneTimeKeys = oneTimeKeysForUsersDeviceTask.execute(claimParams)
-        //Timber.v("## CRYPTO | claimOneTimeKeysForUsersDevices() : keysClaimResponse.oneTimeKeys: $oneTimeKeys")
-        //for ((userId, deviceInfos) in devicesByUser) {
-        //    for (deviceInfo in deviceInfos) {
-        //        var oneTimeKey: MXKey? = null
-        //        val deviceIds = oneTimeKeys.getUserDeviceIds(userId)
-        //        if (null != deviceIds) {
-        //            for (deviceId in deviceIds) {
-        //                val olmSessionResult = results.getObject(userId, deviceId)
-        //                if (olmSessionResult!!.sessionId != null && !force) {
-        //                    // We already have a result for this device
-        //                    continue
-        //                }
-        //                val key = oneTimeKeys.getObject(userId, deviceId)
-        //                if (key?.type == oneTimeKeyAlgorithm) {
-        //                    oneTimeKey = key
-        //                }
-        //                if (oneTimeKey == null) {
-        //                    Timber.w("## CRYPTO | ensureOlmSessionsForDevices() : No one-time keys " + oneTimeKeyAlgorithm
-        //                            + " for device " + userId + " : " + deviceId)
-        //                    continue
-        //                }
-        //                // Update the result for this device in results
-        //                olmSessionResult.sessionId = verifyKeyAndStartSession(oneTimeKey, userId, deviceInfo)
-        //            }
-        //        }
-        //    }
-        //}
-=======
         if (devicesWithoutSession.size == 0) {
             return results
         }
@@ -124,6 +72,8 @@
         // That should eventually resolve itself, but it's poor form.
 
         Timber.i("## CRYPTO | claimOneTimeKeysForUsersDevices() : $usersDevicesToClaim")
+
+        /* This is unused, the rust-sdk does things a bit differently.
 
         val claimParams = ClaimOneTimeKeysForUsersDeviceTask.Params(usersDevicesToClaim)
         val oneTimeKeys = oneTimeKeysForUsersDeviceTask.executeRetry(claimParams, remainingRetry = ONE_TIME_KEYS_RETRY_COUNT)
@@ -154,8 +104,9 @@
                 }
             }
         }
->>>>>>> 31837390
         return results
+        */
+        TODO()
     }
 
     private fun verifyKeyAndStartSession(oneTimeKey: MXKey, userId: String, deviceInfo: CryptoDeviceInfo): String? {
