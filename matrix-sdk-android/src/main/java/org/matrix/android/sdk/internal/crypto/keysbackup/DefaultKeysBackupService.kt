/*
 * Copyright 2020 The Matrix.org Foundation C.I.C.
 *
 * Licensed under the Apache License, Version 2.0 (the "License");
 * you may not use this file except in compliance with the License.
 * You may obtain a copy of the License at
 *
 *     http://www.apache.org/licenses/LICENSE-2.0
 *
 * Unless required by applicable law or agreed to in writing, software
 * distributed under the License is distributed on an "AS IS" BASIS,
 * WITHOUT WARRANTIES OR CONDITIONS OF ANY KIND, either express or implied.
 * See the License for the specific language governing permissions and
 * limitations under the License.
 */

package org.matrix.android.sdk.internal.crypto.keysbackup

import android.os.Handler
import android.os.Looper
import androidx.annotation.UiThread
import androidx.annotation.VisibleForTesting
import androidx.annotation.WorkerThread
import kotlinx.coroutines.CoroutineScope
import kotlinx.coroutines.delay
import kotlinx.coroutines.launch
import kotlinx.coroutines.withContext
import org.matrix.android.sdk.api.MatrixCallback
import org.matrix.android.sdk.api.MatrixCoroutineDispatchers
import org.matrix.android.sdk.api.auth.data.Credentials
import org.matrix.android.sdk.api.crypto.MXCRYPTO_ALGORITHM_MEGOLM_BACKUP
import org.matrix.android.sdk.api.failure.Failure
import org.matrix.android.sdk.api.failure.MatrixError
import org.matrix.android.sdk.api.listeners.ProgressListener
import org.matrix.android.sdk.api.listeners.StepProgressListener
import org.matrix.android.sdk.api.session.crypto.keysbackup.KeysBackupLastVersionResult
import org.matrix.android.sdk.api.session.crypto.keysbackup.KeysBackupService
import org.matrix.android.sdk.api.session.crypto.keysbackup.KeysBackupState
import org.matrix.android.sdk.api.session.crypto.keysbackup.KeysBackupStateListener
import org.matrix.android.sdk.api.session.crypto.keysbackup.KeysBackupVersionTrust
import org.matrix.android.sdk.api.session.crypto.keysbackup.KeysBackupVersionTrustSignature
import org.matrix.android.sdk.api.session.crypto.keysbackup.KeysVersion
import org.matrix.android.sdk.api.session.crypto.keysbackup.KeysVersionResult
import org.matrix.android.sdk.api.session.crypto.keysbackup.MegolmBackupAuthData
import org.matrix.android.sdk.api.session.crypto.keysbackup.MegolmBackupCreationInfo
import org.matrix.android.sdk.api.session.crypto.keysbackup.SavedKeyBackupKeyInfo
import org.matrix.android.sdk.api.session.crypto.keysbackup.computeRecoveryKey
import org.matrix.android.sdk.api.session.crypto.keysbackup.extractCurveKeyFromRecoveryKey
import org.matrix.android.sdk.api.session.crypto.keysbackup.toKeysVersionResult
import org.matrix.android.sdk.api.session.crypto.model.ImportRoomKeysResult
import org.matrix.android.sdk.api.util.awaitCallback
import org.matrix.android.sdk.api.util.fromBase64
import org.matrix.android.sdk.internal.crypto.MXOlmDevice
import org.matrix.android.sdk.internal.crypto.MegolmSessionData
import org.matrix.android.sdk.internal.crypto.ObjectSigner
import org.matrix.android.sdk.internal.crypto.actions.MegolmSessionDataImporter
import org.matrix.android.sdk.internal.crypto.crosssigning.CrossSigningOlm
import org.matrix.android.sdk.internal.crypto.keysbackup.model.SignalableMegolmBackupAuthData
import org.matrix.android.sdk.internal.crypto.keysbackup.model.rest.BackupKeysResult
import org.matrix.android.sdk.internal.crypto.keysbackup.model.rest.CreateKeysBackupVersionBody
import org.matrix.android.sdk.internal.crypto.keysbackup.model.rest.KeyBackupData
import org.matrix.android.sdk.internal.crypto.keysbackup.model.rest.KeysBackupData
import org.matrix.android.sdk.internal.crypto.keysbackup.model.rest.RoomKeysBackupData
import org.matrix.android.sdk.internal.crypto.keysbackup.model.rest.UpdateKeysBackupVersionBody
import org.matrix.android.sdk.internal.crypto.keysbackup.tasks.CreateKeysBackupVersionTask
import org.matrix.android.sdk.internal.crypto.keysbackup.tasks.DeleteBackupTask
import org.matrix.android.sdk.internal.crypto.keysbackup.tasks.GetKeysBackupLastVersionTask
import org.matrix.android.sdk.internal.crypto.keysbackup.tasks.GetKeysBackupVersionTask
import org.matrix.android.sdk.internal.crypto.keysbackup.tasks.GetRoomSessionDataTask
import org.matrix.android.sdk.internal.crypto.keysbackup.tasks.GetRoomSessionsDataTask
import org.matrix.android.sdk.internal.crypto.keysbackup.tasks.GetSessionsDataTask
import org.matrix.android.sdk.internal.crypto.keysbackup.tasks.StoreSessionsDataTask
import org.matrix.android.sdk.internal.crypto.keysbackup.tasks.UpdateKeysBackupVersionTask
import org.matrix.android.sdk.internal.crypto.model.OlmInboundGroupSessionWrapper2
import org.matrix.android.sdk.internal.crypto.store.IMXCryptoStore
import org.matrix.android.sdk.internal.crypto.store.db.model.KeysBackupDataEntity
import org.matrix.android.sdk.internal.di.MoshiProvider
import org.matrix.android.sdk.internal.di.UserId
import org.matrix.android.sdk.internal.extensions.foldToCallback
import org.matrix.android.sdk.internal.session.SessionScope
import org.matrix.android.sdk.internal.task.Task
import org.matrix.android.sdk.internal.task.TaskExecutor
import org.matrix.android.sdk.internal.task.TaskThread
import org.matrix.android.sdk.internal.task.configureWith
import org.matrix.android.sdk.internal.util.JsonCanonicalizer
import org.matrix.olm.OlmException
import org.matrix.olm.OlmPkDecryption
import org.matrix.olm.OlmPkEncryption
import org.matrix.olm.OlmPkMessage
import timber.log.Timber
import java.security.InvalidParameterException
import javax.inject.Inject
import kotlin.random.Random

/**
 * A DefaultKeysBackupService class instance manage incremental backup of e2e keys (megolm keys)
 * to the user's homeserver.
 */
@SessionScope
internal class DefaultKeysBackupService @Inject constructor(
        @UserId private val userId: String,
        private val credentials: Credentials,
        private val cryptoStore: IMXCryptoStore,
        private val olmDevice: MXOlmDevice,
        private val objectSigner: ObjectSigner,
        private val crossSigningOlm: CrossSigningOlm,
        // Actions
        private val megolmSessionDataImporter: MegolmSessionDataImporter,
        // Tasks
        private val createKeysBackupVersionTask: CreateKeysBackupVersionTask,
        private val deleteBackupTask: DeleteBackupTask,
        private val getKeysBackupLastVersionTask: GetKeysBackupLastVersionTask,
        private val getKeysBackupVersionTask: GetKeysBackupVersionTask,
        private val getRoomSessionDataTask: GetRoomSessionDataTask,
        private val getRoomSessionsDataTask: GetRoomSessionsDataTask,
        private val getSessionsDataTask: GetSessionsDataTask,
        private val storeSessionDataTask: StoreSessionsDataTask,
        private val updateKeysBackupVersionTask: UpdateKeysBackupVersionTask,
        // Task executor
        private val taskExecutor: TaskExecutor,
        private val coroutineDispatchers: MatrixCoroutineDispatchers,
        private val cryptoCoroutineScope: CoroutineScope
) : KeysBackupService {

    private val uiHandler = Handler(Looper.getMainLooper())

    private val keysBackupStateManager = KeysBackupStateManager(uiHandler)

    // The backup version
    override var keysBackupVersion: KeysVersionResult? = null
        private set

    // The backup key being used.
    private var backupOlmPkEncryption: OlmPkEncryption? = null

    private var backupAllGroupSessionsCallback: MatrixCallback<Unit>? = null

    private var keysBackupStateListener: KeysBackupStateListener? = null

    override fun isEnabled(): Boolean = keysBackupStateManager.isEnabled

    override fun isStuck(): Boolean = keysBackupStateManager.isStuck

    override fun getState(): KeysBackupState = keysBackupStateManager.state

    override fun addListener(listener: KeysBackupStateListener) {
        keysBackupStateManager.addListener(listener)
    }

    override fun removeListener(listener: KeysBackupStateListener) {
        keysBackupStateManager.removeListener(listener)
    }

    override fun prepareKeysBackupVersion(
            password: String?,
            progressListener: ProgressListener?,
            callback: MatrixCallback<MegolmBackupCreationInfo>
    ) {
        cryptoCoroutineScope.launch(coroutineDispatchers.io) {
            try {
                val olmPkDecryption = OlmPkDecryption()
                val signalableMegolmBackupAuthData = if (password != null) {
                    // Generate a private key from the password
                    val backgroundProgressListener = if (progressListener == null) {
                        null
                    } else {
                        object : ProgressListener {
                            override fun onProgress(progress: Int, total: Int) {
                                uiHandler.post {
                                    try {
                                        progressListener.onProgress(progress, total)
                                    } catch (e: Exception) {
                                        Timber.e(e, "prepareKeysBackupVersion: onProgress failure")
                                    }
                                }
                            }
                        }
                    }
                    val generatePrivateKeyResult = generatePrivateKeyWithPassword(password, backgroundProgressListener)
                    SignalableMegolmBackupAuthData(
                            publicKey = olmPkDecryption.setPrivateKey(generatePrivateKeyResult.privateKey),
                            privateKeySalt = generatePrivateKeyResult.salt,
                            privateKeyIterations = generatePrivateKeyResult.iterations
                    )
                } else {
                    val publicKey = olmPkDecryption.generateKey()
                    SignalableMegolmBackupAuthData(
                            publicKey = publicKey
                    )
                }

                val canonicalJson = JsonCanonicalizer.getCanonicalJson(Map::class.java, signalableMegolmBackupAuthData.signalableJSONDictionary())

                val signatures = mutableMapOf<String, MutableMap<String, String>>()

                val deviceSignature = objectSigner.signObject(canonicalJson)
                deviceSignature.forEach { (userID, content) ->
                    signatures[userID] = content.toMutableMap()
                }

                // If we have cross signing add signature, will throw if cross signing not properly configured
                try {
                    val crossSign = crossSigningOlm.signObject(CrossSigningOlm.KeyType.MASTER, canonicalJson)
                    signatures[credentials.userId]?.putAll(crossSign)
                } catch (failure: Throwable) {
                    // ignore and log
                    Timber.w(failure, "prepareKeysBackupVersion: failed to sign with cross signing keys")
                }

                val signedMegolmBackupAuthData = MegolmBackupAuthData(
                        publicKey = signalableMegolmBackupAuthData.publicKey,
                        privateKeySalt = signalableMegolmBackupAuthData.privateKeySalt,
                        privateKeyIterations = signalableMegolmBackupAuthData.privateKeyIterations,
                        signatures = signatures
                )
                val creationInfo = MegolmBackupCreationInfo(
                        algorithm = MXCRYPTO_ALGORITHM_MEGOLM_BACKUP,
                        authData = signedMegolmBackupAuthData,
                        recoveryKey = computeRecoveryKey(olmPkDecryption.privateKey())
                )
                uiHandler.post {
                    callback.onSuccess(creationInfo)
                }
            } catch (failure: Throwable) {
                uiHandler.post {
                    callback.onFailure(failure)
                }
            }
        }
    }

    override fun createKeysBackupVersion(
            keysBackupCreationInfo: MegolmBackupCreationInfo,
            callback: MatrixCallback<KeysVersion>
    ) {
        @Suppress("UNCHECKED_CAST")
        val createKeysBackupVersionBody = CreateKeysBackupVersionBody(
                algorithm = keysBackupCreationInfo.algorithm,
                authData = keysBackupCreationInfo.authData.toJsonDict()
        )

        keysBackupStateManager.state = KeysBackupState.Enabling

        createKeysBackupVersionTask
                .configureWith(createKeysBackupVersionBody) {
                    this.callback = object : MatrixCallback<KeysVersion> {
                        override fun onSuccess(data: KeysVersion) {
                            // Reset backup markers.
                            cryptoCoroutineScope.launch(coroutineDispatchers.crypto) {
                                // move tx out of UI thread
                                cryptoStore.resetBackupMarkers()
                            }

                            val keyBackupVersion = KeysVersionResult(
                                    algorithm = createKeysBackupVersionBody.algorithm,
                                    authData = createKeysBackupVersionBody.authData,
                                    version = data.version,
                                    // We can consider that the server does not have keys yet
                                    count = 0,
                                    hash = ""
                            )

                            enableKeysBackup(keyBackupVersion)

                            callback.onSuccess(data)
                        }

                        override fun onFailure(failure: Throwable) {
                            keysBackupStateManager.state = KeysBackupState.Disabled
                            callback.onFailure(failure)
                        }
                    }
                }
                .executeBy(taskExecutor)
    }

    override fun deleteBackup(version: String, callback: MatrixCallback<Unit>?) {
        cryptoCoroutineScope.launch(coroutineDispatchers.io) {
            // If we're currently backing up to this backup... stop.
            // (We start using it automatically in createKeysBackupVersion so this is symmetrical).
            if (keysBackupVersion != null && version == keysBackupVersion?.version) {
                resetKeysBackupData()
                keysBackupVersion = null
                keysBackupStateManager.state = KeysBackupState.Unknown
            }

            deleteBackupTask
                    .configureWith(DeleteBackupTask.Params(version)) {
                        this.callback = object : MatrixCallback<Unit> {
                            private fun eventuallyRestartBackup() {
                                // Do not stay in KeysBackupState.Unknown but check what is available on the homeserver
                                if (getState() == KeysBackupState.Unknown) {
                                    checkAndStartKeysBackup()
                                }
                            }

                            override fun onSuccess(data: Unit) {
                                eventuallyRestartBackup()

                                uiHandler.post { callback?.onSuccess(Unit) }
                            }

                            override fun onFailure(failure: Throwable) {
                                eventuallyRestartBackup()

                                uiHandler.post { callback?.onFailure(failure) }
                            }
                        }
                    }
                    .executeBy(taskExecutor)
        }
    }

    override fun canRestoreKeys(): Boolean {
        // Server contains more keys than locally
        val totalNumberOfKeysLocally = getTotalNumbersOfKeys()

        val keysBackupData = cryptoStore.getKeysBackupData()

        val totalNumberOfKeysServer = keysBackupData?.backupLastServerNumberOfKeys ?: -1
        // Not used for the moment
        // val hashServer = keysBackupData?.backupLastServerHash

        return when {
            totalNumberOfKeysLocally < totalNumberOfKeysServer  -> {
                // Server contains more keys than this device
                true
            }
            totalNumberOfKeysLocally == totalNumberOfKeysServer -> {
                // Same number, compare hash?
                // TODO We have not found any algorithm to determine if a restore is recommended here. Return false for the moment
                false
            }
            else                                                -> false
        }
    }

    override fun getTotalNumbersOfKeys(): Int {
        return cryptoStore.inboundGroupSessionsCount(false)
    }

    override fun getTotalNumbersOfBackedUpKeys(): Int {
        return cryptoStore.inboundGroupSessionsCount(true)
    }

<<<<<<< HEAD
    override fun backupAllGroupSessions(
            progressListener: ProgressListener?,
            callback: MatrixCallback<Unit>?
    ) {
        if (!isEnabled || backupOlmPkEncryption == null || keysBackupVersion == null) {
=======
    override fun backupAllGroupSessions(progressListener: ProgressListener?,
                                        callback: MatrixCallback<Unit>?) {
        if (!isEnabled() || backupOlmPkEncryption == null || keysBackupVersion == null) {
>>>>>>> 9cf9e10e
            callback?.onFailure(Throwable("Backup not enabled"))
            return
        }
        // Get a status right now
        getBackupProgress(object : ProgressListener {
            override fun onProgress(progress: Int, total: Int) {
                // Reset previous listeners if any
                resetBackupAllGroupSessionsListeners()
                Timber.v("backupAllGroupSessions: backupProgress: $progress/$total")
                try {
                    progressListener?.onProgress(progress, total)
                } catch (e: Exception) {
                    Timber.e(e, "backupAllGroupSessions: onProgress failure")
                }

                if (progress == total) {
                    Timber.v("backupAllGroupSessions: complete")
                    callback?.onSuccess(Unit)
                    return
                }

                backupAllGroupSessionsCallback = callback

                // Listen to `state` change to determine when to call onBackupProgress and onComplete
                keysBackupStateListener = object : KeysBackupStateListener {
                    override fun onStateChange(newState: KeysBackupState) {
                        getBackupProgress(object : ProgressListener {
                            override fun onProgress(progress: Int, total: Int) {
                                try {
                                    progressListener?.onProgress(progress, total)
                                } catch (e: Exception) {
                                    Timber.e(e, "backupAllGroupSessions: onProgress failure 2")
                                }

                                // If backup is finished, notify the main listener
                                if (getState() === KeysBackupState.ReadyToBackUp) {
                                    backupAllGroupSessionsCallback?.onSuccess(Unit)
                                    resetBackupAllGroupSessionsListeners()
                                }
                            }
                        })
                    }
                }.also { keysBackupStateManager.addListener(it) }

                backupKeys()
            }
        })
    }

    override fun getKeysBackupTrust(
            keysBackupVersion: KeysVersionResult,
            callback: MatrixCallback<KeysBackupVersionTrust>
    ) {
        // TODO Validate with François that this is correct
        object : Task<KeysVersionResult, KeysBackupVersionTrust> {
            override suspend fun execute(params: KeysVersionResult): KeysBackupVersionTrust {
                return getKeysBackupTrustBg(params)
            }
        }
                .configureWith(keysBackupVersion) {
                    this.callback = callback
                    this.executionThread = TaskThread.COMPUTATION
                }
                .executeBy(taskExecutor)
    }

    /**
     * Check trust on a key backup version.
     * This has to be called on background thread.
     *
     * @param keysBackupVersion the backup version to check.
     * @return a KeysBackupVersionTrust object
     */
    @WorkerThread
    private fun getKeysBackupTrustBg(keysBackupVersion: KeysVersionResult): KeysBackupVersionTrust {
        val authData = keysBackupVersion.getAuthDataAsMegolmBackupAuthData()

        if (authData == null || authData.publicKey.isEmpty() || authData.signatures.isNullOrEmpty()) {
            Timber.v("getKeysBackupTrust: Key backup is absent or missing required data")
            return KeysBackupVersionTrust(usable = false)
        }

        val mySigs = authData.signatures[userId]
        if (mySigs.isNullOrEmpty()) {
            Timber.v("getKeysBackupTrust: Ignoring key backup because it lacks any signatures from this user")
            return KeysBackupVersionTrust(usable = false)
        }

        var keysBackupVersionTrustIsUsable = false
        val keysBackupVersionTrustSignatures = mutableListOf<KeysBackupVersionTrustSignature>()

        for ((keyId, mySignature) in mySigs) {
            // XXX: is this how we're supposed to get the device id?
            var deviceOrCrossSigningKeyId: String? = null
            val components = keyId.split(":")
            if (components.size == 2) {
                deviceOrCrossSigningKeyId = components[1]
            }

            // Let's check if it's my master key
            val myMSKPKey = cryptoStore.getMyCrossSigningInfo()?.masterKey()?.unpaddedBase64PublicKey
            if (deviceOrCrossSigningKeyId == myMSKPKey) {
                // we have to check if we can trust

                var isSignatureValid = false
                try {
                    crossSigningOlm.verifySignature(CrossSigningOlm.KeyType.MASTER, authData.signalableJSONDictionary(), authData.signatures)
                    isSignatureValid = true
                } catch (failure: Throwable) {
                    Timber.w(failure, "getKeysBackupTrust: Bad signature from my user MSK")
                }
                val mskTrusted = cryptoStore.getMyCrossSigningInfo()?.masterKey()?.trustLevel?.isVerified() == true
                if (isSignatureValid && mskTrusted) {
                    keysBackupVersionTrustIsUsable = true
                }
                val signature = KeysBackupVersionTrustSignature.UserSignature(
                        keyId = deviceOrCrossSigningKeyId,
                        cryptoCrossSigningKey = cryptoStore.getMyCrossSigningInfo()?.masterKey(),
                        valid = isSignatureValid
                )

                keysBackupVersionTrustSignatures.add(signature)
            } else if (deviceOrCrossSigningKeyId != null) {
                val device = cryptoStore.getUserDevice(userId, deviceOrCrossSigningKeyId)
                var isSignatureValid = false

                if (device == null) {
                    Timber.v("getKeysBackupTrust: Signature from unknown device $deviceOrCrossSigningKeyId")
                } else {
                    val fingerprint = device.fingerprint()
                    if (fingerprint != null) {
                        try {
                            olmDevice.verifySignature(fingerprint, authData.signalableJSONDictionary(), mySignature)
                            isSignatureValid = true
                        } catch (e: OlmException) {
                            Timber.w(e, "getKeysBackupTrust: Bad signature from device ${device.deviceId}")
                        }
                    }

                    if (isSignatureValid && device.isVerified) {
                        keysBackupVersionTrustIsUsable = true
                    }
                }

                val signature = KeysBackupVersionTrustSignature.DeviceSignature(
                        deviceId = deviceOrCrossSigningKeyId,
                        device = device,
                        valid = isSignatureValid,
                )
                keysBackupVersionTrustSignatures.add(signature)
            }
        }

        return KeysBackupVersionTrust(
                usable = keysBackupVersionTrustIsUsable,
                signatures = keysBackupVersionTrustSignatures
        )
    }

    override fun trustKeysBackupVersion(
            keysBackupVersion: KeysVersionResult,
            trust: Boolean,
            callback: MatrixCallback<Unit>
    ) {
        Timber.v("trustKeyBackupVersion: $trust, version ${keysBackupVersion.version}")

        // Get auth data to update it
        val authData = getMegolmBackupAuthData(keysBackupVersion)

        if (authData == null) {
            Timber.w("trustKeyBackupVersion:trust: Key backup is missing required data")
            uiHandler.post {
                callback.onFailure(IllegalArgumentException("Missing element"))
            }
        } else {
            cryptoCoroutineScope.launch(coroutineDispatchers.io) {
                val updateKeysBackupVersionBody = withContext(coroutineDispatchers.crypto) {
                    // Get current signatures, or create an empty set
                    val myUserSignatures = authData.signatures?.get(userId).orEmpty().toMutableMap()

                    if (trust) {
                        // Add current device signature
                        val canonicalJson = JsonCanonicalizer.getCanonicalJson(Map::class.java, authData.signalableJSONDictionary())

                        val deviceSignatures = objectSigner.signObject(canonicalJson)

                        deviceSignatures[userId]?.forEach { entry ->
                            myUserSignatures[entry.key] = entry.value
                        }
                    } else {
                        // Remove current device signature
                        myUserSignatures.remove("ed25519:${credentials.deviceId}")
                    }

                    // Create an updated version of KeysVersionResult
                    val newMegolmBackupAuthData = authData.copy()

                    val newSignatures = newMegolmBackupAuthData.signatures.orEmpty().toMutableMap()
                    newSignatures[userId] = myUserSignatures

                    val newMegolmBackupAuthDataWithNewSignature = newMegolmBackupAuthData.copy(
                            signatures = newSignatures
                    )

                    @Suppress("UNCHECKED_CAST")
                    UpdateKeysBackupVersionBody(
                            algorithm = keysBackupVersion.algorithm,
                            authData = newMegolmBackupAuthDataWithNewSignature.toJsonDict(),
                            version = keysBackupVersion.version
                    )
                }

                // And send it to the homeserver
                updateKeysBackupVersionTask
                        .configureWith(UpdateKeysBackupVersionTask.Params(keysBackupVersion.version, updateKeysBackupVersionBody)) {
                            this.callback = object : MatrixCallback<Unit> {
                                override fun onSuccess(data: Unit) {
                                    // Relaunch the state machine on this updated backup version
                                    val newKeysBackupVersion = KeysVersionResult(
                                            algorithm = keysBackupVersion.algorithm,
                                            authData = updateKeysBackupVersionBody.authData,
                                            version = keysBackupVersion.version,
                                            hash = keysBackupVersion.hash,
                                            count = keysBackupVersion.count
                                    )

                                    checkAndStartWithKeysBackupVersion(newKeysBackupVersion)

                                    uiHandler.post {
                                        callback.onSuccess(data)
                                    }
                                }

                                override fun onFailure(failure: Throwable) {
                                    uiHandler.post {
                                        callback.onFailure(failure)
                                    }
                                }
                            }
                        }
                        .executeBy(taskExecutor)
            }
        }
    }

    override fun trustKeysBackupVersionWithRecoveryKey(
            keysBackupVersion: KeysVersionResult,
            recoveryKey: String,
            callback: MatrixCallback<Unit>
    ) {
        Timber.v("trustKeysBackupVersionWithRecoveryKey: version ${keysBackupVersion.version}")

        cryptoCoroutineScope.launch(coroutineDispatchers.io) {
            val isValid = isValidRecoveryKeyForKeysBackupVersion(recoveryKey, keysBackupVersion)

            if (!isValid) {
                Timber.w("trustKeyBackupVersionWithRecoveryKey: Invalid recovery key.")
                uiHandler.post {
                    callback.onFailure(IllegalArgumentException("Invalid recovery key or password"))
                }
            } else {
                trustKeysBackupVersion(keysBackupVersion, true, callback)
            }
        }
    }

    override fun trustKeysBackupVersionWithPassphrase(
            keysBackupVersion: KeysVersionResult,
            password: String,
            callback: MatrixCallback<Unit>
    ) {
        Timber.v("trustKeysBackupVersionWithPassphrase: version ${keysBackupVersion.version}")

        cryptoCoroutineScope.launch(coroutineDispatchers.io) {
            val recoveryKey = recoveryKeyFromPassword(password, keysBackupVersion, null)

            if (recoveryKey == null) {
                Timber.w("trustKeysBackupVersionWithPassphrase: Key backup is missing required data")
                uiHandler.post {
                    callback.onFailure(IllegalArgumentException("Missing element"))
                }
            } else {
                // Check trust using the recovery key
                trustKeysBackupVersionWithRecoveryKey(keysBackupVersion, recoveryKey, callback)
            }
        }
    }

    fun onSecretKeyGossip(secret: String) {
        Timber.i("## CrossSigning - onSecretKeyGossip")

        cryptoCoroutineScope.launch(coroutineDispatchers.io) {
            try {
                val keysBackupVersion = getKeysBackupLastVersionTask.execute(Unit).toKeysVersionResult()
                        ?: return@launch Unit.also {
                            Timber.d("Failed to get backup last version")
                        }
                val recoveryKey = computeRecoveryKey(secret.fromBase64())
                if (isValidRecoveryKeyForKeysBackupVersion(recoveryKey, keysBackupVersion)) {
                    awaitCallback<Unit> {
                        trustKeysBackupVersion(keysBackupVersion, true, it)
                    }
                    // we don't want to start immediately downloading all as it can take very long

//                    val importResult = awaitCallback<ImportRoomKeysResult> {
//                        restoreKeysWithRecoveryKey(keysBackupVersion, recoveryKey, null, null, null, it)
//                    }
                    withContext(coroutineDispatchers.crypto) {
                        cryptoStore.saveBackupRecoveryKey(recoveryKey, keysBackupVersion.version)
                    }
                    Timber.i("onSecretKeyGossip: saved valid backup key")
                } else {
                    Timber.e("onSecretKeyGossip: Recovery key is not valid ${keysBackupVersion.version}")
                }
            } catch (failure: Throwable) {
                Timber.e("onSecretKeyGossip: failed to trust key backup version ${keysBackupVersion?.version}")
            }
        }
    }

    /**
     * Get public key from a Recovery key.
     *
     * @param recoveryKey the recovery key
     * @return the corresponding public key, from Olm
     */
    @WorkerThread
    private fun pkPublicKeyFromRecoveryKey(recoveryKey: String): String? {
        // Extract the primary key
        val privateKey = extractCurveKeyFromRecoveryKey(recoveryKey)

        if (privateKey == null) {
            Timber.w("pkPublicKeyFromRecoveryKey: private key is null")

            return null
        }

        // Built the PK decryption with it
        val pkPublicKey: String

        try {
            val decryption = OlmPkDecryption()
            pkPublicKey = decryption.setPrivateKey(privateKey)
        } catch (e: OlmException) {
            return null
        }

        return pkPublicKey
    }

    private fun resetBackupAllGroupSessionsListeners() {
        backupAllGroupSessionsCallback = null

        keysBackupStateListener?.let {
            keysBackupStateManager.removeListener(it)
        }

        keysBackupStateListener = null
    }

    override fun getBackupProgress(progressListener: ProgressListener) {
        val backedUpKeys = cryptoStore.inboundGroupSessionsCount(true)
        val total = cryptoStore.inboundGroupSessionsCount(false)

        progressListener.onProgress(backedUpKeys, total)
    }

    override fun restoreKeysWithRecoveryKey(
            keysVersionResult: KeysVersionResult,
            recoveryKey: String,
            roomId: String?,
            sessionId: String?,
            stepProgressListener: StepProgressListener?,
            callback: MatrixCallback<ImportRoomKeysResult>
    ) {
        Timber.v("restoreKeysWithRecoveryKey: From backup version: ${keysVersionResult.version}")

        cryptoCoroutineScope.launch(coroutineDispatchers.io) {
            runCatching {
                val decryption = withContext(coroutineDispatchers.computation) {
                    // Check if the recovery is valid before going any further
                    if (!isValidRecoveryKeyForKeysBackupVersion(recoveryKey, keysVersionResult)) {
                        Timber.e("restoreKeysWithRecoveryKey: Invalid recovery key for this keys version")
                        throw InvalidParameterException("Invalid recovery key")
                    }
                    // Get a PK decryption instance
                    pkDecryptionFromRecoveryKey(recoveryKey)
                }
                if (decryption == null) {
                    // This should not happen anymore
                    Timber.e("restoreKeysWithRecoveryKey: Invalid recovery key. Error")
                    throw InvalidParameterException("Invalid recovery key")
                }

                // Save for next time and for gossiping
                // Save now as it's valid, don't wait for the import as it could take long.
                saveBackupRecoveryKey(recoveryKey, keysVersionResult.version)

                stepProgressListener?.onStepProgress(StepProgressListener.Step.DownloadingKey)

                // Get backed up keys from the homeserver
                val data = getKeys(sessionId, roomId, keysVersionResult.version)

                withContext(coroutineDispatchers.computation) {
                    val sessionsData = ArrayList<MegolmSessionData>()
                    // Restore that data
                    var sessionsFromHsCount = 0
                    for ((roomIdLoop, backupData) in data.roomIdToRoomKeysBackupData) {
                        for ((sessionIdLoop, keyBackupData) in backupData.sessionIdToKeyBackupData) {
                            sessionsFromHsCount++

                            val sessionData = decryptKeyBackupData(keyBackupData, sessionIdLoop, roomIdLoop, decryption)

                            sessionData?.let {
                                sessionsData.add(it)
                            }
                        }
                    }
                    Timber.v(
                            "restoreKeysWithRecoveryKey: Decrypted ${sessionsData.size} keys out" +
                                    " of $sessionsFromHsCount from the backup store on the homeserver"
                    )

                    // Do not trigger a backup for them if they come from the backup version we are using
                    val backUp = keysVersionResult.version != keysBackupVersion?.version
                    if (backUp) {
                        Timber.v(
                                "restoreKeysWithRecoveryKey: Those keys will be backed up" +
                                        " to backup version: ${keysBackupVersion?.version}"
                        )
                    }

                    // Import them into the crypto store
                    val progressListener = if (stepProgressListener != null) {
                        object : ProgressListener {
                            override fun onProgress(progress: Int, total: Int) {
                                // Note: no need to post to UI thread, importMegolmSessionsData() will do it
                                stepProgressListener.onStepProgress(StepProgressListener.Step.ImportingKey(progress, total))
                            }
                        }
                    } else {
                        null
                    }

                    val result = megolmSessionDataImporter.handle(sessionsData, !backUp, progressListener)

                    // Do not back up the key if it comes from a backup recovery
                    if (backUp) {
                        maybeBackupKeys()
                    }
                    result
                }
            }.foldToCallback(object : MatrixCallback<ImportRoomKeysResult> {
                override fun onSuccess(data: ImportRoomKeysResult) {
                    uiHandler.post {
                        callback.onSuccess(data)
                    }
                }

                override fun onFailure(failure: Throwable) {
                    uiHandler.post {
                        callback.onFailure(failure)
                    }
                }
            })
        }
    }

    override fun restoreKeyBackupWithPassword(
            keysBackupVersion: KeysVersionResult,
            password: String,
            roomId: String?,
            sessionId: String?,
            stepProgressListener: StepProgressListener?,
            callback: MatrixCallback<ImportRoomKeysResult>
    ) {
        Timber.v("[MXKeyBackup] restoreKeyBackup with password: From backup version: ${keysBackupVersion.version}")

        cryptoCoroutineScope.launch(coroutineDispatchers.io) {
            runCatching {
                val progressListener = if (stepProgressListener != null) {
                    object : ProgressListener {
                        override fun onProgress(progress: Int, total: Int) {
                            uiHandler.post {
                                stepProgressListener.onStepProgress(StepProgressListener.Step.ComputingKey(progress, total))
                            }
                        }
                    }
                } else {
                    null
                }

                val recoveryKey = withContext(coroutineDispatchers.crypto) {
                    recoveryKeyFromPassword(password, keysBackupVersion, progressListener)
                }
                if (recoveryKey == null) {
                    Timber.v("backupKeys: Invalid configuration")
                    throw IllegalStateException("Invalid configuration")
                } else {
                    awaitCallback<ImportRoomKeysResult> {
                        restoreKeysWithRecoveryKey(keysBackupVersion, recoveryKey, roomId, sessionId, stepProgressListener, it)
                    }
                }
            }.foldToCallback(object : MatrixCallback<ImportRoomKeysResult> {
                override fun onSuccess(data: ImportRoomKeysResult) {
                    uiHandler.post {
                        callback.onSuccess(data)
                    }
                }

                override fun onFailure(failure: Throwable) {
                    uiHandler.post {
                        callback.onFailure(failure)
                    }
                }
            })
        }
    }

    /**
     * Same method as [RoomKeysRestClient.getRoomKey] except that it accepts nullable
     * parameters and always returns a KeysBackupData object through the Callback.
     */
    private suspend fun getKeys(
            sessionId: String?,
            roomId: String?,
            version: String
    ): KeysBackupData {
        return if (roomId != null && sessionId != null) {
            // Get key for the room and for the session
            val data = getRoomSessionDataTask.execute(GetRoomSessionDataTask.Params(roomId, sessionId, version))
            // Convert to KeysBackupData
            KeysBackupData(
                    mutableMapOf(
                            roomId to RoomKeysBackupData(
                                    mutableMapOf(
                                            sessionId to data
                                    )
                            )
                    )
            )
        } else if (roomId != null) {
            // Get all keys for the room
            val data = withContext(coroutineDispatchers.io) {
                getRoomSessionsDataTask.execute(GetRoomSessionsDataTask.Params(roomId, version))
            }
            // Convert to KeysBackupData
            KeysBackupData(mutableMapOf(roomId to data))
        } else {
            // Get all keys
            withContext(coroutineDispatchers.io) {
                getSessionsDataTask.execute(GetSessionsDataTask.Params(version))
            }
        }
    }

    @VisibleForTesting
    @WorkerThread
    fun pkDecryptionFromRecoveryKey(recoveryKey: String): OlmPkDecryption? {
        // Extract the primary key
        val privateKey = extractCurveKeyFromRecoveryKey(recoveryKey)

        // Built the PK decryption with it
        var decryption: OlmPkDecryption? = null
        if (privateKey != null) {
            try {
                decryption = OlmPkDecryption()
                decryption.setPrivateKey(privateKey)
            } catch (e: OlmException) {
                Timber.e(e, "OlmException")
            }
        }

        return decryption
    }

    /**
     * Do a backup if there are new keys, with a delay.
     */
    fun maybeBackupKeys() {
        when {
            isStuck()                                   -> {
                // If not already done, or in error case, check for a valid backup version on the homeserver.
                // If there is one, maybeBackupKeys will be called again.
                checkAndStartKeysBackup()
            }
            getState() == KeysBackupState.ReadyToBackUp -> {
                keysBackupStateManager.state = KeysBackupState.WillBackUp

                // Wait between 0 and 10 seconds, to avoid backup requests from
                // different clients hitting the server all at the same time when a
                // new key is sent
                val delayInMs = Random.nextLong(KEY_BACKUP_WAITING_TIME_TO_SEND_KEY_BACKUP_MILLIS)

                cryptoCoroutineScope.launch {
                    delay(delayInMs)
                    uiHandler.post { backupKeys() }
                }
            }
            else                                        -> {
                Timber.v("maybeBackupKeys: Skip it because state: ${getState()}")
            }
        }
    }

    override fun getVersion(
            version: String,
            callback: MatrixCallback<KeysVersionResult?>
    ) {
        getKeysBackupVersionTask
                .configureWith(version) {
                    this.callback = object : MatrixCallback<KeysVersionResult> {
                        override fun onSuccess(data: KeysVersionResult) {
                            callback.onSuccess(data)
                        }

                        override fun onFailure(failure: Throwable) {
                            if (failure is Failure.ServerError &&
                                    failure.error.code == MatrixError.M_NOT_FOUND) {
                                // Workaround because the homeserver currently returns M_NOT_FOUND when there is no key backup
                                callback.onSuccess(null)
                            } else {
                                // Transmit the error
                                callback.onFailure(failure)
                            }
                        }
                    }
                }
                .executeBy(taskExecutor)
    }

    override fun getCurrentVersion(callback: MatrixCallback<KeysBackupLastVersionResult>) {
        getKeysBackupLastVersionTask
                .configureWith {
                    this.callback = callback
                }
                .executeBy(taskExecutor)
    }

    override fun forceUsingLastVersion(callback: MatrixCallback<Boolean>) {
        getCurrentVersion(object : MatrixCallback<KeysBackupLastVersionResult> {
            override fun onSuccess(data: KeysBackupLastVersionResult) {
                val localBackupVersion = keysBackupVersion?.version
                when (data) {
                    KeysBackupLastVersionResult.NoKeysBackup  -> {
                        if (localBackupVersion == null) {
                            // No backup on the server, and backup is not active
                            callback.onSuccess(true)
                        } else {
                            // No backup on the server, and we are currently backing up, so stop backing up
                            callback.onSuccess(false)
                            resetKeysBackupData()
                            keysBackupVersion = null
                            keysBackupStateManager.state = KeysBackupState.Disabled
                        }
                    }
                    is KeysBackupLastVersionResult.KeysBackup -> {
                        if (localBackupVersion == null) {
                            // backup on the server, and backup is not active
                            callback.onSuccess(false)
                            // Do a check
                            checkAndStartWithKeysBackupVersion(data.keysVersionResult)
                        } else {
                            // Backup on the server, and we are currently backing up, compare version
                            if (localBackupVersion == data.keysVersionResult.version) {
                                // We are already using the last version of the backup
                                callback.onSuccess(true)
                            } else {
                                // We are not using the last version, so delete the current version we are using on the server
                                callback.onSuccess(false)

                                // This will automatically check for the last version then
                                deleteBackup(localBackupVersion, null)
                            }
                        }
                    }
                }
            }

            override fun onFailure(failure: Throwable) {
                callback.onFailure(failure)
            }
        })
    }

    override fun checkAndStartKeysBackup() {
        if (!isStuck()) {
            // Try to start or restart the backup only if it is in unknown or bad state
            Timber.w("checkAndStartKeysBackup: invalid state: ${getState()}")

            return
        }

        keysBackupVersion = null
        keysBackupStateManager.state = KeysBackupState.CheckingBackUpOnHomeserver

        getCurrentVersion(object : MatrixCallback<KeysBackupLastVersionResult> {
            override fun onSuccess(data: KeysBackupLastVersionResult) {
                checkAndStartWithKeysBackupVersion(data.toKeysVersionResult())
            }

            override fun onFailure(failure: Throwable) {
                Timber.e(failure, "checkAndStartKeysBackup: Failed to get current version")
                keysBackupStateManager.state = KeysBackupState.Unknown
            }
        })
    }

    private fun checkAndStartWithKeysBackupVersion(keyBackupVersion: KeysVersionResult?) {
        Timber.v("checkAndStartWithKeyBackupVersion: ${keyBackupVersion?.version}")

        keysBackupVersion = keyBackupVersion

        if (keyBackupVersion == null) {
            Timber.v("checkAndStartWithKeysBackupVersion: Found no key backup version on the homeserver")
            resetKeysBackupData()
            keysBackupStateManager.state = KeysBackupState.Disabled
        } else {
            getKeysBackupTrust(keyBackupVersion, object : MatrixCallback<KeysBackupVersionTrust> {
                override fun onSuccess(data: KeysBackupVersionTrust) {
                    val versionInStore = cryptoStore.getKeyBackupVersion()

                    if (data.usable) {
                        Timber.v("checkAndStartWithKeysBackupVersion: Found usable key backup. version: ${keyBackupVersion.version}")
                        // Check the version we used at the previous app run
                        if (versionInStore != null && versionInStore != keyBackupVersion.version) {
                            Timber.v(" -> clean the previously used version $versionInStore")
                            resetKeysBackupData()
                        }

                        Timber.v("   -> enabling key backups")
                        enableKeysBackup(keyBackupVersion)
                    } else {
                        Timber.v("checkAndStartWithKeysBackupVersion: No usable key backup. version: ${keyBackupVersion.version}")
                        if (versionInStore != null) {
                            Timber.v("   -> disabling key backup")
                            resetKeysBackupData()
                        }

                        keysBackupStateManager.state = KeysBackupState.NotTrusted
                    }
                }

                override fun onFailure(failure: Throwable) {
                    // Cannot happen
                }
            })
        }
    }

/* ==========================================================================================
 * Private
 * ========================================================================================== */

    /**
     * Extract MegolmBackupAuthData data from a backup version.
     *
     * @param keysBackupData the key backup data
     *
     * @return the authentication if found and valid, null in other case
     */
    private fun getMegolmBackupAuthData(keysBackupData: KeysVersionResult): MegolmBackupAuthData? {
        return keysBackupData
                .takeIf { it.version.isNotEmpty() && it.algorithm == MXCRYPTO_ALGORITHM_MEGOLM_BACKUP }
                ?.getAuthDataAsMegolmBackupAuthData()
                ?.takeIf { it.publicKey.isNotEmpty() }
    }

    /**
     * Compute the recovery key from a password and key backup version.
     *
     * @param password the password.
     * @param keysBackupData the backup and its auth data.
     * @param progressListener listener to track progress
     *
     * @return the recovery key if successful, null in other cases
     */
    @WorkerThread
    private fun recoveryKeyFromPassword(password: String, keysBackupData: KeysVersionResult, progressListener: ProgressListener?): String? {
        val authData = getMegolmBackupAuthData(keysBackupData)

        if (authData == null) {
            Timber.w("recoveryKeyFromPassword: invalid parameter")
            return null
        }

        if (authData.privateKeySalt.isNullOrBlank() ||
                authData.privateKeyIterations == null) {
            Timber.w("recoveryKeyFromPassword: Salt and/or iterations not found in key backup auth data")

            return null
        }

        // Extract the recovery key from the passphrase
        val data = retrievePrivateKeyWithPassword(password, authData.privateKeySalt, authData.privateKeyIterations, progressListener)

        return computeRecoveryKey(data)
    }

    /**
     * Check if a recovery key matches key backup authentication data.
     *
     * @param recoveryKey the recovery key to challenge.
     * @param keysBackupData the backup and its auth data.
     *
     * @return true if successful.
     */
    @WorkerThread
    private fun isValidRecoveryKeyForKeysBackupVersion(recoveryKey: String, keysBackupData: KeysVersionResult): Boolean {
        // Build PK decryption instance with the recovery key
        val publicKey = pkPublicKeyFromRecoveryKey(recoveryKey)

        if (publicKey == null) {
            Timber.w("isValidRecoveryKeyForKeysBackupVersion: public key is null")

            return false
        }

        val authData = getMegolmBackupAuthData(keysBackupData)

        if (authData == null) {
            Timber.w("isValidRecoveryKeyForKeysBackupVersion: Key backup is missing required data")

            return false
        }

        // Compare both
        if (publicKey != authData.publicKey) {
            Timber.w("isValidRecoveryKeyForKeysBackupVersion: Public keys mismatch")

            return false
        }

        // Public keys match!
        return true
    }

    override fun isValidRecoveryKeyForCurrentVersion(recoveryKey: String, callback: MatrixCallback<Boolean>) {
        val safeKeysBackupVersion = keysBackupVersion ?: return Unit.also { callback.onSuccess(false) }

        cryptoCoroutineScope.launch(coroutineDispatchers.main) {
            isValidRecoveryKeyForKeysBackupVersion(recoveryKey, safeKeysBackupVersion).let {
                callback.onSuccess(it)
            }
        }
    }

    override fun computePrivateKey(
            passphrase: String,
            privateKeySalt: String,
            privateKeyIterations: Int,
            progressListener: ProgressListener
    ): ByteArray {
        return deriveKey(passphrase, privateKeySalt, privateKeyIterations, progressListener)
    }

    /**
     * Enable backing up of keys.
     * This method will update the state and will start sending keys in nominal case
     *
     * @param keysVersionResult backup information object as returned by [getCurrentVersion].
     */
    private fun enableKeysBackup(keysVersionResult: KeysVersionResult) {
        val retrievedMegolmBackupAuthData = keysVersionResult.getAuthDataAsMegolmBackupAuthData()

        if (retrievedMegolmBackupAuthData != null) {
            keysBackupVersion = keysVersionResult
            cryptoCoroutineScope.launch(coroutineDispatchers.crypto) {
                cryptoStore.setKeyBackupVersion(keysVersionResult.version)
            }

            onServerDataRetrieved(keysVersionResult.count, keysVersionResult.hash)

            try {
                backupOlmPkEncryption = OlmPkEncryption().apply {
                    setRecipientKey(retrievedMegolmBackupAuthData.publicKey)
                }
            } catch (e: OlmException) {
                Timber.e(e, "OlmException")
                keysBackupStateManager.state = KeysBackupState.Disabled
                return
            }

            keysBackupStateManager.state = KeysBackupState.ReadyToBackUp

            maybeBackupKeys()
        } else {
            Timber.e("Invalid authentication data")
            keysBackupStateManager.state = KeysBackupState.Disabled
        }
    }

    /**
     * Update the DB with data fetch from the server.
     */
    private fun onServerDataRetrieved(count: Int?, etag: String?) {
        cryptoStore.setKeysBackupData(KeysBackupDataEntity()
                .apply {
                    backupLastServerNumberOfKeys = count
                    backupLastServerHash = etag
                }
        )
    }

    /**
     * Reset all local key backup data.
     *
     * Note: This method does not update the state
     */
    private fun resetKeysBackupData() {
        resetBackupAllGroupSessionsListeners()

        cryptoStore.setKeyBackupVersion(null)
        cryptoStore.setKeysBackupData(null)
        backupOlmPkEncryption?.releaseEncryption()
        backupOlmPkEncryption = null

        // Reset backup markers
        cryptoStore.resetBackupMarkers()
    }

    /**
     * Send a chunk of keys to backup.
     */
    @UiThread
    private fun backupKeys() {
        Timber.v("backupKeys")

        // Sanity check, as this method can be called after a delay, the state may have change during the delay
        if (!isEnabled() || backupOlmPkEncryption == null || keysBackupVersion == null) {
            Timber.v("backupKeys: Invalid configuration")
            backupAllGroupSessionsCallback?.onFailure(IllegalStateException("Invalid configuration"))
            resetBackupAllGroupSessionsListeners()
            return
        }

        if (getState() === KeysBackupState.BackingUp) {
            // Do nothing if we are already backing up
            Timber.v("backupKeys: Invalid state: ${getState()}")
            return
        }

        // Get a chunk of keys to backup
        val olmInboundGroupSessionWrappers = cryptoStore.inboundGroupSessionsToBackup(KEY_BACKUP_SEND_KEYS_MAX_COUNT)

        Timber.v("backupKeys: 1 - ${olmInboundGroupSessionWrappers.size} sessions to back up")

        if (olmInboundGroupSessionWrappers.isEmpty()) {
            // Backup is up to date
            keysBackupStateManager.state = KeysBackupState.ReadyToBackUp

            backupAllGroupSessionsCallback?.onSuccess(Unit)
            resetBackupAllGroupSessionsListeners()
            return
        }

        keysBackupStateManager.state = KeysBackupState.BackingUp

        cryptoCoroutineScope.launch(coroutineDispatchers.main) {
            withContext(coroutineDispatchers.crypto) {
                Timber.v("backupKeys: 2 - Encrypting keys")

                // Gather data to send to the homeserver
                // roomId -> sessionId -> MXKeyBackupData
                val keysBackupData = KeysBackupData()

                olmInboundGroupSessionWrappers.forEach { olmInboundGroupSessionWrapper ->
                    val roomId = olmInboundGroupSessionWrapper.roomId ?: return@forEach
                    val olmInboundGroupSession = olmInboundGroupSessionWrapper.olmInboundGroupSession ?: return@forEach

                    try {
                        encryptGroupSession(olmInboundGroupSessionWrapper)
                                ?.let {
                                    keysBackupData.roomIdToRoomKeysBackupData
                                            .getOrPut(roomId) { RoomKeysBackupData() }
                                            .sessionIdToKeyBackupData[olmInboundGroupSession.sessionIdentifier()] = it
                                }
                    } catch (e: OlmException) {
                        Timber.e(e, "OlmException")
                    }
                }

                Timber.v("backupKeys: 4 - Sending request")

                // Make the request
                val version = keysBackupVersion?.version ?: return@withContext

                storeSessionDataTask
                        .configureWith(StoreSessionsDataTask.Params(version, keysBackupData)) {
                            this.callback = object : MatrixCallback<BackupKeysResult> {
                                override fun onSuccess(data: BackupKeysResult) {
                                    uiHandler.post {
                                        Timber.v("backupKeys: 5a - Request complete")

                                        // Mark keys as backed up
                                        cryptoStore.markBackupDoneForInboundGroupSessions(olmInboundGroupSessionWrappers)

                                        if (olmInboundGroupSessionWrappers.size < KEY_BACKUP_SEND_KEYS_MAX_COUNT) {
                                            Timber.v("backupKeys: All keys have been backed up")
                                            onServerDataRetrieved(data.count, data.hash)

                                            // Note: Changing state will trigger the call to backupAllGroupSessionsCallback.onSuccess()
                                            keysBackupStateManager.state = KeysBackupState.ReadyToBackUp
                                        } else {
                                            Timber.v("backupKeys: Continue to back up keys")
                                            keysBackupStateManager.state = KeysBackupState.WillBackUp

                                            backupKeys()
                                        }
                                    }
                                }

                                override fun onFailure(failure: Throwable) {
                                    if (failure is Failure.ServerError) {
                                        uiHandler.post {
                                            Timber.e(failure, "backupKeys: backupKeys failed.")

                                            when (failure.error.code) {
                                                MatrixError.M_NOT_FOUND,
                                                MatrixError.M_WRONG_ROOM_KEYS_VERSION -> {
                                                    // Backup has been deleted on the server, or we are not using the last backup version
                                                    keysBackupStateManager.state = KeysBackupState.WrongBackUpVersion
                                                    backupAllGroupSessionsCallback?.onFailure(failure)
                                                    resetBackupAllGroupSessionsListeners()
                                                    resetKeysBackupData()
                                                    keysBackupVersion = null

                                                    // Do not stay in KeysBackupState.WrongBackUpVersion but check what is available on the homeserver
                                                    checkAndStartKeysBackup()
                                                }
                                                else                                  ->
                                                    // Come back to the ready state so that we will retry on the next received key
                                                    keysBackupStateManager.state = KeysBackupState.ReadyToBackUp
                                            }
                                        }
                                    } else {
                                        uiHandler.post {
                                            backupAllGroupSessionsCallback?.onFailure(failure)
                                            resetBackupAllGroupSessionsListeners()

                                            Timber.e("backupKeys: backupKeys failed.")

                                            // Retry a bit later
                                            keysBackupStateManager.state = KeysBackupState.ReadyToBackUp
                                            maybeBackupKeys()
                                        }
                                    }
                                }
                            }
                        }
                        .executeBy(taskExecutor)
            }
        }
    }

    @VisibleForTesting
    @WorkerThread
    fun encryptGroupSession(olmInboundGroupSessionWrapper: OlmInboundGroupSessionWrapper2): KeyBackupData? {
        // Gather information for each key
        val device = olmInboundGroupSessionWrapper.senderKey?.let { cryptoStore.deviceWithIdentityKey(it) }

        // Build the m.megolm_backup.v1.curve25519-aes-sha2 data as defined at
        // https://github.com/uhoreg/matrix-doc/blob/e2e_backup/proposals/1219-storing-megolm-keys-serverside.md#mmegolm_backupv1curve25519-aes-sha2-key-format
        val sessionData = olmInboundGroupSessionWrapper.exportKeys() ?: return null
        val sessionBackupData = mapOf(
                "algorithm" to sessionData.algorithm,
                "sender_key" to sessionData.senderKey,
                "sender_claimed_keys" to sessionData.senderClaimedKeys,
                "forwarding_curve25519_key_chain" to (sessionData.forwardingCurve25519KeyChain.orEmpty()),
                "session_key" to sessionData.sessionKey
        )

        val json = MoshiProvider.providesMoshi()
                .adapter(Map::class.java)
                .toJson(sessionBackupData)

        val encryptedSessionBackupData = try {
            backupOlmPkEncryption?.encrypt(json)
        } catch (e: OlmException) {
            Timber.e(e, "OlmException")
            null
        }
                ?: return null

        // Build backup data for that key
        return KeyBackupData(
                firstMessageIndex = try {
                    olmInboundGroupSessionWrapper.olmInboundGroupSession?.firstKnownIndex ?: 0
                } catch (e: OlmException) {
                    Timber.e(e, "OlmException")
                    0L
                },
                forwardedCount = olmInboundGroupSessionWrapper.forwardingCurve25519KeyChain.orEmpty().size,
                isVerified = device?.isVerified == true,

                sessionData = mapOf(
                        "ciphertext" to encryptedSessionBackupData.mCipherText,
                        "mac" to encryptedSessionBackupData.mMac,
                        "ephemeral" to encryptedSessionBackupData.mEphemeralKey
                )
        )
    }

    @VisibleForTesting
    @WorkerThread
    fun decryptKeyBackupData(keyBackupData: KeyBackupData, sessionId: String, roomId: String, decryption: OlmPkDecryption): MegolmSessionData? {
        var sessionBackupData: MegolmSessionData? = null

        val jsonObject = keyBackupData.sessionData

        val ciphertext = jsonObject["ciphertext"]?.toString()
        val mac = jsonObject["mac"]?.toString()
        val ephemeralKey = jsonObject["ephemeral"]?.toString()

        if (ciphertext != null && mac != null && ephemeralKey != null) {
            val encrypted = OlmPkMessage()
            encrypted.mCipherText = ciphertext
            encrypted.mMac = mac
            encrypted.mEphemeralKey = ephemeralKey

            try {
                val decrypted = decryption.decrypt(encrypted)

                val moshi = MoshiProvider.providesMoshi()
                val adapter = moshi.adapter(MegolmSessionData::class.java)

                sessionBackupData = adapter.fromJson(decrypted)
            } catch (e: OlmException) {
                Timber.e(e, "OlmException")
            }

            if (sessionBackupData != null) {
                sessionBackupData = sessionBackupData.copy(
                        sessionId = sessionId,
                        roomId = roomId
                )
            }
        }

        return sessionBackupData
    }

    /* ==========================================================================================
     * For test only
     * ========================================================================================== */

    // Direct access for test only
    @VisibleForTesting
    val store
        get() = cryptoStore

    @VisibleForTesting
    fun createFakeKeysBackupVersion(
            keysBackupCreationInfo: MegolmBackupCreationInfo,
            callback: MatrixCallback<KeysVersion>
    ) {
        @Suppress("UNCHECKED_CAST")
        val createKeysBackupVersionBody = CreateKeysBackupVersionBody(
                algorithm = keysBackupCreationInfo.algorithm,
                authData = keysBackupCreationInfo.authData.toJsonDict()
        )

        createKeysBackupVersionTask
                .configureWith(createKeysBackupVersionBody) {
                    this.callback = callback
                }
                .executeBy(taskExecutor)
    }

    override fun getKeyBackupRecoveryKeyInfo(): SavedKeyBackupKeyInfo? {
        return cryptoStore.getKeyBackupRecoveryKeyInfo()
    }

    override fun saveBackupRecoveryKey(recoveryKey: String?, version: String?) {
        cryptoStore.saveBackupRecoveryKey(recoveryKey, version)
    }

    companion object {
        // Maximum delay in ms in {@link maybeBackupKeys}
        private const val KEY_BACKUP_WAITING_TIME_TO_SEND_KEY_BACKUP_MILLIS = 10_000L

        // Maximum number of keys to send at a time to the homeserver.
        private const val KEY_BACKUP_SEND_KEYS_MAX_COUNT = 100
    }

/* ==========================================================================================
 * DEBUG INFO
 * ========================================================================================== */

    override fun toString() = "KeysBackup for $userId"
}<|MERGE_RESOLUTION|>--- conflicted
+++ resolved
@@ -151,11 +151,9 @@
         keysBackupStateManager.removeListener(listener)
     }
 
-    override fun prepareKeysBackupVersion(
-            password: String?,
-            progressListener: ProgressListener?,
-            callback: MatrixCallback<MegolmBackupCreationInfo>
-    ) {
+    override fun prepareKeysBackupVersion(password: String?,
+                                          progressListener: ProgressListener?,
+                                          callback: MatrixCallback<MegolmBackupCreationInfo>) {
         cryptoCoroutineScope.launch(coroutineDispatchers.io) {
             try {
                 val olmPkDecryption = OlmPkDecryption()
@@ -229,10 +227,8 @@
         }
     }
 
-    override fun createKeysBackupVersion(
-            keysBackupCreationInfo: MegolmBackupCreationInfo,
-            callback: MatrixCallback<KeysVersion>
-    ) {
+    override fun createKeysBackupVersion(keysBackupCreationInfo: MegolmBackupCreationInfo,
+                                         callback: MatrixCallback<KeysVersion>) {
         @Suppress("UNCHECKED_CAST")
         val createKeysBackupVersionBody = CreateKeysBackupVersionBody(
                 algorithm = keysBackupCreationInfo.algorithm,
@@ -343,17 +339,9 @@
         return cryptoStore.inboundGroupSessionsCount(true)
     }
 
-<<<<<<< HEAD
-    override fun backupAllGroupSessions(
-            progressListener: ProgressListener?,
-            callback: MatrixCallback<Unit>?
-    ) {
-        if (!isEnabled || backupOlmPkEncryption == null || keysBackupVersion == null) {
-=======
     override fun backupAllGroupSessions(progressListener: ProgressListener?,
                                         callback: MatrixCallback<Unit>?) {
         if (!isEnabled() || backupOlmPkEncryption == null || keysBackupVersion == null) {
->>>>>>> 9cf9e10e
             callback?.onFailure(Throwable("Backup not enabled"))
             return
         }
@@ -403,10 +391,8 @@
         })
     }
 
-    override fun getKeysBackupTrust(
-            keysBackupVersion: KeysVersionResult,
-            callback: MatrixCallback<KeysBackupVersionTrust>
-    ) {
+    override fun getKeysBackupTrust(keysBackupVersion: KeysVersionResult,
+                                    callback: MatrixCallback<KeysBackupVersionTrust>) {
         // TODO Validate with François that this is correct
         object : Task<KeysVersionResult, KeysBackupVersionTrust> {
             override suspend fun execute(params: KeysVersionResult): KeysBackupVersionTrust {
@@ -513,11 +499,9 @@
         )
     }
 
-    override fun trustKeysBackupVersion(
-            keysBackupVersion: KeysVersionResult,
-            trust: Boolean,
-            callback: MatrixCallback<Unit>
-    ) {
+    override fun trustKeysBackupVersion(keysBackupVersion: KeysVersionResult,
+                                        trust: Boolean,
+                                        callback: MatrixCallback<Unit>) {
         Timber.v("trustKeyBackupVersion: $trust, version ${keysBackupVersion.version}")
 
         // Get auth data to update it
@@ -599,11 +583,9 @@
         }
     }
 
-    override fun trustKeysBackupVersionWithRecoveryKey(
-            keysBackupVersion: KeysVersionResult,
-            recoveryKey: String,
-            callback: MatrixCallback<Unit>
-    ) {
+    override fun trustKeysBackupVersionWithRecoveryKey(keysBackupVersion: KeysVersionResult,
+                                                       recoveryKey: String,
+                                                       callback: MatrixCallback<Unit>) {
         Timber.v("trustKeysBackupVersionWithRecoveryKey: version ${keysBackupVersion.version}")
 
         cryptoCoroutineScope.launch(coroutineDispatchers.io) {
@@ -620,11 +602,9 @@
         }
     }
 
-    override fun trustKeysBackupVersionWithPassphrase(
-            keysBackupVersion: KeysVersionResult,
-            password: String,
-            callback: MatrixCallback<Unit>
-    ) {
+    override fun trustKeysBackupVersionWithPassphrase(keysBackupVersion: KeysVersionResult,
+                                                      password: String,
+                                                      callback: MatrixCallback<Unit>) {
         Timber.v("trustKeysBackupVersionWithPassphrase: version ${keysBackupVersion.version}")
 
         cryptoCoroutineScope.launch(coroutineDispatchers.io) {
@@ -721,14 +701,12 @@
         progressListener.onProgress(backedUpKeys, total)
     }
 
-    override fun restoreKeysWithRecoveryKey(
-            keysVersionResult: KeysVersionResult,
-            recoveryKey: String,
-            roomId: String?,
-            sessionId: String?,
-            stepProgressListener: StepProgressListener?,
-            callback: MatrixCallback<ImportRoomKeysResult>
-    ) {
+    override fun restoreKeysWithRecoveryKey(keysVersionResult: KeysVersionResult,
+                                            recoveryKey: String,
+                                            roomId: String?,
+                                            sessionId: String?,
+                                            stepProgressListener: StepProgressListener?,
+                                            callback: MatrixCallback<ImportRoomKeysResult>) {
         Timber.v("restoreKeysWithRecoveryKey: From backup version: ${keysVersionResult.version}")
 
         cryptoCoroutineScope.launch(coroutineDispatchers.io) {
@@ -822,14 +800,12 @@
         }
     }
 
-    override fun restoreKeyBackupWithPassword(
-            keysBackupVersion: KeysVersionResult,
-            password: String,
-            roomId: String?,
-            sessionId: String?,
-            stepProgressListener: StepProgressListener?,
-            callback: MatrixCallback<ImportRoomKeysResult>
-    ) {
+    override fun restoreKeyBackupWithPassword(keysBackupVersion: KeysVersionResult,
+                                              password: String,
+                                              roomId: String?,
+                                              sessionId: String?,
+                                              stepProgressListener: StepProgressListener?,
+                                              callback: MatrixCallback<ImportRoomKeysResult>) {
         Timber.v("[MXKeyBackup] restoreKeyBackup with password: From backup version: ${keysBackupVersion.version}")
 
         cryptoCoroutineScope.launch(coroutineDispatchers.io) {
@@ -877,11 +853,9 @@
      * Same method as [RoomKeysRestClient.getRoomKey] except that it accepts nullable
      * parameters and always returns a KeysBackupData object through the Callback.
      */
-    private suspend fun getKeys(
-            sessionId: String?,
-            roomId: String?,
-            version: String
-    ): KeysBackupData {
+    private suspend fun getKeys(sessionId: String?,
+                                roomId: String?,
+                                version: String): KeysBackupData {
         return if (roomId != null && sessionId != null) {
             // Get key for the room and for the session
             val data = getRoomSessionDataTask.execute(GetRoomSessionDataTask.Params(roomId, sessionId, version))
@@ -959,10 +933,8 @@
         }
     }
 
-    override fun getVersion(
-            version: String,
-            callback: MatrixCallback<KeysVersionResult?>
-    ) {
+    override fun getVersion(version: String,
+                            callback: MatrixCallback<KeysVersionResult?>) {
         getKeysBackupVersionTask
                 .configureWith(version) {
                     this.callback = object : MatrixCallback<KeysVersionResult> {
@@ -1201,12 +1173,10 @@
         }
     }
 
-    override fun computePrivateKey(
-            passphrase: String,
-            privateKeySalt: String,
-            privateKeyIterations: Int,
-            progressListener: ProgressListener
-    ): ByteArray {
+    override fun computePrivateKey(passphrase: String,
+                                   privateKeySalt: String,
+                                   privateKeyIterations: Int,
+                                   progressListener: ProgressListener): ByteArray {
         return deriveKey(passphrase, privateKeySalt, privateKeyIterations, progressListener)
     }
 
@@ -1506,10 +1476,8 @@
         get() = cryptoStore
 
     @VisibleForTesting
-    fun createFakeKeysBackupVersion(
-            keysBackupCreationInfo: MegolmBackupCreationInfo,
-            callback: MatrixCallback<KeysVersion>
-    ) {
+    fun createFakeKeysBackupVersion(keysBackupCreationInfo: MegolmBackupCreationInfo,
+                                    callback: MatrixCallback<KeysVersion>) {
         @Suppress("UNCHECKED_CAST")
         val createKeysBackupVersionBody = CreateKeysBackupVersionBody(
                 algorithm = keysBackupCreationInfo.algorithm,
