/*
 * Copyright 2020 The Matrix.org Foundation C.I.C.
 *
 * Licensed under the Apache License, Version 2.0 (the "License");
 * you may not use this file except in compliance with the License.
 * You may obtain a copy of the License at
 *
 *     http://www.apache.org/licenses/LICENSE-2.0
 *
 * Unless required by applicable law or agreed to in writing, software
 * distributed under the License is distributed on an "AS IS" BASIS,
 * WITHOUT WARRANTIES OR CONDITIONS OF ANY KIND, either express or implied.
 * See the License for the specific language governing permissions and
 * limitations under the License.
 */

package org.matrix.android.sdk.internal.crypto.algorithms.megolm

import dagger.Lazy
import org.matrix.android.sdk.api.logger.LoggerTag
import org.matrix.android.sdk.api.session.crypto.MXCryptoError
import org.matrix.android.sdk.api.session.crypto.NewSessionListener
import org.matrix.android.sdk.api.session.crypto.model.ForwardedRoomKeyContent
import org.matrix.android.sdk.api.session.crypto.model.MXEventDecryptionResult
import org.matrix.android.sdk.api.session.events.model.Event
import org.matrix.android.sdk.api.session.events.model.EventType
import org.matrix.android.sdk.api.session.events.model.content.EncryptedEventContent
import org.matrix.android.sdk.api.session.events.model.content.RoomKeyContent
import org.matrix.android.sdk.api.session.events.model.toModel
import org.matrix.android.sdk.internal.crypto.MXOlmDevice
import org.matrix.android.sdk.internal.crypto.OutgoingKeyRequestManager
import org.matrix.android.sdk.internal.crypto.algorithms.IMXDecrypting
<<<<<<< HEAD
import org.matrix.android.sdk.internal.crypto.algorithms.IMXWithHeldExtension
import org.matrix.android.sdk.internal.crypto.model.MXUsersDevicesMap
import org.matrix.android.sdk.internal.crypto.model.event.EncryptedEventContent
import org.matrix.android.sdk.internal.crypto.model.event.RoomKeyContent
import org.matrix.android.sdk.internal.crypto.model.event.RoomKeyWithHeldContent
import org.matrix.android.sdk.internal.crypto.model.rest.ForwardedRoomKeyContent
import org.matrix.android.sdk.internal.crypto.model.rest.RoomKeyRequestBody
=======
import org.matrix.android.sdk.internal.crypto.keysbackup.DefaultKeysBackupService
>>>>>>> 4309fdba
import org.matrix.android.sdk.internal.crypto.store.IMXCryptoStore
import org.matrix.android.sdk.internal.session.StreamEventsManager
import timber.log.Timber

private val loggerTag = LoggerTag("MXMegolmDecryption", LoggerTag.CRYPTO)

internal class MXMegolmDecryption(
        private val olmDevice: MXOlmDevice,
        private val outgoingKeyRequestManager: OutgoingKeyRequestManager,
        private val cryptoStore: IMXCryptoStore,
        private val liveEventManager: Lazy<StreamEventsManager>
) : IMXDecrypting {

    var newSessionListener: NewSessionListener? = null

    /**
     * Events which we couldn't decrypt due to unknown sessions / indexes: map from
     * senderKey|sessionId to timelines to list of MatrixEvents.
     */
//    private var pendingEvents: MutableMap<String /* senderKey|sessionId */, MutableMap<String /* timelineId */, MutableList<Event>>> = HashMap()

    @Throws(MXCryptoError::class)
    override suspend fun decryptEvent(event: Event, timeline: String): MXEventDecryptionResult {
        return decryptEvent(event, timeline, true)
    }

    @Throws(MXCryptoError::class)
    private suspend fun decryptEvent(event: Event, timeline: String, requestKeysOnFail: Boolean): MXEventDecryptionResult {
        Timber.tag(loggerTag.value).v("decryptEvent ${event.eventId}, requestKeysOnFail:$requestKeysOnFail")
        if (event.roomId.isNullOrBlank()) {
            throw MXCryptoError.Base(MXCryptoError.ErrorType.MISSING_FIELDS, MXCryptoError.MISSING_FIELDS_REASON)
        }

        val encryptedEventContent = event.content.toModel<EncryptedEventContent>()
                ?: throw MXCryptoError.Base(MXCryptoError.ErrorType.MISSING_FIELDS, MXCryptoError.MISSING_FIELDS_REASON)

        if (encryptedEventContent.senderKey.isNullOrBlank() ||
                encryptedEventContent.sessionId.isNullOrBlank() ||
                encryptedEventContent.ciphertext.isNullOrBlank()) {
            throw MXCryptoError.Base(MXCryptoError.ErrorType.MISSING_FIELDS, MXCryptoError.MISSING_FIELDS_REASON)
        }

        return runCatching {
            olmDevice.decryptGroupMessage(
                    encryptedEventContent.ciphertext,
                    event.roomId,
                    timeline,
                    encryptedEventContent.sessionId,
                    encryptedEventContent.senderKey
            )
        }
                .fold(
                        { olmDecryptionResult ->
                            // the decryption succeeds
                            if (olmDecryptionResult.payload != null) {
                                MXEventDecryptionResult(
                                        clearEvent = olmDecryptionResult.payload,
                                        senderCurve25519Key = olmDecryptionResult.senderKey,
                                        claimedEd25519Key = olmDecryptionResult.keysClaimed?.get("ed25519"),
                                        forwardingCurve25519KeyChain = olmDecryptionResult.forwardingCurve25519KeyChain
                                                .orEmpty()
                                ).also {
                                    liveEventManager.get().dispatchLiveEventDecrypted(event, it)
                                }
                            } else {
                                throw MXCryptoError.Base(MXCryptoError.ErrorType.MISSING_FIELDS, MXCryptoError.MISSING_FIELDS_REASON)
                            }
                        },
                        { throwable ->
                            liveEventManager.get().dispatchLiveEventDecryptionFailed(event, throwable)
                            if (throwable is MXCryptoError.OlmError) {
                                // TODO Check the value of .message
                                if (throwable.olmException.message == "UNKNOWN_MESSAGE_INDEX") {
                                    // So we know that session, but it's ratcheted and we can't decrypt at that index

                                    if (requestKeysOnFail) {
                                        requestKeysForEvent(event)
                                    }
                                    // Check if partially withheld
                                    val withHeldInfo = cryptoStore.getWithHeldMegolmSession(event.roomId, encryptedEventContent.sessionId)
                                    if (withHeldInfo != null) {
                                        // Encapsulate as withHeld exception
                                        throw MXCryptoError.Base(
                                                MXCryptoError.ErrorType.KEYS_WITHHELD,
                                                withHeldInfo.code?.value ?: "",
                                                withHeldInfo.reason
                                        )
                                    }

                                    throw MXCryptoError.Base(
                                            MXCryptoError.ErrorType.UNKNOWN_MESSAGE_INDEX,
                                            "UNKNOWN_MESSAGE_INDEX",
                                            null
                                    )
                                }

                                val reason = String.format(MXCryptoError.OLM_REASON, throwable.olmException.message)
                                val detailedReason = String.format(MXCryptoError.DETAILED_OLM_REASON, encryptedEventContent.ciphertext, reason)

                                throw MXCryptoError.Base(
                                        MXCryptoError.ErrorType.OLM,
                                        reason,
                                        detailedReason
                                )
                            }
                            if (throwable is MXCryptoError.Base) {
                                if (throwable.errorType == MXCryptoError.ErrorType.UNKNOWN_INBOUND_SESSION_ID) {
                                    // Check if it was withheld by sender to enrich error code
                                    val withHeldInfo = cryptoStore.getWithHeldMegolmSession(event.roomId, encryptedEventContent.sessionId)
                                    if (withHeldInfo != null) {
                                        if (requestKeysOnFail) {
                                            requestKeysForEvent(event)
                                        }
                                        // Encapsulate as withHeld exception
                                        throw MXCryptoError.Base(
                                                MXCryptoError.ErrorType.KEYS_WITHHELD,
                                                withHeldInfo.code?.value ?: "",
                                                withHeldInfo.reason)
                                    }

                                    if (requestKeysOnFail) {
                                        requestKeysForEvent(event)
                                    }
                                }
                            }
                            throw throwable
                        }
                )
    }

    /**
     * Helper for the real decryptEvent and for _retryDecryption. If
     * requestKeysOnFail is true, we'll send an m.room_key_request when we fail
     * to decrypt the event due to missing megolm keys.
     *
     * @param event the event
     */
    private fun requestKeysForEvent(event: Event) {
        outgoingKeyRequestManager.requestKeyForEvent(event, false)
    }

    /**
     * Handle a key event.
     *
     * @param event the key event.
     */
    override fun onRoomKeyEvent(event: Event/*, defaultKeysBackupService: DefaultKeysBackupService*/) {
        Timber.tag(loggerTag.value).v("onRoomKeyEvent()")
        var exportFormat = false
        val roomKeyContent = event.getClearContent().toModel<RoomKeyContent>() ?: return

        var senderKey: String? = event.getSenderKey()
        var keysClaimed: MutableMap<String, String> = HashMap()
        val forwardingCurve25519KeyChain: MutableList<String> = ArrayList()

        if (roomKeyContent.roomId.isNullOrEmpty() || roomKeyContent.sessionId.isNullOrEmpty() || roomKeyContent.sessionKey.isNullOrEmpty()) {
            Timber.tag(loggerTag.value).e("onRoomKeyEvent() :  Key event is missing fields")
            return
        }
        if (event.getClearType() == EventType.FORWARDED_ROOM_KEY) {
            if (!cryptoStore.isKeyGossipingEnabled()) {
                Timber.tag(loggerTag.value)
                        .i("onRoomKeyEvent(), ignore forward adding as per crypto config : ${roomKeyContent.roomId}|${roomKeyContent.sessionId}")
                return
            }
            Timber.tag(loggerTag.value).i("onRoomKeyEvent(), forward adding key : ${roomKeyContent.roomId}|${roomKeyContent.sessionId}")
            val forwardedRoomKeyContent = event.getClearContent().toModel<ForwardedRoomKeyContent>()
                    ?: return

            forwardedRoomKeyContent.forwardingCurve25519KeyChain?.let {
                forwardingCurve25519KeyChain.addAll(it)
            }

            if (senderKey == null) {
                Timber.tag(loggerTag.value).e("onRoomKeyEvent() : event is missing sender_key field")
                return
            }

            forwardingCurve25519KeyChain.add(senderKey)

            exportFormat = true
            senderKey = forwardedRoomKeyContent.senderKey
            if (null == senderKey) {
                Timber.tag(loggerTag.value).e("onRoomKeyEvent() : forwarded_room_key event is missing sender_key field")
                return
            }

            if (null == forwardedRoomKeyContent.senderClaimedEd25519Key) {
                Timber.tag(loggerTag.value).e("forwarded_room_key_event is missing sender_claimed_ed25519_key field")
                return
            }

            keysClaimed["ed25519"] = forwardedRoomKeyContent.senderClaimedEd25519Key
        } else {
            Timber.tag(loggerTag.value).i("onRoomKeyEvent(), Adding key : ${roomKeyContent.roomId}|${roomKeyContent.sessionId}")
            if (null == senderKey) {
                Timber.tag(loggerTag.value).e("## onRoomKeyEvent() : key event has no sender key (not encrypted?)")
                return
            }

            // inherit the claimed ed25519 key from the setup message
            keysClaimed = event.getKeysClaimed().toMutableMap()
        }

        Timber.tag(loggerTag.value).i("onRoomKeyEvent addInboundGroupSession ${roomKeyContent.sessionId}")
        val addSessionResult = olmDevice.addInboundGroupSession(
                roomKeyContent.sessionId,
                roomKeyContent.sessionKey,
                roomKeyContent.roomId,
                senderKey,
                forwardingCurve25519KeyChain,
                keysClaimed,
<<<<<<< HEAD
                exportFormat)

        if (added) {
            // defaultKeysBackupService.maybeBackupKeys()
=======
                exportFormat
        )
>>>>>>> 4309fdba

        when (addSessionResult) {
            is MXOlmDevice.AddSessionResult.Imported               -> addSessionResult.ratchetIndex
            is MXOlmDevice.AddSessionResult.NotImportedHigherIndex -> addSessionResult.newIndex
            else                                                   -> null
        }?.let { index ->
            if (event.getClearType() == EventType.FORWARDED_ROOM_KEY) {
                val fromDevice = (event.content?.get("sender_key") as? String)?.let { senderDeviceIdentityKey ->
                    cryptoStore.getUserDeviceList(event.senderId ?: "")
                            ?.firstOrNull {
                                it.identityKey() == senderDeviceIdentityKey
                            }
                }?.deviceId

                outgoingKeyRequestManager.onRoomKeyForwarded(
                        sessionId = roomKeyContent.sessionId,
                        algorithm = roomKeyContent.algorithm ?: "",
                        roomId = roomKeyContent.roomId,
                        senderKey = senderKey,
                        fromIndex = index,
                        fromDevice = fromDevice,
                        event = event)

                cryptoStore.saveIncomingForwardKeyAuditTrail(
                        roomId = roomKeyContent.roomId,
                        sessionId = roomKeyContent.sessionId,
                        senderKey = senderKey,
                        algorithm = roomKeyContent.algorithm ?: "",
                        userId = event.senderId ?: "",
                        deviceId = fromDevice ?: "",
                        chainIndex = index.toLong())

                // The index is used to decide if we cancel sent request or if we wait for a better key
                outgoingKeyRequestManager.postCancelRequestForSessionIfNeeded(roomKeyContent.sessionId, roomKeyContent.roomId, senderKey, index)
            }
        }

        if (addSessionResult is MXOlmDevice.AddSessionResult.Imported) {
            Timber.tag(loggerTag.value)
                    .d("onRoomKeyEvent(${event.getClearType()}) : Added megolm session ${roomKeyContent.sessionId} in ${roomKeyContent.roomId}")
            defaultKeysBackupService.maybeBackupKeys()

            onNewSession(roomKeyContent.roomId, senderKey, roomKeyContent.sessionId)
        }
    }

    /**
     * Check if the some messages can be decrypted with a new session
     *
     * @param roomId the room id where the new Megolm session has been created for, may be null when importing from external sessions
     * @param senderKey the session sender key
     * @param sessionId the session id
     */
    fun onNewSession(roomId: String?, senderKey: String, sessionId: String) {
        Timber.tag(loggerTag.value).v("ON NEW SESSION $sessionId - $senderKey")
<<<<<<< HEAD
        newSessionListener?.onNewSession(null, sessionId)
    }

    override fun hasKeysForKeyRequest(request: IncomingRoomKeyRequest): Boolean {
        val roomId = request.requestBody?.roomId ?: return false
        val senderKey = request.requestBody.senderKey ?: return false
        val sessionId = request.requestBody.sessionId ?: return false
        return olmDevice.hasInboundSessionKeys(roomId, senderKey, sessionId)
    }

    override fun shareKeysWithDevice(request: IncomingRoomKeyRequest) {
        // sanity checks
        if (request.requestBody == null) {
            return
        }
        val userId = request.userId ?: return
        cryptoCoroutineScope.launch(coroutineDispatchers.crypto) {
            runCatching { deviceListManager.downloadKeys(listOf(userId), false) }
                    .mapCatching {
                        val deviceId = request.deviceId
                        val deviceInfo = cryptoStore.getUserDevice(userId, deviceId ?: "")
                        if (deviceInfo == null) {
                            throw RuntimeException()
                        } else {
                            val devicesByUser = mapOf(userId to listOf(deviceInfo))
                            val usersDeviceMap = ensureOlmSessionsForDevicesAction.handle(devicesByUser)
                            val body = request.requestBody
                            val olmSessionResult = usersDeviceMap.getObject(userId, deviceId)
                            if (olmSessionResult?.sessionId == null) {
                                // no session with this device, probably because there
                                // were no one-time keys.
                                Timber.tag(loggerTag.value).e("no session with this device $deviceId, probably because there were no one-time keys.")
                                return@mapCatching
                            }
                            Timber.tag(loggerTag.value).i("shareKeysWithDevice() : sharing session ${body.sessionId} with device $userId:$deviceId")

                            val payloadJson = mutableMapOf<String, Any>("type" to EventType.FORWARDED_ROOM_KEY)
                            runCatching { olmDevice.getInboundGroupSession(body.sessionId, body.senderKey, body.roomId) }
                                    .fold(
                                            {
                                                // TODO
                                                payloadJson["content"] = it.exportKeys() ?: ""
                                            },
                                            {
                                                // TODO
                                                Timber.tag(loggerTag.value).e(it, "shareKeysWithDevice: failed to get session for request $body")
                                            }

                                    )

                            val encodedPayload = messageEncrypter.encryptMessage(payloadJson, listOf(deviceInfo))
                            val sendToDeviceMap = MXUsersDevicesMap<Any>()
                            sendToDeviceMap.setObject(userId, deviceId, encodedPayload)
                            Timber.tag(loggerTag.value).i("shareKeysWithDevice() : sending ${body.sessionId} to $userId:$deviceId")
                            val sendToDeviceParams = SendToDeviceTask.Params(EventType.ENCRYPTED, sendToDeviceMap)
                            try {
                                sendToDeviceTask.execute(sendToDeviceParams)
                            } catch (failure: Throwable) {
                                Timber.tag(loggerTag.value).e(failure, "shareKeysWithDevice() : Failed to send ${body.sessionId} to $userId:$deviceId")
                            }
                        }
                    }
        }
    }

    override fun onRoomKeyWithHeldEvent(withHeldInfo: RoomKeyWithHeldContent) {
        cryptoCoroutineScope.launch(coroutineDispatchers.crypto) {
            cryptoStore.addWithHeldMegolmSession(withHeldInfo)
        }
=======
        newSessionListener?.onNewSession(roomId, senderKey, sessionId)
>>>>>>> 4309fdba
    }
}<|MERGE_RESOLUTION|>--- conflicted
+++ resolved
@@ -30,17 +30,6 @@
 import org.matrix.android.sdk.internal.crypto.MXOlmDevice
 import org.matrix.android.sdk.internal.crypto.OutgoingKeyRequestManager
 import org.matrix.android.sdk.internal.crypto.algorithms.IMXDecrypting
-<<<<<<< HEAD
-import org.matrix.android.sdk.internal.crypto.algorithms.IMXWithHeldExtension
-import org.matrix.android.sdk.internal.crypto.model.MXUsersDevicesMap
-import org.matrix.android.sdk.internal.crypto.model.event.EncryptedEventContent
-import org.matrix.android.sdk.internal.crypto.model.event.RoomKeyContent
-import org.matrix.android.sdk.internal.crypto.model.event.RoomKeyWithHeldContent
-import org.matrix.android.sdk.internal.crypto.model.rest.ForwardedRoomKeyContent
-import org.matrix.android.sdk.internal.crypto.model.rest.RoomKeyRequestBody
-=======
-import org.matrix.android.sdk.internal.crypto.keysbackup.DefaultKeysBackupService
->>>>>>> 4309fdba
 import org.matrix.android.sdk.internal.crypto.store.IMXCryptoStore
 import org.matrix.android.sdk.internal.session.StreamEventsManager
 import timber.log.Timber
@@ -187,7 +176,7 @@
      *
      * @param event the key event.
      */
-    override fun onRoomKeyEvent(event: Event/*, defaultKeysBackupService: DefaultKeysBackupService*/) {
+    override fun onRoomKeyEvent(event: Event, defaultKeysBackupService: DefaultKeysBackupService) {
         Timber.tag(loggerTag.value).v("onRoomKeyEvent()")
         var exportFormat = false
         val roomKeyContent = event.getClearContent().toModel<RoomKeyContent>() ?: return
@@ -253,15 +242,8 @@
                 senderKey,
                 forwardingCurve25519KeyChain,
                 keysClaimed,
-<<<<<<< HEAD
-                exportFormat)
-
-        if (added) {
-            // defaultKeysBackupService.maybeBackupKeys()
-=======
                 exportFormat
         )
->>>>>>> 4309fdba
 
         when (addSessionResult) {
             is MXOlmDevice.AddSessionResult.Imported               -> addSessionResult.ratchetIndex
@@ -317,78 +299,6 @@
      */
     fun onNewSession(roomId: String?, senderKey: String, sessionId: String) {
         Timber.tag(loggerTag.value).v("ON NEW SESSION $sessionId - $senderKey")
-<<<<<<< HEAD
-        newSessionListener?.onNewSession(null, sessionId)
-    }
-
-    override fun hasKeysForKeyRequest(request: IncomingRoomKeyRequest): Boolean {
-        val roomId = request.requestBody?.roomId ?: return false
-        val senderKey = request.requestBody.senderKey ?: return false
-        val sessionId = request.requestBody.sessionId ?: return false
-        return olmDevice.hasInboundSessionKeys(roomId, senderKey, sessionId)
-    }
-
-    override fun shareKeysWithDevice(request: IncomingRoomKeyRequest) {
-        // sanity checks
-        if (request.requestBody == null) {
-            return
-        }
-        val userId = request.userId ?: return
-        cryptoCoroutineScope.launch(coroutineDispatchers.crypto) {
-            runCatching { deviceListManager.downloadKeys(listOf(userId), false) }
-                    .mapCatching {
-                        val deviceId = request.deviceId
-                        val deviceInfo = cryptoStore.getUserDevice(userId, deviceId ?: "")
-                        if (deviceInfo == null) {
-                            throw RuntimeException()
-                        } else {
-                            val devicesByUser = mapOf(userId to listOf(deviceInfo))
-                            val usersDeviceMap = ensureOlmSessionsForDevicesAction.handle(devicesByUser)
-                            val body = request.requestBody
-                            val olmSessionResult = usersDeviceMap.getObject(userId, deviceId)
-                            if (olmSessionResult?.sessionId == null) {
-                                // no session with this device, probably because there
-                                // were no one-time keys.
-                                Timber.tag(loggerTag.value).e("no session with this device $deviceId, probably because there were no one-time keys.")
-                                return@mapCatching
-                            }
-                            Timber.tag(loggerTag.value).i("shareKeysWithDevice() : sharing session ${body.sessionId} with device $userId:$deviceId")
-
-                            val payloadJson = mutableMapOf<String, Any>("type" to EventType.FORWARDED_ROOM_KEY)
-                            runCatching { olmDevice.getInboundGroupSession(body.sessionId, body.senderKey, body.roomId) }
-                                    .fold(
-                                            {
-                                                // TODO
-                                                payloadJson["content"] = it.exportKeys() ?: ""
-                                            },
-                                            {
-                                                // TODO
-                                                Timber.tag(loggerTag.value).e(it, "shareKeysWithDevice: failed to get session for request $body")
-                                            }
-
-                                    )
-
-                            val encodedPayload = messageEncrypter.encryptMessage(payloadJson, listOf(deviceInfo))
-                            val sendToDeviceMap = MXUsersDevicesMap<Any>()
-                            sendToDeviceMap.setObject(userId, deviceId, encodedPayload)
-                            Timber.tag(loggerTag.value).i("shareKeysWithDevice() : sending ${body.sessionId} to $userId:$deviceId")
-                            val sendToDeviceParams = SendToDeviceTask.Params(EventType.ENCRYPTED, sendToDeviceMap)
-                            try {
-                                sendToDeviceTask.execute(sendToDeviceParams)
-                            } catch (failure: Throwable) {
-                                Timber.tag(loggerTag.value).e(failure, "shareKeysWithDevice() : Failed to send ${body.sessionId} to $userId:$deviceId")
-                            }
-                        }
-                    }
-        }
-    }
-
-    override fun onRoomKeyWithHeldEvent(withHeldInfo: RoomKeyWithHeldContent) {
-        cryptoCoroutineScope.launch(coroutineDispatchers.crypto) {
-            cryptoStore.addWithHeldMegolmSession(withHeldInfo)
-        }
-=======
         newSessionListener?.onNewSession(roomId, senderKey, sessionId)
->>>>>>> 4309fdba
     }
 }