--- conflicted
+++ resolved
@@ -56,21 +56,12 @@
 
 private val loggerTag = LoggerTag("SyncThread", LoggerTag.SYNC)
 
-<<<<<<< HEAD
-internal class SyncThread @Inject constructor(private val syncTask: SyncTask,
-                                              private val networkConnectivityChecker: NetworkConnectivityChecker,
-                                              private val backgroundDetectionObserver: BackgroundDetectionObserver,
-                                              private val activeCallHandler: ActiveCallHandler,
-                                              private val matrixConfiguration: MatrixConfiguration,
-                                              private val lightweightSettingsStorage: DefaultLightweightSettingsStorage
-=======
 internal class SyncThread @Inject constructor(
         private val syncTask: SyncTask,
         private val networkConnectivityChecker: NetworkConnectivityChecker,
         private val backgroundDetectionObserver: BackgroundDetectionObserver,
         private val activeCallHandler: ActiveCallHandler,
-        private val lightweightSettingsStorage: DefaultLightweightSettingsStorage
->>>>>>> 1fe4ecee
+        private val lightweightSettingsStorage: DefaultLightweightSettingsStorage,
 ) : Thread("SyncThread"), NetworkConnectivityChecker.Listener, BackgroundDetectionObserver.Listener {
 
     private var state: SyncState = SyncState.Idle
