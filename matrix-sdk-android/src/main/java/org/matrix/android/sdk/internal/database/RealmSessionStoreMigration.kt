/*
 * Copyright 2020 The Matrix.org Foundation C.I.C.
 *
 * Licensed under the Apache License, Version 2.0 (the "License");
 * you may not use this file except in compliance with the License.
 * You may obtain a copy of the License at
 *
 *     http://www.apache.org/licenses/LICENSE-2.0
 *
 * Unless required by applicable law or agreed to in writing, software
 * distributed under the License is distributed on an "AS IS" BASIS,
 * WITHOUT WARRANTIES OR CONDITIONS OF ANY KIND, either express or implied.
 * See the License for the specific language governing permissions and
 * limitations under the License.
 */

package org.matrix.android.sdk.internal.database

import io.realm.DynamicRealm
import io.realm.FieldAttribute
import io.realm.RealmMigration
import org.matrix.android.sdk.api.session.events.model.EventType
import org.matrix.android.sdk.api.session.room.model.Membership
import org.matrix.android.sdk.api.session.room.model.RoomJoinRulesContent
import org.matrix.android.sdk.api.session.room.model.VersioningState
import org.matrix.android.sdk.api.session.room.model.create.RoomCreateContent
import org.matrix.android.sdk.api.session.room.model.tag.RoomTag
<<<<<<< HEAD
import org.matrix.android.sdk.api.session.threads.ThreadNotificationState
=======
import org.matrix.android.sdk.internal.database.model.ChunkEntityFields
>>>>>>> 401479f1
import org.matrix.android.sdk.internal.database.model.CurrentStateEventEntityFields
import org.matrix.android.sdk.internal.database.model.EditAggregatedSummaryEntityFields
import org.matrix.android.sdk.internal.database.model.EditionOfEventFields
import org.matrix.android.sdk.internal.database.model.EventEntityFields
import org.matrix.android.sdk.internal.database.model.EventInsertEntityFields
import org.matrix.android.sdk.internal.database.model.HomeServerCapabilitiesEntityFields
import org.matrix.android.sdk.internal.database.model.PendingThreePidEntityFields
import org.matrix.android.sdk.internal.database.model.PreviewUrlCacheEntityFields
import org.matrix.android.sdk.internal.database.model.RoomAccountDataEntityFields
import org.matrix.android.sdk.internal.database.model.RoomEntityFields
import org.matrix.android.sdk.internal.database.model.RoomMemberSummaryEntityFields
import org.matrix.android.sdk.internal.database.model.RoomMembersLoadStatusType
import org.matrix.android.sdk.internal.database.model.RoomSummaryEntityFields
import org.matrix.android.sdk.internal.database.model.RoomTagEntityFields
import org.matrix.android.sdk.internal.database.model.SpaceChildSummaryEntityFields
import org.matrix.android.sdk.internal.database.model.SpaceParentSummaryEntityFields
import org.matrix.android.sdk.internal.database.model.TimelineEventEntityFields
import org.matrix.android.sdk.internal.database.model.presence.UserPresenceEntityFields
import org.matrix.android.sdk.internal.di.MoshiProvider
import org.matrix.android.sdk.internal.query.process
import org.matrix.android.sdk.internal.util.Normalizer
import timber.log.Timber
import javax.inject.Inject

internal class RealmSessionStoreMigration @Inject constructor(
        private val normalizer: Normalizer
) : RealmMigration {

    companion object {
        const val SESSION_STORE_SCHEMA_VERSION = 20L
    }

    /**
     * Forces all RealmSessionStoreMigration instances to be equal
     * Avoids Realm throwing when multiple instances of the migration are set
     */
    override fun equals(other: Any?) = other is RealmSessionStoreMigration
    override fun hashCode() = 1000

    override fun migrate(realm: DynamicRealm, oldVersion: Long, newVersion: Long) {
        Timber.v("Migrating Realm Session from $oldVersion to $newVersion")

        if (oldVersion <= 0) migrateTo1(realm)
        if (oldVersion <= 1) migrateTo2(realm)
        if (oldVersion <= 2) migrateTo3(realm)
        if (oldVersion <= 3) migrateTo4(realm)
        if (oldVersion <= 4) migrateTo5(realm)
        if (oldVersion <= 5) migrateTo6(realm)
        if (oldVersion <= 6) migrateTo7(realm)
        if (oldVersion <= 7) migrateTo8(realm)
        if (oldVersion <= 8) migrateTo9(realm)
        if (oldVersion <= 9) migrateTo10(realm)
        if (oldVersion <= 10) migrateTo11(realm)
        if (oldVersion <= 11) migrateTo12(realm)
        if (oldVersion <= 12) migrateTo13(realm)
        if (oldVersion <= 13) migrateTo14(realm)
        if (oldVersion <= 14) migrateTo15(realm)
        if (oldVersion <= 15) migrateTo16(realm)
        if (oldVersion <= 16) migrateTo17(realm)
        if (oldVersion <= 17) migrateTo18(realm)
        if (oldVersion <= 18) migrateTo19(realm)
        if (oldVersion <= 19) migrateTo20(realm)
    }

    private fun migrateTo1(realm: DynamicRealm) {
        Timber.d("Step 0 -> 1")
        // Add hasFailedSending in RoomSummary and a small warning icon on room list

        realm.schema.get("RoomSummaryEntity")
                ?.addField(RoomSummaryEntityFields.HAS_FAILED_SENDING, Boolean::class.java)
                ?.transform { obj ->
                    obj.setBoolean(RoomSummaryEntityFields.HAS_FAILED_SENDING, false)
                }
    }

    private fun migrateTo2(realm: DynamicRealm) {
        Timber.d("Step 1 -> 2")
        realm.schema.get("HomeServerCapabilitiesEntity")
                ?.addField("adminE2EByDefault", Boolean::class.java)
                ?.transform { obj ->
                    obj.setBoolean("adminE2EByDefault", true)
                }
    }

    private fun migrateTo3(realm: DynamicRealm) {
        Timber.d("Step 2 -> 3")
        realm.schema.get("HomeServerCapabilitiesEntity")
                ?.addField("preferredJitsiDomain", String::class.java)
                ?.transform { obj ->
                    // Schedule a refresh of the capabilities
                    obj.setLong(HomeServerCapabilitiesEntityFields.LAST_UPDATED_TIMESTAMP, 0)
                }
    }

    private fun migrateTo4(realm: DynamicRealm) {
        Timber.d("Step 3 -> 4")
        realm.schema.create("PendingThreePidEntity")
                .addField(PendingThreePidEntityFields.CLIENT_SECRET, String::class.java)
                .setRequired(PendingThreePidEntityFields.CLIENT_SECRET, true)
                .addField(PendingThreePidEntityFields.EMAIL, String::class.java)
                .addField(PendingThreePidEntityFields.MSISDN, String::class.java)
                .addField(PendingThreePidEntityFields.SEND_ATTEMPT, Int::class.java)
                .addField(PendingThreePidEntityFields.SID, String::class.java)
                .setRequired(PendingThreePidEntityFields.SID, true)
                .addField(PendingThreePidEntityFields.SUBMIT_URL, String::class.java)
    }

    private fun migrateTo5(realm: DynamicRealm) {
        Timber.d("Step 4 -> 5")
        realm.schema.get("HomeServerCapabilitiesEntity")
                ?.removeField("adminE2EByDefault")
                ?.removeField("preferredJitsiDomain")
    }

    private fun migrateTo6(realm: DynamicRealm) {
        Timber.d("Step 5 -> 6")
        realm.schema.create("PreviewUrlCacheEntity")
                .addField(PreviewUrlCacheEntityFields.URL, String::class.java)
                .setRequired(PreviewUrlCacheEntityFields.URL, true)
                .addPrimaryKey(PreviewUrlCacheEntityFields.URL)
                .addField(PreviewUrlCacheEntityFields.URL_FROM_SERVER, String::class.java)
                .addField(PreviewUrlCacheEntityFields.SITE_NAME, String::class.java)
                .addField(PreviewUrlCacheEntityFields.TITLE, String::class.java)
                .addField(PreviewUrlCacheEntityFields.DESCRIPTION, String::class.java)
                .addField(PreviewUrlCacheEntityFields.MXC_URL, String::class.java)
                .addField(PreviewUrlCacheEntityFields.LAST_UPDATED_TIMESTAMP, Long::class.java)
    }

    private fun migrateTo7(realm: DynamicRealm) {
        Timber.d("Step 6 -> 7")
        realm.schema.get("RoomEntity")
                ?.addField(RoomEntityFields.MEMBERS_LOAD_STATUS_STR, String::class.java)
                ?.transform { obj ->
                    if (obj.getBoolean("areAllMembersLoaded")) {
                        obj.setString("membersLoadStatusStr", RoomMembersLoadStatusType.LOADED.name)
                    } else {
                        obj.setString("membersLoadStatusStr", RoomMembersLoadStatusType.NONE.name)
                    }
                }
                ?.removeField("areAllMembersLoaded")
    }

    private fun migrateTo8(realm: DynamicRealm) {
        Timber.d("Step 7 -> 8")

        val editionOfEventSchema = realm.schema.create("EditionOfEvent")
                .addField(EditionOfEventFields.CONTENT, String::class.java)
                .addField(EditionOfEventFields.EVENT_ID, String::class.java)
                .setRequired(EditionOfEventFields.EVENT_ID, true)
                .addField(EditionOfEventFields.SENDER_ID, String::class.java)
                .setRequired(EditionOfEventFields.SENDER_ID, true)
                .addField(EditionOfEventFields.TIMESTAMP, Long::class.java)
                .addField(EditionOfEventFields.IS_LOCAL_ECHO, Boolean::class.java)

        realm.schema.get("EditAggregatedSummaryEntity")
                ?.removeField("aggregatedContent")
                ?.removeField("sourceEvents")
                ?.removeField("lastEditTs")
                ?.removeField("sourceLocalEchoEvents")
                ?.addRealmListField(EditAggregatedSummaryEntityFields.EDITIONS.`$`, editionOfEventSchema)

        // This has to be done once a parent use the model as a child
        // See https://github.com/realm/realm-java/issues/7402
        editionOfEventSchema.isEmbedded = true
    }

    private fun migrateTo9(realm: DynamicRealm) {
        Timber.d("Step 8 -> 9")

        realm.schema.get("RoomSummaryEntity")
                ?.addField(RoomSummaryEntityFields.LAST_ACTIVITY_TIME, Long::class.java, FieldAttribute.INDEXED)
                ?.setNullable(RoomSummaryEntityFields.LAST_ACTIVITY_TIME, true)
                ?.addIndex(RoomSummaryEntityFields.MEMBERSHIP_STR)
                ?.addIndex(RoomSummaryEntityFields.IS_DIRECT)
                ?.addIndex(RoomSummaryEntityFields.VERSIONING_STATE_STR)

                ?.addField(RoomSummaryEntityFields.IS_FAVOURITE, Boolean::class.java)
                ?.addIndex(RoomSummaryEntityFields.IS_FAVOURITE)
                ?.addField(RoomSummaryEntityFields.IS_LOW_PRIORITY, Boolean::class.java)
                ?.addIndex(RoomSummaryEntityFields.IS_LOW_PRIORITY)
                ?.addField(RoomSummaryEntityFields.IS_SERVER_NOTICE, Boolean::class.java)
                ?.addIndex(RoomSummaryEntityFields.IS_SERVER_NOTICE)

                ?.transform { obj ->
                    val isFavorite = obj.getList(RoomSummaryEntityFields.TAGS.`$`).any {
                        it.getString(RoomTagEntityFields.TAG_NAME) == RoomTag.ROOM_TAG_FAVOURITE
                    }
                    obj.setBoolean(RoomSummaryEntityFields.IS_FAVOURITE, isFavorite)

                    val isLowPriority = obj.getList(RoomSummaryEntityFields.TAGS.`$`).any {
                        it.getString(RoomTagEntityFields.TAG_NAME) == RoomTag.ROOM_TAG_LOW_PRIORITY
                    }

                    obj.setBoolean(RoomSummaryEntityFields.IS_LOW_PRIORITY, isLowPriority)

//                    XXX migrate last message origin server ts
                    obj.getObject(RoomSummaryEntityFields.LATEST_PREVIEWABLE_EVENT.`$`)
                            ?.getObject(TimelineEventEntityFields.ROOT.`$`)
                            ?.getLong(EventEntityFields.ORIGIN_SERVER_TS)?.let {
                                obj.setLong(RoomSummaryEntityFields.LAST_ACTIVITY_TIME, it)
                            }
                }
    }

    private fun migrateTo10(realm: DynamicRealm) {
        Timber.d("Step 9 -> 10")
        realm.schema.create("SpaceChildSummaryEntity")
                ?.addField(SpaceChildSummaryEntityFields.ORDER, String::class.java)
                ?.addField(SpaceChildSummaryEntityFields.CHILD_ROOM_ID, String::class.java)
                ?.addField(SpaceChildSummaryEntityFields.AUTO_JOIN, Boolean::class.java)
                ?.setNullable(SpaceChildSummaryEntityFields.AUTO_JOIN, true)
                ?.addRealmObjectField(SpaceChildSummaryEntityFields.CHILD_SUMMARY_ENTITY.`$`, realm.schema.get("RoomSummaryEntity")!!)
                ?.addRealmListField(SpaceChildSummaryEntityFields.VIA_SERVERS.`$`, String::class.java)

        realm.schema.create("SpaceParentSummaryEntity")
                ?.addField(SpaceParentSummaryEntityFields.PARENT_ROOM_ID, String::class.java)
                ?.addField(SpaceParentSummaryEntityFields.CANONICAL, Boolean::class.java)
                ?.setNullable(SpaceParentSummaryEntityFields.CANONICAL, true)
                ?.addRealmObjectField(SpaceParentSummaryEntityFields.PARENT_SUMMARY_ENTITY.`$`, realm.schema.get("RoomSummaryEntity")!!)
                ?.addRealmListField(SpaceParentSummaryEntityFields.VIA_SERVERS.`$`, String::class.java)

        val creationContentAdapter = MoshiProvider.providesMoshi().adapter(RoomCreateContent::class.java)
        realm.schema.get("RoomSummaryEntity")
                ?.addField(RoomSummaryEntityFields.ROOM_TYPE, String::class.java)
                ?.addField(RoomSummaryEntityFields.FLATTEN_PARENT_IDS, String::class.java)
                ?.addField(RoomSummaryEntityFields.GROUP_IDS, String::class.java)
                ?.transform { obj ->

                    val creationEvent = realm.where("CurrentStateEventEntity")
                            .equalTo(CurrentStateEventEntityFields.ROOM_ID, obj.getString(RoomSummaryEntityFields.ROOM_ID))
                            .equalTo(CurrentStateEventEntityFields.TYPE, EventType.STATE_ROOM_CREATE)
                            .findFirst()

                    val roomType = creationEvent?.getObject(CurrentStateEventEntityFields.ROOT.`$`)
                            ?.getString(EventEntityFields.CONTENT)?.let {
                                creationContentAdapter.fromJson(it)?.type
                            }

                    obj.setString(RoomSummaryEntityFields.ROOM_TYPE, roomType)
                }
                ?.addRealmListField(RoomSummaryEntityFields.PARENTS.`$`, realm.schema.get("SpaceParentSummaryEntity")!!)
                ?.addRealmListField(RoomSummaryEntityFields.CHILDREN.`$`, realm.schema.get("SpaceChildSummaryEntity")!!)
    }

    private fun migrateTo11(realm: DynamicRealm) {
        Timber.d("Step 10 -> 11")
        realm.schema.get("EventEntity")
                ?.addField(EventEntityFields.SEND_STATE_DETAILS, String::class.java)
    }

    private fun migrateTo12(realm: DynamicRealm) {
        Timber.d("Step 11 -> 12")

        val joinRulesContentAdapter = MoshiProvider.providesMoshi().adapter(RoomJoinRulesContent::class.java)
        realm.schema.get("RoomSummaryEntity")
                ?.addField(RoomSummaryEntityFields.JOIN_RULES_STR, String::class.java)
                ?.transform { obj ->
                    val joinRulesEvent = realm.where("CurrentStateEventEntity")
                            .equalTo(CurrentStateEventEntityFields.ROOM_ID, obj.getString(RoomSummaryEntityFields.ROOM_ID))
                            .equalTo(CurrentStateEventEntityFields.TYPE, EventType.STATE_ROOM_JOIN_RULES)
                            .findFirst()

                    val roomJoinRules = joinRulesEvent?.getObject(CurrentStateEventEntityFields.ROOT.`$`)
                            ?.getString(EventEntityFields.CONTENT)?.let {
                                joinRulesContentAdapter.fromJson(it)?.joinRules
                            }

                    obj.setString(RoomSummaryEntityFields.JOIN_RULES_STR, roomJoinRules?.name)
                }

        realm.schema.get("SpaceChildSummaryEntity")
                ?.addField(SpaceChildSummaryEntityFields.SUGGESTED, Boolean::class.java)
                ?.setNullable(SpaceChildSummaryEntityFields.SUGGESTED, true)
    }

    private fun migrateTo13(realm: DynamicRealm) {
        Timber.d("Step 12 -> 13")
        // Fix issue with the nightly build. Eventually play again the migration which has been included in migrateTo12()
        realm.schema.get("SpaceChildSummaryEntity")
                ?.takeIf { !it.hasField(SpaceChildSummaryEntityFields.SUGGESTED) }
                ?.addField(SpaceChildSummaryEntityFields.SUGGESTED, Boolean::class.java)
                ?.setNullable(SpaceChildSummaryEntityFields.SUGGESTED, true)
    }

    private fun migrateTo14(realm: DynamicRealm) {
        Timber.d("Step 13 -> 14")
        val roomAccountDataSchema = realm.schema.create("RoomAccountDataEntity")
                .addField(RoomAccountDataEntityFields.CONTENT_STR, String::class.java)
                .addField(RoomAccountDataEntityFields.TYPE, String::class.java, FieldAttribute.INDEXED)

        realm.schema.get("RoomEntity")
                ?.addRealmListField(RoomEntityFields.ACCOUNT_DATA.`$`, roomAccountDataSchema)

        realm.schema.get("RoomSummaryEntity")
                ?.addField(RoomSummaryEntityFields.IS_HIDDEN_FROM_USER, Boolean::class.java, FieldAttribute.INDEXED)
                ?.transform {
                    val isHiddenFromUser = it.getString(RoomSummaryEntityFields.VERSIONING_STATE_STR) == VersioningState.UPGRADED_ROOM_JOINED.name
                    it.setBoolean(RoomSummaryEntityFields.IS_HIDDEN_FROM_USER, isHiddenFromUser)
                }

        roomAccountDataSchema.isEmbedded = true
    }

    private fun migrateTo15(realm: DynamicRealm) {
        Timber.d("Step 14 -> 15")
        // fix issue with flattenParentIds on DM that kept growing with duplicate
        // so we reset it, will be updated next sync
        realm.where("RoomSummaryEntity")
                .process(RoomSummaryEntityFields.MEMBERSHIP_STR, Membership.activeMemberships())
                .equalTo(RoomSummaryEntityFields.IS_DIRECT, true)
                .findAll()
                .onEach {
                    it.setString(RoomSummaryEntityFields.FLATTEN_PARENT_IDS, null)
                }
    }

    private fun migrateTo16(realm: DynamicRealm) {
        Timber.d("Step 15 -> 16")
        realm.schema.get("HomeServerCapabilitiesEntity")
                ?.addField(HomeServerCapabilitiesEntityFields.ROOM_VERSIONS_JSON, String::class.java)
                ?.transform { obj ->
                    // Schedule a refresh of the capabilities
                    obj.setLong(HomeServerCapabilitiesEntityFields.LAST_UPDATED_TIMESTAMP, 0)
                }
    }

    private fun migrateTo17(realm: DynamicRealm) {
        Timber.d("Step 16 -> 17")
        realm.schema.get("EventInsertEntity")
                ?.addField(EventInsertEntityFields.CAN_BE_PROCESSED, Boolean::class.java)
    }

    private fun migrateTo18(realm: DynamicRealm) {
        Timber.d("Step 17 -> 18")
        realm.schema.create("UserPresenceEntity")
                ?.addField(UserPresenceEntityFields.USER_ID, String::class.java)
                ?.addPrimaryKey(UserPresenceEntityFields.USER_ID)
                ?.setRequired(UserPresenceEntityFields.USER_ID, true)
                ?.addField(UserPresenceEntityFields.PRESENCE_STR, String::class.java)
                ?.addField(UserPresenceEntityFields.LAST_ACTIVE_AGO, Long::class.java)
                ?.setNullable(UserPresenceEntityFields.LAST_ACTIVE_AGO, true)
                ?.addField(UserPresenceEntityFields.STATUS_MESSAGE, String::class.java)
                ?.addField(UserPresenceEntityFields.IS_CURRENTLY_ACTIVE, Boolean::class.java)
                ?.setNullable(UserPresenceEntityFields.IS_CURRENTLY_ACTIVE, true)
                ?.addField(UserPresenceEntityFields.AVATAR_URL, String::class.java)
                ?.addField(UserPresenceEntityFields.DISPLAY_NAME, String::class.java)

        val userPresenceEntity = realm.schema.get("UserPresenceEntity") ?: return
        realm.schema.get("RoomSummaryEntity")
                ?.addRealmObjectField(RoomSummaryEntityFields.DIRECT_USER_PRESENCE.`$`, userPresenceEntity)

        realm.schema.get("RoomMemberSummaryEntity")
                ?.addRealmObjectField(RoomMemberSummaryEntityFields.USER_PRESENCE_ENTITY.`$`, userPresenceEntity)
    }

    private fun migrateTo19(realm: DynamicRealm) {
        Timber.d("Step 18 -> 19")
        realm.schema.get("RoomSummaryEntity")
                ?.addField(RoomSummaryEntityFields.NORMALIZED_DISPLAY_NAME, String::class.java)
                ?.transform {
                    it.getString(RoomSummaryEntityFields.DISPLAY_NAME)?.let { displayName ->
                        val normalised = normalizer.normalize(displayName)
                        it.set(RoomSummaryEntityFields.NORMALIZED_DISPLAY_NAME, normalised)
                    }
                }
    }

    private fun migrateTo20(realm: DynamicRealm) {
        Timber.d("Step 19 -> 20")
<<<<<<< HEAD
        val eventEntity = realm.schema.get("TimelineEventEntity") ?: return

        realm.schema.get("EventEntity")
                ?.addField(EventEntityFields.IS_ROOT_THREAD, Boolean::class.java, FieldAttribute.INDEXED)
                ?.addField(EventEntityFields.ROOT_THREAD_EVENT_ID, String::class.java, FieldAttribute.INDEXED)
                ?.addField(EventEntityFields.NUMBER_OF_THREADS, Int::class.java)
                ?.addField(EventEntityFields.THREAD_NOTIFICATION_STATE_STR, String::class.java)
                ?.transform {
                    it.setString(EventEntityFields.THREAD_NOTIFICATION_STATE_STR, ThreadNotificationState.NO_NEW_MESSAGE.name)
                }
                ?.addRealmObjectField(EventEntityFields.THREAD_SUMMARY_LATEST_MESSAGE.`$`, eventEntity)
=======
        realm.schema.get("ChunkEntity")?.apply {
            if (hasField("numberOfTimelineEvents")) {
                removeField("numberOfTimelineEvents")
            }
            var cleanOldChunks = false
            if (!hasField(ChunkEntityFields.NEXT_CHUNK.`$`)) {
                cleanOldChunks = true
                addRealmObjectField(ChunkEntityFields.NEXT_CHUNK.`$`, this)
            }
            if (!hasField(ChunkEntityFields.PREV_CHUNK.`$`)) {
                cleanOldChunks = true
                addRealmObjectField(ChunkEntityFields.PREV_CHUNK.`$`, this)
            }
            if (cleanOldChunks) {
                val chunkEntities = realm.where("ChunkEntity").equalTo(ChunkEntityFields.IS_LAST_FORWARD, false).findAll()
                chunkEntities.deleteAllFromRealm()
            }
        }
>>>>>>> 401479f1
    }
}<|MERGE_RESOLUTION|>--- conflicted
+++ resolved
@@ -25,11 +25,8 @@
 import org.matrix.android.sdk.api.session.room.model.VersioningState
 import org.matrix.android.sdk.api.session.room.model.create.RoomCreateContent
 import org.matrix.android.sdk.api.session.room.model.tag.RoomTag
-<<<<<<< HEAD
 import org.matrix.android.sdk.api.session.threads.ThreadNotificationState
-=======
 import org.matrix.android.sdk.internal.database.model.ChunkEntityFields
->>>>>>> 401479f1
 import org.matrix.android.sdk.internal.database.model.CurrentStateEventEntityFields
 import org.matrix.android.sdk.internal.database.model.EditAggregatedSummaryEntityFields
 import org.matrix.android.sdk.internal.database.model.EditionOfEventFields
@@ -59,7 +56,7 @@
 ) : RealmMigration {
 
     companion object {
-        const val SESSION_STORE_SCHEMA_VERSION = 20L
+        const val SESSION_STORE_SCHEMA_VERSION = 21L
     }
 
     /**
@@ -92,6 +89,7 @@
         if (oldVersion <= 17) migrateTo18(realm)
         if (oldVersion <= 18) migrateTo19(realm)
         if (oldVersion <= 19) migrateTo20(realm)
+        if (oldVersion <= 20) migrateTo21(realm)
     }
 
     private fun migrateTo1(realm: DynamicRealm) {
@@ -399,19 +397,6 @@
 
     private fun migrateTo20(realm: DynamicRealm) {
         Timber.d("Step 19 -> 20")
-<<<<<<< HEAD
-        val eventEntity = realm.schema.get("TimelineEventEntity") ?: return
-
-        realm.schema.get("EventEntity")
-                ?.addField(EventEntityFields.IS_ROOT_THREAD, Boolean::class.java, FieldAttribute.INDEXED)
-                ?.addField(EventEntityFields.ROOT_THREAD_EVENT_ID, String::class.java, FieldAttribute.INDEXED)
-                ?.addField(EventEntityFields.NUMBER_OF_THREADS, Int::class.java)
-                ?.addField(EventEntityFields.THREAD_NOTIFICATION_STATE_STR, String::class.java)
-                ?.transform {
-                    it.setString(EventEntityFields.THREAD_NOTIFICATION_STATE_STR, ThreadNotificationState.NO_NEW_MESSAGE.name)
-                }
-                ?.addRealmObjectField(EventEntityFields.THREAD_SUMMARY_LATEST_MESSAGE.`$`, eventEntity)
-=======
         realm.schema.get("ChunkEntity")?.apply {
             if (hasField("numberOfTimelineEvents")) {
                 removeField("numberOfTimelineEvents")
@@ -430,6 +415,20 @@
                 chunkEntities.deleteAllFromRealm()
             }
         }
->>>>>>> 401479f1
+    }
+
+    private fun migrateTo21(realm: DynamicRealm) {
+        Timber.d("Step 20 -> 21")
+        val eventEntity = realm.schema.get("TimelineEventEntity") ?: return
+
+        realm.schema.get("EventEntity")
+                ?.addField(EventEntityFields.IS_ROOT_THREAD, Boolean::class.java, FieldAttribute.INDEXED)
+                ?.addField(EventEntityFields.ROOT_THREAD_EVENT_ID, String::class.java, FieldAttribute.INDEXED)
+                ?.addField(EventEntityFields.NUMBER_OF_THREADS, Int::class.java)
+                ?.addField(EventEntityFields.THREAD_NOTIFICATION_STATE_STR, String::class.java)
+                ?.transform {
+                    it.setString(EventEntityFields.THREAD_NOTIFICATION_STATE_STR, ThreadNotificationState.NO_NEW_MESSAGE.name)
+                }
+                ?.addRealmObjectField(EventEntityFields.THREAD_SUMMARY_LATEST_MESSAGE.`$`, eventEntity)
     }
 }