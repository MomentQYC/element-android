--- conflicted
+++ resolved
@@ -253,11 +253,6 @@
                     eventId = event.eventId
                     root = eventEntity
                 }
-                // Give info to crypto module
-<<<<<<< HEAD
-=======
-                cryptoService.onStateEvent(roomId, event, aggregator.cryptoStoreAggregator)
->>>>>>> a588989d
                 roomMemberEventHandler.handle(realm, roomId, event, isInitialSync, aggregator)
             }
         }
@@ -429,14 +424,9 @@
             val isInitialSync = insertType == EventInsertType.INITIAL_SYNC
 
             eventIds.add(event.eventId)
-<<<<<<< HEAD
-
-            liveEventService.get().dispatchLiveEventReceived(event, roomId, isInitialSync)
-=======
             if (!isInitialSync) {
                 liveEventService.get().dispatchLiveEventReceived(event, roomId)
             }
->>>>>>> a588989d
 
             var contentToInject: String? = null
             if (!isInitialSync) {
@@ -492,13 +482,9 @@
                 }
             }
             // Give info to crypto module
-<<<<<<< HEAD
 //            runBlocking {
 //                cryptoService.onLiveEvent(roomEntity.roomId, event, isInitialSync)
 //            }
-=======
-            cryptoService.onLiveEvent(roomEntity.roomId, event, isInitialSync, aggregator.cryptoStoreAggregator)
->>>>>>> a588989d
 
             // Try to remove local echo
             event.unsignedData?.transactionId?.also { txId ->
