--- conflicted
+++ resolved
@@ -203,8 +203,6 @@
         }
     }
 
-<<<<<<< HEAD
-=======
     /**
      * Create an EventEntity to be added in the TimelineEventEntity
      */
@@ -216,7 +214,6 @@
     /**
      * Invoke the event decryption mechanism for a specific event
      */
->>>>>>> 4309fdba
     private suspend fun decryptIfNeeded(event: Event, roomId: String) {
         try {
             // Event from sync does not have roomId, so add it to the event first
