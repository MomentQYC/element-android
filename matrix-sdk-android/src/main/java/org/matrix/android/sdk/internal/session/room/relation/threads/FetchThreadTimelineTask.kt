/*
 * Copyright 2022 The Matrix.org Foundation C.I.C.
 *
 * Licensed under the Apache License, Version 2.0 (the "License");
 * you may not use this file except in compliance with the License.
 * You may obtain a copy of the License at
 *
 *     http://www.apache.org/licenses/LICENSE-2.0
 *
 * Unless required by applicable law or agreed to in writing, software
 * distributed under the License is distributed on an "AS IS" BASIS,
 * WITHOUT WARRANTIES OR CONDITIONS OF ANY KIND, either express or implied.
 * See the License for the specific language governing permissions and
 * limitations under the License.
 */
package org.matrix.android.sdk.internal.session.room.relation.threads

import com.zhuinden.monarchy.Monarchy
import io.realm.Realm
<<<<<<< HEAD
import org.matrix.android.sdk.api.session.crypto.CryptoService
=======
import org.matrix.android.sdk.api.extensions.tryOrNull
>>>>>>> 4b3e36da
import org.matrix.android.sdk.api.session.crypto.MXCryptoError
import org.matrix.android.sdk.api.session.crypto.model.OlmDecryptionResult
import org.matrix.android.sdk.api.session.events.model.Event
import org.matrix.android.sdk.api.session.events.model.EventType
import org.matrix.android.sdk.api.session.room.model.RoomMemberContent
import org.matrix.android.sdk.api.session.room.send.SendState
<<<<<<< HEAD
=======
import org.matrix.android.sdk.internal.crypto.DefaultCryptoService
import org.matrix.android.sdk.internal.database.RealmSessionProvider
>>>>>>> 4b3e36da
import org.matrix.android.sdk.internal.database.helper.addTimelineEvent
import org.matrix.android.sdk.internal.database.mapper.asDomain
import org.matrix.android.sdk.internal.database.mapper.toEntity
import org.matrix.android.sdk.internal.database.model.ChunkEntity
import org.matrix.android.sdk.internal.database.model.CurrentStateEventEntity
import org.matrix.android.sdk.internal.database.model.EventAnnotationsSummaryEntity
import org.matrix.android.sdk.internal.database.model.EventEntity
import org.matrix.android.sdk.internal.database.model.EventInsertType
import org.matrix.android.sdk.internal.database.model.ReactionAggregatedSummaryEntity
import org.matrix.android.sdk.internal.database.model.TimelineEventEntity
import org.matrix.android.sdk.internal.database.query.copyToRealmOrIgnore
import org.matrix.android.sdk.internal.database.query.find
import org.matrix.android.sdk.internal.database.query.findLastForwardChunkOfThread
import org.matrix.android.sdk.internal.database.query.getOrCreate
import org.matrix.android.sdk.internal.database.query.getOrNull
import org.matrix.android.sdk.internal.database.query.where
import org.matrix.android.sdk.internal.di.SessionDatabase
import org.matrix.android.sdk.internal.network.GlobalErrorReceiver
import org.matrix.android.sdk.internal.network.executeRequest
import org.matrix.android.sdk.internal.session.events.getFixedRoomMemberContent
import org.matrix.android.sdk.internal.session.room.RoomAPI
import org.matrix.android.sdk.internal.session.room.relation.RelationsResponse
import org.matrix.android.sdk.internal.session.room.timeline.GetEventTask
import org.matrix.android.sdk.internal.session.room.timeline.PaginationDirection
import org.matrix.android.sdk.internal.task.Task
import org.matrix.android.sdk.internal.util.awaitTransaction
import org.matrix.android.sdk.internal.util.time.Clock
import timber.log.Timber
import javax.inject.Inject

/***
 * This class is responsible to Fetch paginated chunks of the thread timeline using the /relations API
 *
 * How it works
 *
 * The problem?
 *  - We cannot use the existing timeline architecture to paginate through the timeline
 *  - We want our new events to be live, so any interactions with them like reactions will continue to work. We should
 *    handle appropriately the existing events from /messages api with the new events from /relations.
 *  - Handling edge cases like receiving an event from /messages while you have already created a new one from the /relations response
 *
 * The solution
 * We generate a temporarily thread chunk that will be used to store any new paginated results from the /relations api
 * We bind the timeline events from that chunk with the already existing ones. So we will have one common instance, and
 * all reactions, edits etc will continue to work. If the events do not exists we create them
 * and we will reuse the same EventEntity instance when (and if) the same event will be fetched from the main (/messages) timeline
 *
 */
internal interface FetchThreadTimelineTask : Task<FetchThreadTimelineTask.Params, DefaultFetchThreadTimelineTask.Result> {
    data class Params(
            val roomId: String,
            val rootThreadEventId: String,
            val from: String?,
            val limit: Int

    )
}

internal class DefaultFetchThreadTimelineTask @Inject constructor(
        private val roomAPI: RoomAPI,
        private val globalErrorReceiver: GlobalErrorReceiver,
        @SessionDatabase private val monarchy: Monarchy,
        private val cryptoService: CryptoService,
        private val clock: Clock,
        private val realmSessionProvider: RealmSessionProvider,
        private val getEventTask: GetEventTask,
) : FetchThreadTimelineTask {

    enum class Result {
        SHOULD_FETCH_MORE,
        REACHED_END,
        SUCCESS
    }

    override suspend fun execute(params: FetchThreadTimelineTask.Params): Result {
        val response = executeRequest(globalErrorReceiver) {
            roomAPI.getThreadsRelations(
                    roomId = params.roomId,
                    eventId = params.rootThreadEventId,
                    from = params.from,
                    limit = params.limit
            )
        }

        Timber.i("###THREADS FetchThreadTimelineTask Fetched size:${response.chunks.size} nextBatch:${response.nextBatch} ")
        return handleRelationsResponse(response, params)
    }

    private suspend fun handleRelationsResponse(
            response: RelationsResponse,
            params: FetchThreadTimelineTask.Params
    ): Result {
        val threadList = response.chunks
        val hasReachEnd = response.nextBatch == null

        val isRootThreadTimelineEventEntityKnown: Boolean
        var threadRootEvent: Event? = null

        if (hasReachEnd) {
            isRootThreadTimelineEventEntityKnown = realmSessionProvider.withRealm { realm ->
                TimelineEventEntity
                        .where(realm, roomId = params.roomId, eventId = params.rootThreadEventId)
                        .findFirst()
            } != null
            if (!isRootThreadTimelineEventEntityKnown) {
                // Fetch the root event from the server
                threadRootEvent = tryOrNull {
                    getEventTask.execute(GetEventTask.Params(roomId = params.roomId, eventId = params.rootThreadEventId))
                }
            }
        }

        monarchy.awaitTransaction { realm ->
            val threadChunk = ChunkEntity.findLastForwardChunkOfThread(realm, params.roomId, params.rootThreadEventId)
                    ?: run {
                        return@awaitTransaction
                    }

            threadChunk.prevToken = response.nextBatch
            val roomMemberContentsByUser = HashMap<String, RoomMemberContent?>()

            for (event in threadList) {
                if (event.eventId == null || event.senderId == null || event.type == null) {
                    continue
                }

                if (threadChunk.timelineEvents.find(event.eventId) != null) {
                    // Event already exists in thread chunk, skip it
                    Timber.i("###THREADS FetchThreadTimelineTask event: ${event.eventId} already exists in thread chunk, skip it")
                    continue
                }

                val timelineEvent = TimelineEventEntity
                        .where(realm, roomId = params.roomId, event.eventId)
                        .findFirst()

                if (timelineEvent != null) {
                    // Event already exists but not in the thread chunk
                    // Lets added there
                    Timber.i("###THREADS FetchThreadTimelineTask event: ${event.eventId} exists but not in the thread chunk, add it at the end")
                    threadChunk.timelineEvents.add(timelineEvent)
                } else {
                    Timber.i("###THREADS FetchThreadTimelineTask event: ${event.eventId} is brand NEW create an entity and add it!")
                    val eventEntity = createEventEntity(params.roomId, event, realm)
                    roomMemberContentsByUser.addSenderState(realm, params.roomId, event.senderId)
                    threadChunk.addTimelineEvent(
                            roomId = params.roomId,
                            eventEntity = eventEntity,
                            direction = PaginationDirection.FORWARDS,
                            ownedByThreadChunk = true,
                            roomMemberContentsByUser = roomMemberContentsByUser
                    )
                }
            }

            if (hasReachEnd) {
                val rootThread = TimelineEventEntity
                        .where(realm, roomId = params.roomId, params.rootThreadEventId)
                        .findFirst()
                if (rootThread != null) {
                    // If root thread event already exists add it to our chunk
                    threadChunk.timelineEvents.add(rootThread)
                    Timber.i("###THREADS FetchThreadTimelineTask root thread event: ${params.rootThreadEventId} found and added!")
                } else if (threadRootEvent?.senderId != null) {
                    // Case when thread event is not in the device
                    Timber.i("###THREADS FetchThreadTimelineTask root thread event: ${params.rootThreadEventId} NOT FOUND! Lets create a temp one")
                    val eventEntity = createEventEntity(params.roomId, threadRootEvent, realm)
                    roomMemberContentsByUser.addSenderState(realm, params.roomId, threadRootEvent.senderId!!)
                    threadChunk.addTimelineEvent(
                            roomId = params.roomId,
                            eventEntity = eventEntity,
                            direction = PaginationDirection.FORWARDS,
                            ownedByThreadChunk = true,
                            roomMemberContentsByUser = roomMemberContentsByUser
                    )
                }
            }
        }

        return if (hasReachEnd) {
            Result.REACHED_END
        } else {
            Result.SHOULD_FETCH_MORE
        }
    }

    // TODO Reuse this function to all the app
    /**
     * If we don't have any new state on this user, get it from db.
     */
    private fun HashMap<String, RoomMemberContent?>.addSenderState(realm: Realm, roomId: String, senderId: String) {
        getOrPut(senderId) {
            CurrentStateEventEntity
                    .getOrNull(realm, roomId, senderId, EventType.STATE_ROOM_MEMBER)
                    ?.root?.asDomain()
                    ?.getFixedRoomMemberContent()
        }
    }

    /**
     * Create an EventEntity to be added in the TimelineEventEntity.
     */
    private fun createEventEntity(roomId: String, event: Event, realm: Realm): EventEntity {
        val now = clock.epochMillis()
        val ageLocalTs = now - (event.unsignedData?.age ?: 0)
        return event.toEntity(roomId, SendState.SYNCED, ageLocalTs).copyToRealmOrIgnore(realm, EventInsertType.PAGINATION)
    }

    /**
     * Invoke the event decryption mechanism for a specific event.
     */
    private suspend fun decryptIfNeeded(event: Event, roomId: String) {
        try {
            // Event from sync does not have roomId, so add it to the event first
            val result = cryptoService.decryptEvent(event.copy(roomId = roomId), "")
            event.mxDecryptionResult = OlmDecryptionResult(
                    payload = result.clearEvent,
                    senderKey = result.senderCurve25519Key,
                    keysClaimed = result.claimedEd25519Key?.let { k -> mapOf("ed25519" to k) },
                    forwardingCurve25519KeyChain = result.forwardingCurve25519KeyChain,
                    isSafe = result.isSafe
            )
        } catch (e: MXCryptoError) {
            if (e is MXCryptoError.Base) {
                event.mCryptoError = e.errorType
                event.mCryptoErrorReason = e.technicalMessage.takeIf { it.isNotEmpty() } ?: e.detailedErrorDescription
            }
        }
    }

    private fun handleReaction(
            realm: Realm,
            event: Event,
            roomId: String
    ) {
        val unsignedData = event.unsignedData ?: return
        val relatedEventId = event.eventId ?: return

        unsignedData.relations?.annotations?.chunk?.forEach { relationChunk ->

            if (relationChunk.type == EventType.REACTION) {
                val reaction = relationChunk.key
                Timber.i("----> Annotation found in ${event.eventId} ${relationChunk.key} ")

                val eventSummary = EventAnnotationsSummaryEntity.getOrCreate(realm, roomId, relatedEventId)
                var sum = eventSummary.reactionsSummary.find { it.key == reaction }

                if (sum == null) {
                    sum = realm.createObject(ReactionAggregatedSummaryEntity::class.java)
                    sum.key = reaction
                    sum.firstTimestamp = event.originServerTs ?: 0
                    Timber.v("Adding synced reaction")
                    sum.count = 1
                    // reactionEventId not included in the /relations API
//                    sum.sourceEvents.add(reactionEventId)
                    eventSummary.reactionsSummary.add(sum)
                } else {
                    sum.count += 1
                }
            }
        }
    }
}<|MERGE_RESOLUTION|>--- conflicted
+++ resolved
@@ -17,22 +17,16 @@
 
 import com.zhuinden.monarchy.Monarchy
 import io.realm.Realm
-<<<<<<< HEAD
+import kotlinx.coroutines.runBlocking
+import org.matrix.android.sdk.api.extensions.tryOrNull
 import org.matrix.android.sdk.api.session.crypto.CryptoService
-=======
-import org.matrix.android.sdk.api.extensions.tryOrNull
->>>>>>> 4b3e36da
 import org.matrix.android.sdk.api.session.crypto.MXCryptoError
 import org.matrix.android.sdk.api.session.crypto.model.OlmDecryptionResult
 import org.matrix.android.sdk.api.session.events.model.Event
 import org.matrix.android.sdk.api.session.events.model.EventType
 import org.matrix.android.sdk.api.session.room.model.RoomMemberContent
 import org.matrix.android.sdk.api.session.room.send.SendState
-<<<<<<< HEAD
-=======
-import org.matrix.android.sdk.internal.crypto.DefaultCryptoService
 import org.matrix.android.sdk.internal.database.RealmSessionProvider
->>>>>>> 4b3e36da
 import org.matrix.android.sdk.internal.database.helper.addTimelineEvent
 import org.matrix.android.sdk.internal.database.mapper.asDomain
 import org.matrix.android.sdk.internal.database.mapper.toEntity
@@ -140,7 +134,9 @@
             if (!isRootThreadTimelineEventEntityKnown) {
                 // Fetch the root event from the server
                 threadRootEvent = tryOrNull {
-                    getEventTask.execute(GetEventTask.Params(roomId = params.roomId, eventId = params.rootThreadEventId))
+                    runBlocking {
+                        getEventTask.execute(GetEventTask.Params(roomId = params.roomId, eventId = params.rootThreadEventId))
+                    }
                 }
             }
         }
