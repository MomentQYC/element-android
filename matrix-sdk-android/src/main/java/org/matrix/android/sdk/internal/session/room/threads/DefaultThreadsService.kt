/*
 * Copyright 2022 The Matrix.org Foundation C.I.C.
 *
 * Licensed under the Apache License, Version 2.0 (the "License");
 * you may not use this file except in compliance with the License.
 * You may obtain a copy of the License at
 *
 * http://www.apache.org/licenses/LICENSE-2.0
 *
 * Unless required by applicable law or agreed to in writing, software
 * distributed under the License is distributed on an "AS IS" BASIS,
 * WITHOUT WARRANTIES OR CONDITIONS OF ANY KIND, either express or implied.
 * See the License for the specific language governing permissions and
 * limitations under the License.
 */

package org.matrix.android.sdk.internal.session.room.threads

import androidx.lifecycle.MutableLiveData
import androidx.paging.LivePagedListBuilder
import androidx.paging.PagedList
import com.zhuinden.monarchy.Monarchy
import dagger.assisted.Assisted
import dagger.assisted.AssistedFactory
import dagger.assisted.AssistedInject
import io.realm.Realm
import io.realm.Sort
import io.realm.kotlin.where
import org.matrix.android.sdk.api.session.room.ResultBoundaries
import org.matrix.android.sdk.api.session.room.threads.FetchThreadsResult
import org.matrix.android.sdk.api.session.room.threads.ThreadFilter
import org.matrix.android.sdk.api.session.room.threads.ThreadLivePageResult
import org.matrix.android.sdk.api.session.room.threads.ThreadsService
import org.matrix.android.sdk.api.session.room.threads.model.ThreadSummary
import org.matrix.android.sdk.internal.database.helper.enhanceWithEditions
import org.matrix.android.sdk.internal.database.helper.findAllThreadsForRoomId
import org.matrix.android.sdk.internal.database.mapper.ThreadSummaryMapper
<<<<<<< HEAD
=======
import org.matrix.android.sdk.internal.database.model.threads.ThreadListPageEntity
>>>>>>> 67edf668
import org.matrix.android.sdk.internal.database.model.threads.ThreadSummaryEntity
import org.matrix.android.sdk.internal.database.model.threads.ThreadSummaryEntityFields
import org.matrix.android.sdk.internal.di.SessionDatabase
import org.matrix.android.sdk.internal.session.room.relation.threads.FetchThreadSummariesTask
import org.matrix.android.sdk.internal.session.room.relation.threads.FetchThreadTimelineTask
import org.matrix.android.sdk.internal.util.awaitTransaction

internal class DefaultThreadsService @AssistedInject constructor(
        @Assisted private val roomId: String,
        private val fetchThreadTimelineTask: FetchThreadTimelineTask,
        @SessionDatabase private val monarchy: Monarchy,
<<<<<<< HEAD
        private val threadSummaryMapper: ThreadSummaryMapper
=======
        private val threadSummaryMapper: ThreadSummaryMapper,
        private val fetchThreadSummariesTask: FetchThreadSummariesTask,
>>>>>>> 67edf668
) : ThreadsService {

    @AssistedFactory
    interface Factory {
        fun create(roomId: String): DefaultThreadsService
    }

    override suspend fun getPagedThreadsList(userParticipating: Boolean, pagedListConfig: PagedList.Config): ThreadLivePageResult {
        monarchy.awaitTransaction { realm ->
            realm.where<ThreadListPageEntity>().findAll().deleteAllFromRealm()
        }

        val realmDataSourceFactory = monarchy.createDataSourceFactory { realm ->
            realm
                    .where<ThreadSummaryEntity>().equalTo(ThreadSummaryEntityFields.PAGE.ROOM_ID, roomId)
                    .sort(ThreadSummaryEntityFields.LATEST_THREAD_EVENT_ENTITY.ORIGIN_SERVER_TS, Sort.DESCENDING)
        }

        val dataSourceFactory = realmDataSourceFactory.map {
            threadSummaryMapper.map(it)
        }

        val boundaries = MutableLiveData(ResultBoundaries())

        val builder = LivePagedListBuilder(dataSourceFactory, pagedListConfig).also {
            it.setBoundaryCallback(object : PagedList.BoundaryCallback<ThreadSummary>() {
                override fun onItemAtEndLoaded(itemAtEnd: ThreadSummary) {
                    boundaries.postValue(boundaries.value?.copy(endLoaded = true))
                }

                override fun onItemAtFrontLoaded(itemAtFront: ThreadSummary) {
                    boundaries.postValue(boundaries.value?.copy(frontLoaded = true))
                }

                override fun onZeroItemsLoaded() {
                    boundaries.postValue(boundaries.value?.copy(zeroItemLoaded = true))
                }
            })
        }

        val livePagedList = monarchy.findAllPagedWithChanges(
                realmDataSourceFactory,
                builder
        )
        return ThreadLivePageResult(livePagedList, boundaries)
    }

    override suspend fun fetchThreadList(nextBatchId: String?, limit: Int, filter: ThreadFilter): FetchThreadsResult {
        return fetchThreadSummariesTask.execute(
                FetchThreadSummariesTask.Params(
                        roomId = roomId,
                        from = nextBatchId,
                        limit = limit,
                        filter = filter
                )
        )
    }

    override suspend fun getAllThreadSummaries(): List<ThreadSummary> {
        return monarchy.fetchAllMappedSync(
                { ThreadSummaryEntity.findAllThreadsForRoomId(it, roomId = roomId) },
                { threadSummaryMapper.map(it) }
        )
    }

    override fun enhanceThreadWithEditions(threads: List<ThreadSummary>): List<ThreadSummary> {
        return Realm.getInstance(monarchy.realmConfiguration).use {
            threads.enhanceWithEditions(it, roomId)
        }
    }

    override suspend fun fetchThreadTimeline(rootThreadEventId: String, from: String, limit: Int) {
        fetchThreadTimelineTask.execute(
                FetchThreadTimelineTask.Params(
                        roomId = roomId,
                        rootThreadEventId = rootThreadEventId,
                        from = from,
                        limit = limit
                )
        )
    }
}<|MERGE_RESOLUTION|>--- conflicted
+++ resolved
@@ -35,10 +35,7 @@
 import org.matrix.android.sdk.internal.database.helper.enhanceWithEditions
 import org.matrix.android.sdk.internal.database.helper.findAllThreadsForRoomId
 import org.matrix.android.sdk.internal.database.mapper.ThreadSummaryMapper
-<<<<<<< HEAD
-=======
 import org.matrix.android.sdk.internal.database.model.threads.ThreadListPageEntity
->>>>>>> 67edf668
 import org.matrix.android.sdk.internal.database.model.threads.ThreadSummaryEntity
 import org.matrix.android.sdk.internal.database.model.threads.ThreadSummaryEntityFields
 import org.matrix.android.sdk.internal.di.SessionDatabase
@@ -50,12 +47,8 @@
         @Assisted private val roomId: String,
         private val fetchThreadTimelineTask: FetchThreadTimelineTask,
         @SessionDatabase private val monarchy: Monarchy,
-<<<<<<< HEAD
-        private val threadSummaryMapper: ThreadSummaryMapper
-=======
         private val threadSummaryMapper: ThreadSummaryMapper,
         private val fetchThreadSummariesTask: FetchThreadSummariesTask,
->>>>>>> 67edf668
 ) : ThreadsService {
 
     @AssistedFactory
