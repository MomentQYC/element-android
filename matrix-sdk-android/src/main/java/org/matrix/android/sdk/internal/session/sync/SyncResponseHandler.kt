/*
 * Copyright 2020 The Matrix.org Foundation C.I.C.
 *
 * Licensed under the Apache License, Version 2.0 (the "License");
 * you may not use this file except in compliance with the License.
 * You may obtain a copy of the License at
 *
 * http://www.apache.org/licenses/LICENSE-2.0
 *
 * Unless required by applicable law or agreed to in writing, software
 * distributed under the License is distributed on an "AS IS" BASIS,
 * WITHOUT WARRANTIES OR CONDITIONS OF ANY KIND, either express or implied.
 * See the License for the specific language governing permissions and
 * limitations under the License.
 */

package org.matrix.android.sdk.internal.session.sync

import com.zhuinden.monarchy.Monarchy
import io.realm.Realm
import org.matrix.android.sdk.api.MatrixConfiguration
import org.matrix.android.sdk.api.extensions.measureSpan
import org.matrix.android.sdk.api.extensions.measureSpannableMetric
import org.matrix.android.sdk.api.metrics.SpannableMetricPlugin
import org.matrix.android.sdk.api.metrics.SyncDurationMetricPlugin
import org.matrix.android.sdk.api.session.crypto.CryptoService
import org.matrix.android.sdk.api.session.crypto.MXCryptoError
import org.matrix.android.sdk.api.session.crypto.model.OlmDecryptionResult
import org.matrix.android.sdk.api.session.events.model.Event
import org.matrix.android.sdk.api.session.pushrules.PushRuleService
import org.matrix.android.sdk.api.session.pushrules.RuleScope
import org.matrix.android.sdk.api.session.sync.InitialSyncStep
import org.matrix.android.sdk.api.session.sync.model.RoomsSyncResponse
import org.matrix.android.sdk.api.session.sync.model.SyncResponse
import org.matrix.android.sdk.internal.SessionManager
import org.matrix.android.sdk.internal.crypto.store.db.CryptoStoreAggregator
import org.matrix.android.sdk.internal.di.SessionDatabase
import org.matrix.android.sdk.internal.di.SessionId
import org.matrix.android.sdk.internal.session.SessionListeners
import org.matrix.android.sdk.internal.session.dispatchTo
import org.matrix.android.sdk.internal.session.pushrules.ProcessEventForPushTask
import org.matrix.android.sdk.internal.session.sync.handler.PresenceSyncHandler
import org.matrix.android.sdk.internal.session.sync.handler.SyncResponsePostTreatmentAggregatorHandler
import org.matrix.android.sdk.internal.session.sync.handler.UserAccountDataSyncHandler
import org.matrix.android.sdk.internal.session.sync.handler.room.RoomSyncHandler
import org.matrix.android.sdk.internal.util.awaitTransaction
import org.matrix.android.sdk.internal.util.time.Clock
import timber.log.Timber
import javax.inject.Inject
import kotlin.system.measureTimeMillis

internal class SyncResponseHandler @Inject constructor(
        @SessionDatabase private val monarchy: Monarchy,
        @SessionId private val sessionId: String,
        private val sessionManager: SessionManager,
        private val sessionListeners: SessionListeners,
        private val roomSyncHandler: RoomSyncHandler,
        private val userAccountDataSyncHandler: UserAccountDataSyncHandler,
        private val aggregatorHandler: SyncResponsePostTreatmentAggregatorHandler,
        private val cryptoService: CryptoService,
        private val tokenStore: SyncTokenStore,
        private val processEventForPushTask: ProcessEventForPushTask,
        private val pushRuleService: PushRuleService,
        private val presenceSyncHandler: PresenceSyncHandler,
        private val clock: Clock,
        matrixConfiguration: MatrixConfiguration,
) {

    private val relevantPlugins = matrixConfiguration.metricPlugins.filterIsInstance<SyncDurationMetricPlugin>()

    suspend fun handleResponse(
            syncResponse: SyncResponse,
            fromToken: String?,
            afterPause: Boolean,
            reporter: ProgressReporter?
    ) {
        val isInitialSync = fromToken == null

        val aggregator = SyncResponsePostTreatmentAggregator()

        relevantPlugins.filter { it.shouldReport(isInitialSync, afterPause) }.measureSpannableMetric {
            startCryptoService(isInitialSync)

            // Handle the to device events before the room ones
            // to ensure to decrypt them properly

            relevantPlugins.measureSpan("task", "handle_to_device") {
                handleToDevice(syncResponse)
            }
            val syncLocalTimestampMillis = clock.epochMillis()

            // pass live state/crypto related event to crypto

            syncResponse.rooms?.invite?.entries?.map { (roomId, roomSync) ->
                roomSync.inviteState
                        ?.events
                        ?.filter { it.isStateEvent() }
                        ?.forEach {
                            cryptoService.onStateEvent(roomId, it, aggregator.cryptoStoreAggregator)
                        }
            }

            syncResponse.rooms?.join?.entries?.map { (roomId, roomSync) ->
                roomSync.state
                        ?.events
                        ?.filter { it.isStateEvent() }
                        ?.forEach {
                            cryptoService.onStateEvent(roomId, it, aggregator.cryptoStoreAggregator)
                        }

                roomSync.timeline?.events?.forEach {
                    if (it.isEncrypted() && !isInitialSync) {
                        decryptIfNeeded(it, roomId)
                    }
                    it.ageLocalTs = syncLocalTimestampMillis - (it.unsignedData?.age ?: 0)
                    cryptoService.onLiveEvent(roomId, it, isInitialSync, aggregator.cryptoStoreAggregator)
                }
            }

            // Prerequisite for thread events handling in RoomSyncHandler
            // Disabled due to the new fallback
            //        if (!lightweightSettingsStorage.areThreadMessagesEnabled()) {
            //            threadsAwarenessHandler.fetchRootThreadEventsIfNeeded(syncResponse)
            //        }

            startMonarchyTransaction(syncResponse, isInitialSync, reporter, aggregator)

            aggregateSyncResponse(aggregator)

            postTreatmentSyncResponse(syncResponse, isInitialSync)

            markCryptoSyncCompleted(syncResponse, aggregator.cryptoStoreAggregator)

            handlePostSync()

            Timber.v("On sync completed")
        }
    }

<<<<<<< HEAD
    private suspend fun decryptIfNeeded(event: Event, roomId: String) {
        try {
            val timelineId = generateTimelineId(roomId)
            // Event from sync does not have roomId, so add it to the event first
            val result = cryptoService.decryptEvent(event.copy(roomId = roomId), timelineId)
            event.mxDecryptionResult = OlmDecryptionResult(
                    payload = result.clearEvent,
                    senderKey = result.senderCurve25519Key,
                    keysClaimed = result.claimedEd25519Key?.let { k -> mapOf("ed25519" to k) },
                    forwardingCurve25519KeyChain = result.forwardingCurve25519KeyChain,
                    verificationState = result.messageVerificationState
            )
        } catch (e: MXCryptoError) {
            Timber.v(e, "Failed to decrypt $roomId")
            if (e is MXCryptoError.Base) {
                event.mCryptoError = e.errorType
                event.mCryptoErrorReason = e.technicalMessage.takeIf { it.isNotEmpty() } ?: e.detailedErrorDescription
            }
        }
    }

    private fun generateTimelineId(roomId: String): String {
        return "RoomSyncHandler$roomId"
    }

    private suspend fun startCryptoService(isInitialSync: Boolean) {
        relevantPlugins.measureSpan("task", "start_crypto_service") {
=======
    private fun List<SpannableMetricPlugin>.startCryptoService(isInitialSync: Boolean) {
        measureSpan("task", "start_crypto_service") {
>>>>>>> cb093e04
            measureTimeMillis {
                if (!cryptoService.isStarted()) {
                    Timber.v("Should start cryptoService")
                    cryptoService.start()
                }
                cryptoService.onSyncWillProcess(isInitialSync)
            }.also {
                Timber.v("Finish handling start cryptoService in $it ms")
            }
        }
    }

<<<<<<< HEAD
    private suspend fun handleToDevice(syncResponse: SyncResponse) {
=======
    private suspend fun List<SpannableMetricPlugin>.handleToDevice(syncResponse: SyncResponse, reporter: ProgressReporter?) {
        measureSpan("task", "handle_to_device") {
>>>>>>> cb093e04
            measureTimeMillis {
                Timber.v("Handle toDevice")
                cryptoService.receiveSyncChanges(
                        syncResponse.toDevice,
                        syncResponse.deviceLists,
                        syncResponse.deviceOneTimeKeysCount
                )
            }.also {
                Timber.v("Finish handling toDevice in $it ms")
            }
    }

    private suspend fun List<SpannableMetricPlugin>.startMonarchyTransaction(
            syncResponse: SyncResponse,
            isInitialSync: Boolean,
            reporter: ProgressReporter?,
            aggregator: SyncResponsePostTreatmentAggregator
    ) {
        // Start one big transaction
        measureSpan("task", "monarchy_transaction") {
            monarchy.awaitTransaction { realm ->
                // IMPORTANT nothing should be suspend here as we are accessing the realm instance (thread local)
                handleRooms(reporter, syncResponse, realm, isInitialSync, aggregator)
                handleAccountData(reporter, realm, syncResponse)
                handlePresence(realm, syncResponse)

                tokenStore.saveToken(realm, syncResponse.nextBatch)
            }
        }
    }

    private fun List<SpannableMetricPlugin>.handleRooms(
            reporter: ProgressReporter?,
            syncResponse: SyncResponse,
            realm: Realm,
            isInitialSync: Boolean,
            aggregator: SyncResponsePostTreatmentAggregator
    ) {
        measureSpan("task", "handle_rooms") {
            measureTimeMillis {
                Timber.v("Handle rooms")
                reportSubtask(reporter, InitialSyncStep.ImportingAccountRoom, 1, 0.8f) {
                    if (syncResponse.rooms != null) {
                        roomSyncHandler.handle(realm, syncResponse.rooms, isInitialSync, aggregator, reporter)
                    }
                }
            }.also {
                Timber.v("Finish handling rooms in $it ms")
            }
        }
    }

    private fun List<SpannableMetricPlugin>.handleAccountData(reporter: ProgressReporter?, realm: Realm, syncResponse: SyncResponse) {
        measureSpan("task", "handle_account_data") {
            measureTimeMillis {
                reportSubtask(reporter, InitialSyncStep.ImportingAccountData, 1, 0.1f) {
                    Timber.v("Handle accountData")
                    userAccountDataSyncHandler.handle(realm, syncResponse.accountData)
                }
            }.also {
                Timber.v("Finish handling accountData in $it ms")
            }
        }
    }

    private fun List<SpannableMetricPlugin>.handlePresence(realm: Realm, syncResponse: SyncResponse) {
        measureSpan("task", "handle_presence") {
            measureTimeMillis {
                Timber.v("Handle Presence")
                presenceSyncHandler.handle(realm, syncResponse.presence)
            }.also {
                Timber.v("Finish handling Presence in $it ms")
            }
        }
    }

    private suspend fun List<SpannableMetricPlugin>.aggregateSyncResponse(aggregator: SyncResponsePostTreatmentAggregator) {
        measureSpan("task", "aggregator_management") {
            // Everything else we need to do outside the transaction
            measureTimeMillis {
                aggregatorHandler.handle(aggregator)
            }.also {
                Timber.v("Aggregator management took $it ms")
            }
        }
    }

    private suspend fun List<SpannableMetricPlugin>.postTreatmentSyncResponse(syncResponse: SyncResponse, isInitialSync: Boolean) {
        measureSpan("task", "sync_response_post_treatment") {
            measureTimeMillis {
                syncResponse.rooms?.let {
                    checkPushRules(it, isInitialSync)
                    userAccountDataSyncHandler.synchronizeWithServerIfNeeded(it.invite)
                    dispatchInvitedRoom(it)
                }
            }.also {
                Timber.v("SyncResponse.rooms post treatment took $it ms")
            }
        }
    }

<<<<<<< HEAD
    private suspend fun markCryptoSyncCompleted(syncResponse: SyncResponse, cryptoStoreAggregator: CryptoStoreAggregator) {
        relevantPlugins.measureSpan("task", "crypto_sync_handler_onSyncCompleted") {
=======
    private fun List<SpannableMetricPlugin>.markCryptoSyncCompleted(syncResponse: SyncResponse, cryptoStoreAggregator: CryptoStoreAggregator) {
        measureSpan("task", "crypto_sync_handler_onSyncCompleted") {
>>>>>>> cb093e04
            measureTimeMillis {
                cryptoService.onSyncCompleted(syncResponse, cryptoStoreAggregator)
            }.also {
                Timber.v("cryptoSyncHandler.onSyncCompleted took $it ms")
            }
        }
    }

    private fun handlePostSync() {
        monarchy.writeAsync {
            roomSyncHandler.postSyncSpaceHierarchyHandle(it)
        }
    }

    private fun dispatchInvitedRoom(roomsSyncResponse: RoomsSyncResponse) {
        val session = sessionManager.getSessionComponent(sessionId)?.session()
        roomsSyncResponse.invite.keys.forEach { roomId ->
            session.dispatchTo(sessionListeners) { session, listener ->
                listener.onNewInvitedRoom(session, roomId)
            }
        }
    }

    private suspend fun checkPushRules(roomsSyncResponse: RoomsSyncResponse, isInitialSync: Boolean) {
        Timber.v("[PushRules] --> checkPushRules")
        if (isInitialSync) {
            Timber.v("[PushRules] <-- No push rule check on initial sync")
            return
        } // nothing on initial sync

        val rules = pushRuleService.getPushRules(RuleScope.GLOBAL).getAllRules()
        processEventForPushTask.execute(ProcessEventForPushTask.Params(roomsSyncResponse, rules))
        Timber.v("[PushRules] <-- Push task scheduled")
    }
}<|MERGE_RESOLUTION|>--- conflicted
+++ resolved
@@ -83,37 +83,37 @@
 
             // Handle the to device events before the room ones
             // to ensure to decrypt them properly
-
-            relevantPlugins.measureSpan("task", "handle_to_device") {
-                handleToDevice(syncResponse)
-            }
+            handleToDevice(syncResponse)
+
             val syncLocalTimestampMillis = clock.epochMillis()
 
             // pass live state/crypto related event to crypto
 
-            syncResponse.rooms?.invite?.entries?.map { (roomId, roomSync) ->
-                roomSync.inviteState
-                        ?.events
-                        ?.filter { it.isStateEvent() }
-                        ?.forEach {
-                            cryptoService.onStateEvent(roomId, it, aggregator.cryptoStoreAggregator)
+            relevantPlugins.measureSpan("task", "crypto_session_event_handling") {
+                syncResponse.rooms?.invite?.entries?.map { (roomId, roomSync) ->
+                    roomSync.inviteState
+                            ?.events
+                            ?.filter { it.isStateEvent() }
+                            ?.forEach {
+                                cryptoService.onStateEvent(roomId, it, aggregator.cryptoStoreAggregator)
+                            }
+                }
+
+                syncResponse.rooms?.join?.entries?.map { (roomId, roomSync) ->
+                    roomSync.state
+                            ?.events
+                            ?.filter { it.isStateEvent() }
+                            ?.forEach {
+                                cryptoService.onStateEvent(roomId, it, aggregator.cryptoStoreAggregator)
+                            }
+
+                    roomSync.timeline?.events?.forEach {
+                        if (it.isEncrypted() && !isInitialSync) {
+                            decryptIfNeeded(it, roomId)
                         }
-            }
-
-            syncResponse.rooms?.join?.entries?.map { (roomId, roomSync) ->
-                roomSync.state
-                        ?.events
-                        ?.filter { it.isStateEvent() }
-                        ?.forEach {
-                            cryptoService.onStateEvent(roomId, it, aggregator.cryptoStoreAggregator)
-                        }
-
-                roomSync.timeline?.events?.forEach {
-                    if (it.isEncrypted() && !isInitialSync) {
-                        decryptIfNeeded(it, roomId)
+                        it.ageLocalTs = syncLocalTimestampMillis - (it.unsignedData?.age ?: 0)
+                        cryptoService.onLiveEvent(roomId, it, isInitialSync, aggregator.cryptoStoreAggregator)
                     }
-                    it.ageLocalTs = syncLocalTimestampMillis - (it.unsignedData?.age ?: 0)
-                    cryptoService.onLiveEvent(roomId, it, isInitialSync, aggregator.cryptoStoreAggregator)
                 }
             }
 
@@ -137,7 +137,6 @@
         }
     }
 
-<<<<<<< HEAD
     private suspend fun decryptIfNeeded(event: Event, roomId: String) {
         try {
             val timelineId = generateTimelineId(roomId)
@@ -163,12 +162,8 @@
         return "RoomSyncHandler$roomId"
     }
 
-    private suspend fun startCryptoService(isInitialSync: Boolean) {
-        relevantPlugins.measureSpan("task", "start_crypto_service") {
-=======
-    private fun List<SpannableMetricPlugin>.startCryptoService(isInitialSync: Boolean) {
+    private suspend fun List<SpannableMetricPlugin>.startCryptoService(isInitialSync: Boolean) {
         measureSpan("task", "start_crypto_service") {
->>>>>>> cb093e04
             measureTimeMillis {
                 if (!cryptoService.isStarted()) {
                     Timber.v("Should start cryptoService")
@@ -181,12 +176,8 @@
         }
     }
 
-<<<<<<< HEAD
-    private suspend fun handleToDevice(syncResponse: SyncResponse) {
-=======
-    private suspend fun List<SpannableMetricPlugin>.handleToDevice(syncResponse: SyncResponse, reporter: ProgressReporter?) {
+    private suspend fun List<SpannableMetricPlugin>.handleToDevice(syncResponse: SyncResponse) {
         measureSpan("task", "handle_to_device") {
->>>>>>> cb093e04
             measureTimeMillis {
                 Timber.v("Handle toDevice")
                 cryptoService.receiveSyncChanges(
@@ -197,6 +188,7 @@
             }.also {
                 Timber.v("Finish handling toDevice in $it ms")
             }
+        }
     }
 
     private suspend fun List<SpannableMetricPlugin>.startMonarchyTransaction(
@@ -288,13 +280,8 @@
         }
     }
 
-<<<<<<< HEAD
-    private suspend fun markCryptoSyncCompleted(syncResponse: SyncResponse, cryptoStoreAggregator: CryptoStoreAggregator) {
-        relevantPlugins.measureSpan("task", "crypto_sync_handler_onSyncCompleted") {
-=======
-    private fun List<SpannableMetricPlugin>.markCryptoSyncCompleted(syncResponse: SyncResponse, cryptoStoreAggregator: CryptoStoreAggregator) {
+    private suspend fun List<SpannableMetricPlugin>.markCryptoSyncCompleted(syncResponse: SyncResponse, cryptoStoreAggregator: CryptoStoreAggregator) {
         measureSpan("task", "crypto_sync_handler_onSyncCompleted") {
->>>>>>> cb093e04
             measureTimeMillis {
                 cryptoService.onSyncCompleted(syncResponse, cryptoStoreAggregator)
             }.also {
