/*
 * Copyright 2022 The Matrix.org Foundation C.I.C.
 *
 * Licensed under the Apache License, Version 2.0 (the "License");
 * you may not use this file except in compliance with the License.
 * You may obtain a copy of the License at
 *
 * http://www.apache.org/licenses/LICENSE-2.0
 *
 * Unless required by applicable law or agreed to in writing, software
 * distributed under the License is distributed on an "AS IS" BASIS,
 * WITHOUT WARRANTIES OR CONDITIONS OF ANY KIND, either express or implied.
 * See the License for the specific language governing permissions and
 * limitations under the License.
 */

package org.matrix.android.sdk.internal.session.room.create

import com.zhuinden.monarchy.Monarchy
import io.realm.Realm
import io.realm.RealmConfiguration
import io.realm.kotlin.createObject
import kotlinx.coroutines.TimeoutCancellationException
import kotlinx.coroutines.runBlocking
import org.matrix.android.sdk.api.session.crypto.CryptoService
import org.matrix.android.sdk.api.session.events.model.Event
import org.matrix.android.sdk.api.session.events.model.EventType
import org.matrix.android.sdk.api.session.room.failure.CreateRoomFailure
import org.matrix.android.sdk.api.session.room.model.Membership
import org.matrix.android.sdk.api.session.room.model.RoomMemberContent
import org.matrix.android.sdk.api.session.room.model.create.CreateRoomParams
import org.matrix.android.sdk.api.session.room.model.localecho.RoomLocalEcho
import org.matrix.android.sdk.api.session.room.send.SendState
import org.matrix.android.sdk.api.session.sync.model.RoomSyncSummary
import org.matrix.android.sdk.internal.database.awaitNotEmptyResult
import org.matrix.android.sdk.internal.database.helper.addTimelineEvent
import org.matrix.android.sdk.internal.database.mapper.asDomain
import org.matrix.android.sdk.internal.database.mapper.toEntity
import org.matrix.android.sdk.internal.database.model.ChunkEntity
import org.matrix.android.sdk.internal.database.model.CurrentStateEventEntity
import org.matrix.android.sdk.internal.database.model.EventInsertType
import org.matrix.android.sdk.internal.database.model.LocalRoomSummaryEntity
import org.matrix.android.sdk.internal.database.model.RoomEntity
import org.matrix.android.sdk.internal.database.model.RoomMembersLoadStatusType
import org.matrix.android.sdk.internal.database.model.RoomSummaryEntity
import org.matrix.android.sdk.internal.database.model.RoomSummaryEntityFields
import org.matrix.android.sdk.internal.database.query.copyToRealmOrIgnore
import org.matrix.android.sdk.internal.database.query.getOrCreate
import org.matrix.android.sdk.internal.database.query.getOrNull
import org.matrix.android.sdk.internal.di.SessionDatabase
import org.matrix.android.sdk.internal.session.events.getFixedRoomMemberContent
import org.matrix.android.sdk.internal.session.room.membership.RoomMemberEventHandler
import org.matrix.android.sdk.internal.session.room.summary.RoomSummaryUpdater
import org.matrix.android.sdk.internal.session.room.timeline.PaginationDirection
import org.matrix.android.sdk.internal.task.Task
import org.matrix.android.sdk.internal.util.awaitTransaction
import org.matrix.android.sdk.internal.util.time.Clock
import java.util.concurrent.TimeUnit
import javax.inject.Inject

internal interface CreateLocalRoomTask : Task<CreateRoomParams, String>

internal class DefaultCreateLocalRoomTask @Inject constructor(
        @SessionDatabase private val monarchy: Monarchy,
        private val roomMemberEventHandler: RoomMemberEventHandler,
        private val roomSummaryUpdater: RoomSummaryUpdater,
        @SessionDatabase private val realmConfiguration: RealmConfiguration,
        private val createRoomBodyBuilder: CreateRoomBodyBuilder,
        private val cryptoService: CryptoService,
        private val clock: Clock,
        private val createLocalRoomStateEventsTask: CreateLocalRoomStateEventsTask,
) : CreateLocalRoomTask {

    override suspend fun execute(params: CreateRoomParams): String {
        val createRoomBody = createRoomBodyBuilder.build(params)
        val roomId = RoomLocalEcho.createLocalEchoId()
        val eventList = createLocalRoomStateEventsTask.execute(CreateLocalRoomStateEventsTask.Params(createRoomBody))
        monarchy.awaitTransaction { realm ->
            createLocalRoomEntity(realm, roomId, eventList)
            createLocalRoomSummaryEntity(realm, roomId, params, createRoomBody)
        }

        // Wait for room to be created in DB
        try {
            awaitNotEmptyResult(realmConfiguration, TimeUnit.MINUTES.toMillis(1L)) { realm ->
                realm.where(RoomSummaryEntity::class.java)
                        .equalTo(RoomSummaryEntityFields.ROOM_ID, roomId)
                        .equalTo(RoomSummaryEntityFields.MEMBERSHIP_STR, Membership.JOIN.name)
            }
        } catch (exception: TimeoutCancellationException) {
            throw CreateRoomFailure.CreatedWithTimeout(roomId)
        }

        return roomId
    }

    /**
     * Create a local room entity from the given room creation params.
     * This will also generate and store in database the chunk and the events related to the room params in order to retrieve and display the local room.
     */
    private fun createLocalRoomEntity(realm: Realm, roomId: String, localStateEventList: List<Event>) {
        RoomEntity.getOrCreate(realm, roomId).apply {
            membership = Membership.JOIN
            chunks.add(createLocalRoomChunk(realm, roomId, localStateEventList))
            membersLoadStatus = RoomMembersLoadStatusType.LOADED
        }
    }

    private fun createLocalRoomSummaryEntity(realm: Realm, roomId: String, createRoomParams: CreateRoomParams, createRoomBody: CreateRoomBody) {
        // Create the room summary entity
        val roomSummaryEntity = realm.createObject<RoomSummaryEntity>(roomId).apply {
            val otherUserId = createRoomBody.getDirectUserId()
            if (otherUserId != null) {
                isDirect = true
                directUserId = otherUserId
            }
        }

        // Update the createRoomParams from the potential feature preset before saving
        createRoomParams.featurePreset?.let { featurePreset ->
            featurePreset.updateRoomParams(createRoomParams)
            createRoomParams.initialStates.addAll(featurePreset.setupInitialStates().orEmpty())
        }

        // Create a LocalRoomSummaryEntity decorated by the related RoomSummaryEntity and the updated CreateRoomParams
        realm.createObject<LocalRoomSummaryEntity>(roomId).also {
            it.roomSummaryEntity = roomSummaryEntity
            it.createRoomParams = createRoomParams
        }

        // Update the RoomSummaryEntity by simulating a fake sync response
        roomSummaryUpdater.update(
                realm = realm,
                roomId = roomId,
                membership = Membership.JOIN,
                roomSummary = RoomSyncSummary(
                        heroes = createRoomBody.invitedUserIds.orEmpty().take(5),
                        joinedMembersCount = 1,
                        invitedMembersCount = createRoomBody.invitedUserIds?.size ?: 0
                ),
                updateMembers = !createRoomBody.invitedUserIds.isNullOrEmpty()
        )
    }

    /**
     * Create a single chunk containing the necessary events to display the local room.
     *
     * @param realm the current instance of realm
     * @param roomId the id of the local room
     * @param localStateEventList list of local state events for that room
     *
     * @return a chunk entity
     */
    private fun createLocalRoomChunk(realm: Realm, roomId: String, localStateEventList: List<Event>): ChunkEntity {
        val chunkEntity = realm.createObject<ChunkEntity>().apply {
            isLastBackward = true
            isLastForward = true
        }

        val roomMemberContentsByUser = HashMap<String, RoomMemberContent?>()

        for (event in localStateEventList) {
            if (event.eventId == null || event.senderId == null || event.type == null) {
                continue
            }

            val now = clock.epochMillis()
            val eventEntity = event.toEntity(roomId, SendState.SYNCED, now).copyToRealmOrIgnore(realm, EventInsertType.INCREMENTAL_SYNC)
            if (event.stateKey != null) {
                CurrentStateEventEntity.getOrCreate(realm, roomId, event.stateKey, event.type).apply {
                    eventId = event.eventId
                    root = eventEntity
                }
                if (event.type == EventType.STATE_ROOM_MEMBER) {
                    roomMemberContentsByUser[event.stateKey] = event.getFixedRoomMemberContent()
                    roomMemberEventHandler.handle(realm, roomId, event, false)
                }

                // Give info to crypto module
<<<<<<< HEAD
                runBlocking {
                    cryptoService.onStateEvent(roomId, event)
                }
=======
                cryptoService.onStateEvent(roomId, event, null)
>>>>>>> a588989d
            }

            roomMemberContentsByUser.getOrPut(event.senderId) {
                // If we don't have any new state on this user, get it from db
                val rootStateEvent = CurrentStateEventEntity.getOrNull(realm, roomId, event.senderId, EventType.STATE_ROOM_MEMBER)?.root
                rootStateEvent?.asDomain()?.getFixedRoomMemberContent()
            }

            chunkEntity.addTimelineEvent(
                    roomId = roomId,
                    eventEntity = eventEntity,
                    direction = PaginationDirection.FORWARDS,
                    roomMemberContentsByUser = roomMemberContentsByUser
            )
        }

        return chunkEntity
    }
}<|MERGE_RESOLUTION|>--- conflicted
+++ resolved
@@ -177,13 +177,9 @@
                 }
 
                 // Give info to crypto module
-<<<<<<< HEAD
                 runBlocking {
-                    cryptoService.onStateEvent(roomId, event)
+                    cryptoService.onStateEvent(roomId, event, null)
                 }
-=======
-                cryptoService.onStateEvent(roomId, event, null)
->>>>>>> a588989d
             }
 
             roomMemberContentsByUser.getOrPut(event.senderId) {
