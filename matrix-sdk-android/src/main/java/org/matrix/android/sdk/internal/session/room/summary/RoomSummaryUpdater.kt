--- conflicted
+++ resolved
@@ -73,11 +73,8 @@
         private val roomAvatarResolver: RoomAvatarResolver,
         private val roomAccountDataDataSource: RoomAccountDataDataSource,
         private val homeServerCapabilitiesService: HomeServerCapabilitiesService,
-<<<<<<< HEAD
-        private val roomSummaryEventDecryptor: RoomSummaryEventDecryptor
-=======
+        private val roomSummaryEventDecryptor: RoomSummaryEventDecryptor,
         private val roomSummaryEventsHelper: RoomSummaryEventsHelper,
->>>>>>> 67edf668
 ) {
 
     fun refreshLatestPreviewContent(realm: Realm, roomId: String) {
