/*
 * Copyright 2020 The Matrix.org Foundation C.I.C.
 *
 * Licensed under the Apache License, Version 2.0 (the "License");
 * you may not use this file except in compliance with the License.
 * You may obtain a copy of the License at
 *
 *     http://www.apache.org/licenses/LICENSE-2.0
 *
 * Unless required by applicable law or agreed to in writing, software
 * distributed under the License is distributed on an "AS IS" BASIS,
 * WITHOUT WARRANTIES OR CONDITIONS OF ANY KIND, either express or implied.
 * See the License for the specific language governing permissions and
 * limitations under the License.
 */

package org.matrix.android.sdk.internal.crypto.crosssigning

import androidx.test.ext.junit.runners.AndroidJUnit4
import androidx.test.filters.LargeTest
import org.junit.Assert.assertEquals
import org.junit.Assert.assertFalse
import org.junit.Assert.assertNotNull
import org.junit.Assert.assertNull
import org.junit.Assert.assertTrue
import org.junit.Assert.fail
import org.junit.FixMethodOrder
import org.junit.Ignore
import org.junit.Test
import org.junit.runner.RunWith
import org.junit.runners.MethodSorters
import org.matrix.android.sdk.InstrumentedTest
import org.matrix.android.sdk.api.auth.UIABaseAuth
import org.matrix.android.sdk.api.auth.UserInteractiveAuthInterceptor
import org.matrix.android.sdk.api.auth.UserPasswordAuth
import org.matrix.android.sdk.api.auth.registration.RegistrationFlowResponse
import org.matrix.android.sdk.common.CommonTestHelper
import org.matrix.android.sdk.common.CryptoTestHelper
import org.matrix.android.sdk.common.SessionTestParams
import org.matrix.android.sdk.common.TestConstants
import kotlin.coroutines.Continuation
import kotlin.coroutines.resume

@RunWith(AndroidJUnit4::class)
@FixMethodOrder(MethodSorters.NAME_ASCENDING)
@LargeTest
class XSigningTest : InstrumentedTest {

    private val testHelper = CommonTestHelper(context())
    private val cryptoTestHelper = CryptoTestHelper(testHelper)

    @Test
    fun test_InitializeAndStoreKeys() {
        val aliceSession = testHelper.createAccount(TestConstants.USER_ALICE, SessionTestParams(true))

        testHelper.doSync<Unit> {
            aliceSession.cryptoService().crossSigningService()
                    .initializeCrossSigning(object : UserInteractiveAuthInterceptor {
                        override fun performStage(flowResponse: RegistrationFlowResponse, errCode: String?, promise: Continuation<UIABaseAuth>) {
                            promise.resume(
                                    UserPasswordAuth(
                                            user = aliceSession.myUserId,
                                            password = TestConstants.PASSWORD,
                                            session = flowResponse.session
                                    )
                            )
                        }
                    }, it)
        }

        val myCrossSigningKeys = aliceSession.cryptoService().crossSigningService().getMyCrossSigningKeys()
        val masterPubKey = myCrossSigningKeys?.masterKey()
        assertNotNull("Master key should be stored", masterPubKey?.unpaddedBase64PublicKey)
        val selfSigningKey = myCrossSigningKeys?.selfSigningKey()
        assertNotNull("SelfSigned key should be stored", selfSigningKey?.unpaddedBase64PublicKey)
        val userKey = myCrossSigningKeys?.userKey()
        assertNotNull("User key should be stored", userKey?.unpaddedBase64PublicKey)

        assertTrue("Signing Keys should be trusted", myCrossSigningKeys?.isTrusted() == true)

        assertTrue("Signing Keys should be trusted", aliceSession.cryptoService().crossSigningService().checkUserTrust(aliceSession.myUserId).isVerified())

        testHelper.signOutAndClose(aliceSession)
    }

    @Test
    fun test_CrossSigningCheckBobSeesTheKeys() {
        val cryptoTestData = cryptoTestHelper.doE2ETestWithAliceAndBobInARoom()

        val aliceSession = cryptoTestData.firstSession
        val bobSession = cryptoTestData.secondSession

        val aliceAuthParams = UserPasswordAuth(
                user = aliceSession.myUserId,
                password = TestConstants.PASSWORD
        )
        val bobAuthParams = UserPasswordAuth(
                user = bobSession!!.myUserId,
                password = TestConstants.PASSWORD
        )

        testHelper.doSync<Unit> {
            aliceSession.cryptoService().crossSigningService().initializeCrossSigning(object : UserInteractiveAuthInterceptor {
                override fun performStage(flowResponse: RegistrationFlowResponse, errCode: String?, promise: Continuation<UIABaseAuth>) {
                    promise.resume(aliceAuthParams)
                }
            }, it)
        }
        testHelper.doSync<Unit> { bobSession.cryptoService().crossSigningService().initializeCrossSigning(object : UserInteractiveAuthInterceptor {
            override fun performStage(flowResponse: RegistrationFlowResponse, errCode: String?, promise: Continuation<UIABaseAuth>) {
                promise.resume(bobAuthParams)
            }
        }, it) }

        // Check that alice can see bob keys
<<<<<<< HEAD
        mTestHelper.runBlockingTest { aliceSession.cryptoService().downloadKeys(listOf(bobSession.myUserId), true) }
=======
        testHelper.doSync<MXUsersDevicesMap<CryptoDeviceInfo>> { aliceSession.cryptoService().downloadKeys(listOf(bobSession.myUserId), true, it) }
>>>>>>> 6e6b04c5

        val bobKeysFromAlicePOV = aliceSession.cryptoService().crossSigningService().getUserCrossSigningKeys(bobSession.myUserId)
        assertNotNull("Alice can see bob Master key", bobKeysFromAlicePOV!!.masterKey())
        assertNull("Alice should not see bob User key", bobKeysFromAlicePOV.userKey())
        assertNotNull("Alice can see bob SelfSigned key", bobKeysFromAlicePOV.selfSigningKey())

        assertEquals("Bob keys from alice pov should match", bobKeysFromAlicePOV.masterKey()?.unpaddedBase64PublicKey, bobSession.cryptoService().crossSigningService().getMyCrossSigningKeys()?.masterKey()?.unpaddedBase64PublicKey)
        assertEquals("Bob keys from alice pov should match", bobKeysFromAlicePOV.selfSigningKey()?.unpaddedBase64PublicKey, bobSession.cryptoService().crossSigningService().getMyCrossSigningKeys()?.selfSigningKey()?.unpaddedBase64PublicKey)

        assertFalse("Bob keys from alice pov should not be trusted", bobKeysFromAlicePOV.isTrusted())

        cryptoTestData.cleanUp(testHelper)
    }

    @Test
    @Ignore("This test will be ignored until it is fixed")
    fun test_CrossSigningTestAliceTrustBobNewDevice() {
        val cryptoTestData = cryptoTestHelper.doE2ETestWithAliceAndBobInARoom()

        val aliceSession = cryptoTestData.firstSession
        val bobSession = cryptoTestData.secondSession

        val aliceAuthParams = UserPasswordAuth(
                user = aliceSession.myUserId,
                password = TestConstants.PASSWORD
        )
        val bobAuthParams = UserPasswordAuth(
                user = bobSession!!.myUserId,
                password = TestConstants.PASSWORD
        )

        testHelper.doSync<Unit> { aliceSession.cryptoService().crossSigningService().initializeCrossSigning(object : UserInteractiveAuthInterceptor {
            override fun performStage(flowResponse: RegistrationFlowResponse, errCode: String?, promise: Continuation<UIABaseAuth>) {
                promise.resume(aliceAuthParams)
            }
        }, it) }
        testHelper.doSync<Unit> { bobSession.cryptoService().crossSigningService().initializeCrossSigning(object : UserInteractiveAuthInterceptor {
            override fun performStage(flowResponse: RegistrationFlowResponse, errCode: String?, promise: Continuation<UIABaseAuth>) {
                promise.resume(bobAuthParams)
            }
        }, it) }

        // Check that alice can see bob keys
        val bobUserId = bobSession.myUserId
<<<<<<< HEAD
        mTestHelper.runBlockingTest { aliceSession.cryptoService().downloadKeys(listOf(bobUserId), true) }
=======
        testHelper.doSync<MXUsersDevicesMap<CryptoDeviceInfo>> { aliceSession.cryptoService().downloadKeys(listOf(bobUserId), true, it) }
>>>>>>> 6e6b04c5

        val bobKeysFromAlicePOV = aliceSession.cryptoService().crossSigningService().getUserCrossSigningKeys(bobUserId)
        assertTrue("Bob keys from alice pov should not be trusted", bobKeysFromAlicePOV?.isTrusted() == false)

        testHelper.doSync<Unit> { aliceSession.cryptoService().crossSigningService().trustUser(bobUserId, it) }

        // Now bobs logs in on a new device and verifies it
        // We will want to test that in alice POV, this new device would be trusted by cross signing

        val bobSession2 = testHelper.logIntoAccount(bobUserId, SessionTestParams(true))
        val bobSecondDeviceId = bobSession2.sessionParams.deviceId!!

        // Check that bob first session sees the new login
<<<<<<< HEAD
        val data = mTestHelper.runBlockingTest {
            bobSession.cryptoService().downloadKeys(listOf(bobUserId), true)
=======
        val data = testHelper.doSync<MXUsersDevicesMap<CryptoDeviceInfo>> {
            bobSession.cryptoService().downloadKeys(listOf(bobUserId), true, it)
>>>>>>> 6e6b04c5
        }

        if (data.getUserDeviceIds(bobUserId)?.contains(bobSecondDeviceId) == false) {
            fail("Bob should see the new device")
        }

        val bobSecondDevicePOVFirstDevice = bobSession.cryptoService().getDeviceInfo(bobUserId, bobSecondDeviceId)
        assertNotNull("Bob Second device should be known and persisted from first", bobSecondDevicePOVFirstDevice)

        // Manually mark it as trusted from first session
<<<<<<< HEAD
        mTestHelper.runBlockingTest {
            bobSession.cryptoService().crossSigningService().trustDevice(bobSecondDeviceId)
        }

        // Now alice should cross trust bob's second device
        val data2 = mTestHelper.runBlockingTest {
            aliceSession.cryptoService().downloadKeys(listOf(bobUserId), true)
=======
        testHelper.doSync<Unit> {
            bobSession.cryptoService().crossSigningService().trustDevice(bobSecondDeviceId, it)
        }

        // Now alice should cross trust bob's second device
        val data2 = testHelper.doSync<MXUsersDevicesMap<CryptoDeviceInfo>> {
            aliceSession.cryptoService().downloadKeys(listOf(bobUserId), true, it)
>>>>>>> 6e6b04c5
        }

        // check that the device is seen
        if (data2.getUserDeviceIds(bobUserId)?.contains(bobSecondDeviceId) == false) {
            fail("Alice should see the new device")
        }

        val result = aliceSession.cryptoService().crossSigningService().checkDeviceTrust(bobUserId, bobSecondDeviceId, null)
        assertTrue("Bob second device should be trusted from alice POV", result.isCrossSignedVerified())

        testHelper.signOutAndClose(aliceSession)
        testHelper.signOutAndClose(bobSession)
        testHelper.signOutAndClose(bobSession2)
    }
}<|MERGE_RESOLUTION|>--- conflicted
+++ resolved
@@ -113,11 +113,7 @@
         }, it) }
 
         // Check that alice can see bob keys
-<<<<<<< HEAD
-        mTestHelper.runBlockingTest { aliceSession.cryptoService().downloadKeys(listOf(bobSession.myUserId), true) }
-=======
-        testHelper.doSync<MXUsersDevicesMap<CryptoDeviceInfo>> { aliceSession.cryptoService().downloadKeys(listOf(bobSession.myUserId), true, it) }
->>>>>>> 6e6b04c5
+        testHelper.runBlockingTest { aliceSession.cryptoService().downloadKeys(listOf(bobSession.myUserId), true) }
 
         val bobKeysFromAlicePOV = aliceSession.cryptoService().crossSigningService().getUserCrossSigningKeys(bobSession.myUserId)
         assertNotNull("Alice can see bob Master key", bobKeysFromAlicePOV!!.masterKey())
@@ -162,11 +158,7 @@
 
         // Check that alice can see bob keys
         val bobUserId = bobSession.myUserId
-<<<<<<< HEAD
-        mTestHelper.runBlockingTest { aliceSession.cryptoService().downloadKeys(listOf(bobUserId), true) }
-=======
-        testHelper.doSync<MXUsersDevicesMap<CryptoDeviceInfo>> { aliceSession.cryptoService().downloadKeys(listOf(bobUserId), true, it) }
->>>>>>> 6e6b04c5
+        testHelper.runBlockingTest { aliceSession.cryptoService().downloadKeys(listOf(bobUserId), true) }
 
         val bobKeysFromAlicePOV = aliceSession.cryptoService().crossSigningService().getUserCrossSigningKeys(bobUserId)
         assertTrue("Bob keys from alice pov should not be trusted", bobKeysFromAlicePOV?.isTrusted() == false)
@@ -180,13 +172,8 @@
         val bobSecondDeviceId = bobSession2.sessionParams.deviceId!!
 
         // Check that bob first session sees the new login
-<<<<<<< HEAD
-        val data = mTestHelper.runBlockingTest {
+        val data = testHelper.runBlockingTest {
             bobSession.cryptoService().downloadKeys(listOf(bobUserId), true)
-=======
-        val data = testHelper.doSync<MXUsersDevicesMap<CryptoDeviceInfo>> {
-            bobSession.cryptoService().downloadKeys(listOf(bobUserId), true, it)
->>>>>>> 6e6b04c5
         }
 
         if (data.getUserDeviceIds(bobUserId)?.contains(bobSecondDeviceId) == false) {
@@ -197,23 +184,13 @@
         assertNotNull("Bob Second device should be known and persisted from first", bobSecondDevicePOVFirstDevice)
 
         // Manually mark it as trusted from first session
-<<<<<<< HEAD
-        mTestHelper.runBlockingTest {
+        testHelper.runBlockingTest {
             bobSession.cryptoService().crossSigningService().trustDevice(bobSecondDeviceId)
         }
 
         // Now alice should cross trust bob's second device
-        val data2 = mTestHelper.runBlockingTest {
+        val data2 = testHelper.runBlockingTest {
             aliceSession.cryptoService().downloadKeys(listOf(bobUserId), true)
-=======
-        testHelper.doSync<Unit> {
-            bobSession.cryptoService().crossSigningService().trustDevice(bobSecondDeviceId, it)
-        }
-
-        // Now alice should cross trust bob's second device
-        val data2 = testHelper.doSync<MXUsersDevicesMap<CryptoDeviceInfo>> {
-            aliceSession.cryptoService().downloadKeys(listOf(bobUserId), true, it)
->>>>>>> 6e6b04c5
         }
 
         // check that the device is seen
