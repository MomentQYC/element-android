/*
 * Copyright 2022 The Matrix.org Foundation C.I.C.
 *
 * Licensed under the Apache License, Version 2.0 (the "License");
 * you may not use this file except in compliance with the License.
 * You may obtain a copy of the License at
 *
 *     http://www.apache.org/licenses/LICENSE-2.0
 *
 * Unless required by applicable law or agreed to in writing, software
 * distributed under the License is distributed on an "AS IS" BASIS,
 * WITHOUT WARRANTIES OR CONDITIONS OF ANY KIND, either express or implied.
 * See the License for the specific language governing permissions and
 * limitations under the License.
 */

package org.matrix.android.sdk.internal.crypto

import android.util.Log
import androidx.test.filters.LargeTest
import kotlinx.coroutines.CoroutineScope
import kotlinx.coroutines.Deferred
import kotlinx.coroutines.async
import kotlinx.coroutines.awaitAll
import kotlinx.coroutines.delay
import kotlinx.coroutines.suspendCancellableCoroutine
import org.amshove.kluent.fail
import org.amshove.kluent.internal.assertEquals
import org.junit.Assert
import org.junit.FixMethodOrder
import org.junit.Ignore
import org.junit.Test
import org.junit.runner.RunWith
import org.junit.runners.JUnit4
import org.junit.runners.MethodSorters
import org.matrix.android.sdk.InstrumentedTest
import org.matrix.android.sdk.api.auth.UIABaseAuth
import org.matrix.android.sdk.api.auth.UserInteractiveAuthInterceptor
import org.matrix.android.sdk.api.auth.UserPasswordAuth
import org.matrix.android.sdk.api.auth.registration.RegistrationFlowResponse
import org.matrix.android.sdk.api.crypto.MXCryptoConfig
import org.matrix.android.sdk.api.session.Session
import org.matrix.android.sdk.api.session.crypto.MXCryptoError
<<<<<<< HEAD
import org.matrix.android.sdk.api.session.crypto.keysbackup.KeysVersion
import org.matrix.android.sdk.api.session.crypto.keysbackup.KeysVersionResult
import org.matrix.android.sdk.api.session.crypto.keysbackup.MegolmBackupCreationInfo
import org.matrix.android.sdk.api.session.crypto.model.CryptoDeviceInfo
import org.matrix.android.sdk.api.session.crypto.model.ImportRoomKeysResult
import org.matrix.android.sdk.internal.crypto.verification.IncomingSasVerificationTransaction
import org.matrix.android.sdk.internal.crypto.verification.OutgoingSasVerificationTransaction
=======
import org.matrix.android.sdk.api.session.crypto.model.CryptoDeviceInfo
>>>>>>> bda03149
import org.matrix.android.sdk.api.session.crypto.verification.PendingVerificationRequest
import org.matrix.android.sdk.api.session.crypto.verification.SasVerificationTransaction
import org.matrix.android.sdk.api.session.crypto.verification.VerificationMethod
import org.matrix.android.sdk.api.session.crypto.verification.VerificationService
import org.matrix.android.sdk.api.session.crypto.verification.VerificationTransaction
import org.matrix.android.sdk.api.session.crypto.verification.VerificationTxState
import org.matrix.android.sdk.api.session.events.model.EventType
import org.matrix.android.sdk.api.session.events.model.content.EncryptedEventContent
import org.matrix.android.sdk.api.session.events.model.toModel
import org.matrix.android.sdk.api.session.getRoom
import org.matrix.android.sdk.api.session.room.Room
import org.matrix.android.sdk.api.session.room.getTimelineEvent
import org.matrix.android.sdk.api.session.room.model.message.MessageContent
import org.matrix.android.sdk.api.session.room.send.SendState
import org.matrix.android.sdk.api.session.room.timeline.TimelineSettings
import org.matrix.android.sdk.common.CommonTestHelper
import org.matrix.android.sdk.common.CommonTestHelper.Companion.runCryptoTest
import org.matrix.android.sdk.common.CommonTestHelper.Companion.runSessionTest
import org.matrix.android.sdk.common.SessionTestParams
import org.matrix.android.sdk.common.TestConstants
<<<<<<< HEAD
import org.matrix.android.sdk.mustFail
import timber.log.Timber
import kotlin.coroutines.Continuation
import kotlin.coroutines.resume
=======
import org.matrix.android.sdk.internal.crypto.verification.SasVerificationTestHelper
import java.util.concurrent.CountDownLatch
>>>>>>> bda03149

// @Ignore("This test fails with an unhandled exception thrown from a coroutine which terminates the entire test run.")
@RunWith(JUnit4::class)
@FixMethodOrder(MethodSorters.JVM)
@LargeTest
class E2eeSanityTests : InstrumentedTest {

    /**
     * Simple test that create an e2ee room.
     * Some new members are added, and a message is sent.
     * We check that the message is e2e and can be decrypted.
     *
     * Additional users join, we check that they can't decrypt history
     *
     * Alice sends a new message, then check that the new one can be decrypted
     */
    @Test
    fun testSendingE2EEMessages() = runCryptoTest(context()) { cryptoTestHelper, testHelper ->

        val cryptoTestData = cryptoTestHelper.doE2ETestWithAliceAndBobInARoom(true)
        val aliceSession = cryptoTestData.firstSession
        val e2eRoomID = cryptoTestData.roomId

        val aliceRoomPOV = aliceSession.getRoom(e2eRoomID)!!
        // we want to disable key gossiping to just check initial sending of keys
        aliceSession.cryptoService().enableKeyGossiping(false)
        cryptoTestData.secondSession?.cryptoService()?.enableKeyGossiping(false)

        // add some more users and invite them
        val otherAccounts = listOf("benoit", "valere", "ganfra") // , "adam", "manu")
                .let {
                    cryptoTestHelper.inviteNewUsersAndWaitForThemToJoin(aliceSession, e2eRoomID, it)
                }

<<<<<<< HEAD
        Log.v("#E2E TEST", "All accounts created")
        // we want to invite them in the room
        otherAccounts.forEach {
            Log.v("#E2E TEST", "Alice invites ${it.myUserId}")
            aliceRoomPOV.membershipService().invite(it.myUserId)
        }

        // All user should accept invite
        otherAccounts.forEach { otherSession ->
            testHelper.waitForAndAcceptInviteInRoom(otherSession, e2eRoomID)
            Log.v("#E2E TEST", "${otherSession.myUserId} joined room $e2eRoomID")
        }

        // check that alice see them as joined (not really necessary?)
        ensureMembersHaveJoined(testHelper, aliceSession, otherAccounts, e2eRoomID)

        Log.v("#E2E TEST", "All users have joined the room")
=======
>>>>>>> bda03149
        Log.v("#E2E TEST", "Alice is sending the message")

        val text = "This is my message"
        val sentEventId: String? = sendMessageInRoom(testHelper, aliceRoomPOV, text)
        Assert.assertTrue("Message should be sent", sentEventId != null)

        // All should be able to decrypt
        otherAccounts.forEach { otherSession ->
            testHelper.retryPeriodically {
                val timeLineEvent = otherSession.getRoom(e2eRoomID)?.getTimelineEvent(sentEventId!!)
                timeLineEvent != null &&
                        timeLineEvent.isEncrypted() &&
                        timeLineEvent.root.getClearType() == EventType.MESSAGE &&
                        timeLineEvent.root.mxDecryptionResult?.isSafe == true
            }
        }
        Log.v("#E2E TEST", "Everybody received the encrypted message and could decrypt")
        // Add a new user to the room, and check that he can't decrypt
        val newAccount = listOf("adam") // , "adam", "manu")
                .let {
                    cryptoTestHelper.inviteNewUsersAndWaitForThemToJoin(aliceSession, e2eRoomID, it)
                }

<<<<<<< HEAD
        newAccount.forEach {
            Log.v("#E2E TEST", "Alice invites ${it.myUserId}")
            aliceRoomPOV.membershipService().invite(it.myUserId)
        }

        newAccount.forEach {
            testHelper.waitForAndAcceptInviteInRoom(it, e2eRoomID)
        }

        ensureMembersHaveJoined(testHelper, aliceSession, newAccount, e2eRoomID)

        // wait a bit
        delay(3_000)

        // check that messages are encrypted (uisi)
        newAccount.forEach { otherSession ->
            testHelper.retryPeriodically {
                val timelineEvent = otherSession.getRoom(e2eRoomID)?.getTimelineEvent(sentEventId!!).also {
                    Log.v("#E2E TEST", "Event seen by new user ${it?.root?.getClearType()}|${it?.root?.mCryptoError}")
=======
        // check that messages are encrypted (uisi)
        newAccount.forEach { otherSession ->
            testHelper.waitWithLatch { latch ->
                testHelper.retryPeriodicallyWithLatch(latch) {
                    val timelineEvent = otherSession.getRoom(e2eRoomID)?.getTimelineEvent(sentEventId!!).also {
                        Log.v("#E2E TEST", "Event seen by new user ${it?.root?.getClearType()}|${it?.root?.mCryptoError}")
                    }
                    timelineEvent != null &&
                            timelineEvent.root.getClearType() == EventType.ENCRYPTED &&
                            timelineEvent.root.mCryptoError == MXCryptoError.ErrorType.UNABLE_TO_DECRYPT
>>>>>>> bda03149
                }
                timelineEvent != null &&
                        timelineEvent.root.getClearType() == EventType.ENCRYPTED &&
                        timelineEvent.root.mCryptoError == MXCryptoError.ErrorType.UNKNOWN_INBOUND_SESSION_ID
            }
        }

        // Let alice send a new message
        Log.v("#E2E TEST", "Alice sends a new message")

        val secondMessage = "2 This is my message"
        val secondSentEventId: String? = sendMessageInRoom(testHelper, aliceRoomPOV, secondMessage)

        // new members should be able to decrypt it
        newAccount.forEach { otherSession ->
            testHelper.retryPeriodically {
                val timelineEvent = otherSession.getRoom(e2eRoomID)?.getTimelineEvent(secondSentEventId!!).also {
                    Log.v("#E2E TEST", "Second Event seen by new user ${it?.root?.getClearType()}|${it?.root?.mCryptoError}")
                }
                timelineEvent != null &&
                        timelineEvent.root.getClearType() == EventType.MESSAGE &&
                        secondMessage == timelineEvent.root.getClearContent().toModel<MessageContent>()?.body
            }
        }
    }

    @Test
    fun testKeyGossipingIsEnabledByDefault() = runSessionTest(context()) { testHelper ->
        val session = testHelper.createAccount("alice", SessionTestParams(true))
        Assert.assertTrue("Key gossiping should be enabled by default", session.cryptoService().isKeyGossipingEnabled())
    }

    /**
     * Quick test for basic key backup
     * 1. Create e2e between Alice and Bob
     * 2. Alice sends 3 messages, using 3 different sessions
     * 3. Ensure bob can decrypt
     * 4. Create backup for bob and upload keys
     *
     * 5. Sign out alice and bob to ensure no gossiping will happen
     *
     * 6. Let bob sign in with a new session
     * 7. Ensure history is UISI
     * 8. Import backup
     * 9. Check that new session can decrypt
     */
    @Test
    fun testBasicBackupImport() = runCryptoTest(context()) { cryptoTestHelper, testHelper ->

        val cryptoTestData = cryptoTestHelper.doE2ETestWithAliceAndBobInARoom(true)
        val aliceSession = cryptoTestData.firstSession
        val bobSession = cryptoTestData.secondSession!!
        val e2eRoomID = cryptoTestData.roomId

        Log.v("#E2E TEST", "Create and start key backup for bob ...")
        val bobKeysBackupService = bobSession.cryptoService().keysBackupService()
        val keyBackupPassword = "FooBarBaz"
<<<<<<< HEAD
        val megolmBackupCreationInfo = testHelper.waitForCallback<MegolmBackupCreationInfo> {
            bobKeysBackupService.prepareKeysBackupVersion(keyBackupPassword, null, it)
        }
        val version = testHelper.waitForCallback<KeysVersion> {
            bobKeysBackupService.createKeysBackupVersion(megolmBackupCreationInfo, it)
=======
        val megolmBackupCreationInfo = testHelper.runBlockingTest {
            bobKeysBackupService.prepareKeysBackupVersion(keyBackupPassword)
        }
        val version = testHelper.runBlockingTest {
            bobKeysBackupService.createKeysBackupVersion(megolmBackupCreationInfo)
>>>>>>> bda03149
        }
        Log.v("#E2E TEST", "... Key backup started and enabled for bob")
        // Bob session should now have

        val aliceRoomPOV = aliceSession.getRoom(e2eRoomID)!!

        // let's send a few message to bob
        val sentEventIds = mutableListOf<String>()
        val messagesText = listOf("1. Hello", "2. Bob", "3. Good morning")
        messagesText.forEach { text ->
            val sentEventId = sendMessageInRoom(testHelper, aliceRoomPOV, text)!!.also {
                sentEventIds.add(it)
            }

            testHelper.retryPeriodically {
                val timeLineEvent = bobSession.getRoom(e2eRoomID)?.getTimelineEvent(sentEventId)
                timeLineEvent != null &&
                        timeLineEvent.isEncrypted() &&
                        timeLineEvent.root.getClearType() == EventType.MESSAGE
            }
            // we want more so let's discard the session
            aliceSession.cryptoService().discardOutboundSession(e2eRoomID)
        }
        Log.v("#E2E TEST", "Bob received all and can decrypt")

        // Let's wait a bit to be sure that bob has backed up the session

        Log.v("#E2E TEST", "Force key backup for Bob...")
<<<<<<< HEAD
        testHelper.waitForCallback<Unit> { bobKeysBackupService.backupAllGroupSessions(null, it) }
=======
        testHelper.runBlockingTest {
            bobKeysBackupService.prepareKeysBackupVersion(null)
        }
>>>>>>> bda03149
        Log.v("#E2E TEST", "... Key backup done for Bob")

        // Now lets logout both alice and bob to ensure that we won't have any gossiping

        val bobUserId = bobSession.myUserId
        Log.v("#E2E TEST", "Logout alice and bob...")
        testHelper.signOutAndClose(aliceSession)
        testHelper.signOutAndClose(bobSession)
        Log.v("#E2E TEST", "..Logout alice and bob...")

        delay(1_000)

        // Create a new session for bob
        Log.v("#E2E TEST", "Create a new session for Bob")
        val newBobSession = testHelper.logIntoAccount(bobUserId, SessionTestParams(true))

        // check that bob can't currently decrypt
        Log.v("#E2E TEST", "check that bob can't currently decrypt")
        sentEventIds.forEach { sentEventId ->
            testHelper.retryPeriodically {
                val timelineEvent = newBobSession.getRoom(e2eRoomID)?.getTimelineEvent(sentEventId)?.also {
                    Log.v("#E2E TEST", "Event seen by new user ${it.root.getClearType()}|${it.root.mCryptoError}")
                }
                timelineEvent != null && timelineEvent.root.getClearType() == EventType.ENCRYPTED
            }
        }
        // after initial sync events are not decrypted, so we have to try manually
        // TODO CHANGE WHEN AVAILABLE FROM RUST
        cryptoTestHelper.ensureCannotDecrypt(
                sentEventIds,
                newBobSession,
                e2eRoomID,
                MXCryptoError.ErrorType.UNABLE_TO_DECRYPT
        ) // MXCryptoError.ErrorType.UNKNOWN_INBOUND_SESSION_ID)

        // Let's now import keys from backup

        newBobSession.cryptoService().keysBackupService().let { kbs ->
<<<<<<< HEAD
            val keyVersionResult = testHelper.waitForCallback<KeysVersionResult?> {
                kbs.getVersion(version.version, it)
            }

            val importedResult = testHelper.waitForCallback<ImportRoomKeysResult> {
=======
            val keyVersionResult = testHelper.runBlockingTest {
                kbs.getVersion(version.version)
            }

            val importedResult = testHelper.runBlockingTest {
>>>>>>> bda03149
                kbs.restoreKeyBackupWithPassword(
                        keyVersionResult!!,
                        keyBackupPassword,
                        null,
                        null,
                        null,
                )
            }

            assertEquals(3, importedResult.totalNumberOfKeys)
        }

        // ensure bob can now decrypt
        cryptoTestHelper.ensureCanDecrypt(sentEventIds, newBobSession, e2eRoomID, messagesText)

        // Check key trust
        sentEventIds.forEach { sentEventId ->
            val timelineEvent = newBobSession.getRoom(e2eRoomID)?.getTimelineEvent(sentEventId)!!
            val result = newBobSession.cryptoService().decryptEvent(timelineEvent.root, "")
            assertEquals("Keys from history should be deniable", false, result.isSafe)
        }
    }

    /**
     * Check that a new verified session that was not supposed to get the keys initially will
     * get them from an older one.
     */
    @Test
<<<<<<< HEAD
    fun testSimpleGossip() = runCryptoTest(context()) { cryptoTestHelper, testHelper ->
=======
    @Ignore
    fun testSimpleGossip() {
        val testHelper = CommonTestHelper(context())
        val cryptoTestHelper = CryptoTestHelper(testHelper)
>>>>>>> bda03149

        val cryptoTestData = cryptoTestHelper.doE2ETestWithAliceAndBobInARoom(true)
        val aliceSession = cryptoTestData.firstSession
        val bobSession = cryptoTestData.secondSession!!
        val e2eRoomID = cryptoTestData.roomId

        val aliceRoomPOV = aliceSession.getRoom(e2eRoomID)!!

        // let's send a few message to bob
        val sentEventIds = mutableListOf<String>()
        val messagesText = listOf("1. Hello", "2. Bob")

        Log.v("#E2E TEST", "Alice sends some messages")
        messagesText.forEach { text ->
            val sentEventId = sendMessageInRoom(testHelper, aliceRoomPOV, text)!!.also {
                sentEventIds.add(it)
            }

            testHelper.retryPeriodically {
                val timeLineEvent = bobSession.getRoom(e2eRoomID)?.getTimelineEvent(sentEventId)
                timeLineEvent != null &&
                        timeLineEvent.isEncrypted() &&
                        timeLineEvent.root.getClearType() == EventType.MESSAGE
            }
        }

        // Ensure bob can decrypt
        ensureIsDecrypted(testHelper, sentEventIds, bobSession, e2eRoomID)

        // Let's now add a new bob session
        // Create a new session for bob
        Log.v("#E2E TEST", "Create a new session for Bob")
        val newBobSession = testHelper.logIntoAccount(bobSession.myUserId, SessionTestParams(true))

        // check that new bob can't currently decrypt
        Log.v("#E2E TEST", "check that new bob can't currently decrypt")

        cryptoTestHelper.ensureCannotDecrypt(sentEventIds, newBobSession, e2eRoomID, null)

        // Try to request
        testHelper.runBlockingTest {
            sentEventIds.forEach { sentEventId ->
                val event = newBobSession.getRoom(e2eRoomID)!!.getTimelineEvent(sentEventId)!!.root
                newBobSession.cryptoService().reRequestRoomKeyForEvent(event)
            }
        }

        // Ensure that new bob still can't decrypt (keys must have been withheld)
<<<<<<< HEAD
//        sentEventIds.forEach { sentEventId ->
//            val megolmSessionId = newBobSession.getRoom(e2eRoomID)!!
//                    .getTimelineEvent(sentEventId)!!
//                    .root.content.toModel<EncryptedEventContent>()!!.sessionId
//            testHelper.retryPeriodically {
//                val aliceReply = newBobSession.cryptoService().getOutgoingRoomKeyRequests()
//                        .first {
//                            it.sessionId == megolmSessionId &&
//                                    it.roomId == e2eRoomID
//                        }
//                        .results.also {
//                            Log.w("##TEST", "result list is $it")
//                        }
//                        .firstOrNull { it.userId == aliceSession.myUserId }
//                        ?.result
//                aliceReply != null &&
//                        aliceReply is RequestResult.Failure &&
//                        WithHeldCode.UNAUTHORISED == aliceReply.code
//            }
//        }
=======
        /*
        sentEventIds.forEach { sentEventId ->
            val megolmSessionId = newBobSession.getRoom(e2eRoomID)!!
                    .getTimelineEvent(sentEventId)!!
                    .root.content.toModel<EncryptedEventContent>()!!.sessionId
            testHelper.waitWithLatch { latch ->
                testHelper.retryPeriodicallyWithLatch(latch) {
                    val aliceReply = newBobSession.cryptoService().getOutgoingRoomKeyRequests()
                            .first {
                                it.sessionId == megolmSessionId &&
                                        it.roomId == e2eRoomID
                            }
                            .results.also {
                                Log.w("##TEST", "result list is $it")
                            }
                            .firstOrNull { it.userId == aliceSession.myUserId }
                            ?.result
                    aliceReply != null &&
                            aliceReply is RequestResult.Failure &&
                            WithHeldCode.UNAUTHORISED == aliceReply.code
                }
            }
        }
>>>>>>> bda03149

         */

        cryptoTestHelper.ensureCannotDecrypt(sentEventIds, newBobSession, e2eRoomID, null)

        // Now mark new bob session as verified

        testHelper.runBlockingTest {
            bobSession.cryptoService().verificationService().markedLocallyAsManuallyVerified(newBobSession.myUserId, newBobSession.sessionParams.deviceId!!)
            newBobSession.cryptoService().verificationService().markedLocallyAsManuallyVerified(bobSession.myUserId, bobSession.sessionParams.deviceId!!)
        }

        // now let new session re-request
        sentEventIds.forEach { sentEventId ->
            val event = newBobSession.getRoom(e2eRoomID)!!.getTimelineEvent(sentEventId)!!.root
            testHelper.runBlockingTest {
                newBobSession.cryptoService().reRequestRoomKeyForEvent(event)
            }
        }

        cryptoTestHelper.ensureCanDecrypt(sentEventIds, newBobSession, e2eRoomID, messagesText)
    }

    /**
     * Test that if a better key is forwarded (lower index, it is then used)
     */
    @Test
    fun testForwardBetterKey() = runCryptoTest(
            context(),
            cryptoConfig = MXCryptoConfig(limitRoomKeyRequestsToMyDevices = false)
    ) { cryptoTestHelper, testHelper ->

        val cryptoTestData = cryptoTestHelper.doE2ETestWithAliceAndBobInARoom(true)
        val aliceSession = cryptoTestData.firstSession
        val bobSessionWithBetterKey = cryptoTestData.secondSession!!
        val e2eRoomID = cryptoTestData.roomId

        val aliceRoomPOV = aliceSession.getRoom(e2eRoomID)!!

        // let's send a few message to bob
        var firstEventId: String
        val firstMessage = "1. Hello"

        Log.v("#E2E TEST", "Alice sends some messages")
        firstMessage.let { text ->
            firstEventId = sendMessageInRoom(testHelper, aliceRoomPOV, text)!!

            testHelper.retryPeriodically {
                val timeLineEvent = bobSessionWithBetterKey.getRoom(e2eRoomID)?.getTimelineEvent(firstEventId)
                timeLineEvent != null &&
                        timeLineEvent.isEncrypted() &&
                        timeLineEvent.root.getClearType() == EventType.MESSAGE
            }
        }

        // Ensure bob can decrypt
        ensureIsDecrypted(testHelper, listOf(firstEventId), bobSessionWithBetterKey, e2eRoomID)

        // Let's add a new unverified session from bob
        val newBobSession = testHelper.logIntoAccount(bobSessionWithBetterKey.myUserId, SessionTestParams(true))

        // check that new bob can't currently decrypt
        Log.v("#E2E TEST", "check that new bob can't currently decrypt")
        cryptoTestHelper.ensureCannotDecrypt(listOf(firstEventId), newBobSession, e2eRoomID, null)

        // Now let alice send a new message. this time the new bob session will be able to decrypt
        var secondEventId: String
        val secondMessage = "2. New Device?"

        Log.v("#E2E TEST", "Alice sends some messages")
        secondMessage.let { text ->
            secondEventId = sendMessageInRoom(testHelper, aliceRoomPOV, text)!!

            testHelper.retryPeriodically {
                val timeLineEvent = newBobSession.getRoom(e2eRoomID)?.getTimelineEvent(secondEventId)
                timeLineEvent != null &&
                        timeLineEvent.isEncrypted() &&
                        timeLineEvent.root.getClearType() == EventType.MESSAGE
            }
        }

        // check that both messages have same sessionId (it's just that we don't have index 0)
        val firstEventNewBobPov = newBobSession.getRoom(e2eRoomID)?.getTimelineEvent(firstEventId)
        val secondEventNewBobPov = newBobSession.getRoom(e2eRoomID)?.getTimelineEvent(secondEventId)

        val firstSessionId = firstEventNewBobPov!!.root.content.toModel<EncryptedEventContent>()!!.sessionId!!
        val secondSessionId = secondEventNewBobPov!!.root.content.toModel<EncryptedEventContent>()!!.sessionId!!

        Assert.assertTrue("Should be the same session id", firstSessionId == secondSessionId)

        // Confirm we can decrypt one but not the other
        mustFail(message = "Should not be able to decrypt event") {
            newBobSession.cryptoService().decryptEvent(firstEventNewBobPov.root, "")
        }

        try {
            newBobSession.cryptoService().decryptEvent(secondEventNewBobPov.root, "")
        } catch (error: MXCryptoError) {
            fail("Should be able to decrypt event")
        }

        // Now let's verify bobs session, and re-request keys
        testHelper.runBlockingTest {
            bobSessionWithBetterKey.cryptoService()
                    .verificationService()
                    .markedLocallyAsManuallyVerified(newBobSession.myUserId, newBobSession.sessionParams.deviceId!!)

            newBobSession.cryptoService()
                    .verificationService()
                    .markedLocallyAsManuallyVerified(bobSessionWithBetterKey.myUserId, bobSessionWithBetterKey.sessionParams.deviceId!!)

            // now let new session request
            newBobSession.cryptoService().reRequestRoomKeyForEvent(firstEventNewBobPov.root)
        }

        // We need to wait for the key request to be sent out and then a reply to be received

        // old session should have shared the key at earliest known index now
        // we should be able to decrypt both
        testHelper.retryPeriodically {
            val canDecryptFirst = try {
                newBobSession.cryptoService().decryptEvent(firstEventNewBobPov.root, "")
                true
            } catch (error: MXCryptoError) {
                false
            }
            val canDecryptSecond = try {
                newBobSession.cryptoService().decryptEvent(secondEventNewBobPov.root, "")
                true
            } catch (error: MXCryptoError) {
                false
            }
            canDecryptFirst && canDecryptSecond
        }
    }

    private suspend fun sendMessageInRoom(testHelper: CommonTestHelper, aliceRoomPOV: Room, text: String): String? {
        var sentEventId: String? = null
        aliceRoomPOV.sendService().sendTextMessage(text)

        val timeline = aliceRoomPOV.timelineService().createTimeline(null, TimelineSettings(60))
        timeline.start()
        testHelper.retryPeriodically {
            val decryptedMsg = timeline.getSnapshot()
                    .filter { it.root.getClearType() == EventType.MESSAGE }
                    .also { list ->
                        val message = list.joinToString(",", "[", "]") { "${it.root.type}|${it.root.sendState}" }
                        Log.v("#E2E TEST", "Timeline snapshot is $message")
                    }
                    .filter { it.root.sendState == SendState.SYNCED }
                    .firstOrNull { it.root.getClearContent().toModel<MessageContent>()?.body?.startsWith(text) == true }
            sentEventId = decryptedMsg?.eventId
            decryptedMsg != null
        }
        timeline.dispose()
        return sentEventId
    }

    /**
     * Test that if a better key is forwared (lower index, it is then used)
     */
    @Test
<<<<<<< HEAD
    fun testASelfInteractiveVerificationAndGossip() = runCryptoTest(context()) { cryptoTestHelper, testHelper ->

=======
    fun testSelfInteractiveVerificationAndGossip() {
        val testHelper = CommonTestHelper(context())
        val cryptoTestHelper = CryptoTestHelper(testHelper)
>>>>>>> bda03149
        val aliceSession = testHelper.createAccount("alice", SessionTestParams(true))
        cryptoTestHelper.bootstrapSecurity(aliceSession)

        // now let's create a new login from alice

        val aliceNewSession = testHelper.logIntoAccount(aliceSession.myUserId, SessionTestParams(true))

<<<<<<< HEAD
        val deferredOldCode = aliceSession.cryptoService().verificationService().readOldVerificationCodeAsync(this, aliceSession.myUserId)
        val deferredNewCode = aliceNewSession.cryptoService().verificationService().readNewVerificationCodeAsync(this, aliceSession.myUserId)
        // initiate self verification
        aliceSession.cryptoService().verificationService().requestKeyVerification(
                listOf(VerificationMethod.SAS, VerificationMethod.QR_CODE_SCAN, VerificationMethod.QR_CODE_SHOW),
                aliceNewSession.myUserId,
                listOf(aliceNewSession.sessionParams.deviceId!!)
        )

        val (oldCode, newCode) = awaitAll(deferredOldCode, deferredNewCode)

        assertEquals("Decimal code should have matched", oldCode, newCode)

        // Assert that devices are verified
        val newDeviceFromOldPov: CryptoDeviceInfo? =
                aliceSession.cryptoService().getCryptoDeviceInfo(aliceSession.myUserId, aliceNewSession.sessionParams.deviceId)
        val oldDeviceFromNewPov: CryptoDeviceInfo? =
                aliceSession.cryptoService().getCryptoDeviceInfo(aliceSession.myUserId, aliceSession.sessionParams.deviceId)
=======
        val transactionId = SasVerificationTestHelper(testHelper, cryptoTestHelper).requestSelfKeyAndWaitForReadyState(
                aliceSession,
                aliceNewSession,
                listOf(VerificationMethod.SAS)
        )

        val oldCompleteLatch = CountDownLatch(1)
        lateinit var oldCode: String
        aliceSession.cryptoService().verificationService().addListener(object : VerificationService.Listener {

            override fun verificationRequestUpdated(pr: PendingVerificationRequest) {
                Log.d("##TEST", "existingPov: $pr")
            }

            override fun transactionUpdated(tx: VerificationTransaction) {
                Log.d("##TEST", "exitsingPov: $tx")
                val sasTx = tx as SasVerificationTransaction
                when (sasTx.state) {
                    VerificationTxState.ShortCodeReady -> {
                        // for the test we just accept?
                        oldCode = sasTx.getDecimalCodeRepresentation()
                        testHelper.runBlockingTest {
                            delay(500)
                            sasTx.userHasVerifiedShortCode()
                        }
                    }
                    VerificationTxState.Verified       -> {
                        // we can release this latch?
                        oldCompleteLatch.countDown()
                    }
                    else                               -> Unit
                }
            }
        })

        val newCompleteLatch = CountDownLatch(1)
        lateinit var newCode: String
        aliceNewSession.cryptoService().verificationService().addListener(object : VerificationService.Listener {

            override fun verificationRequestUpdated(pr: PendingVerificationRequest) {
                Log.d("##TEST", "newPov: $pr")
            }

            var matchOnce = true
            override fun transactionUpdated(tx: VerificationTransaction) {
                Log.d("##TEST", "newPov: $tx")
                val sasTx = tx as SasVerificationTransaction
                when (sasTx.state) {
                    VerificationTxState.ShortCodeReady -> {
                        newCode = sasTx.getDecimalCodeRepresentation()
                        if (matchOnce) {
                            testHelper.runBlockingTest {
                                delay(500)
                                sasTx.userHasVerifiedShortCode()
                            }
                            matchOnce = false
                        }
                    }
                    VerificationTxState.Verified       -> {
                        newCompleteLatch.countDown()
                    }
                    else                               -> Unit
                }
            }
        })

        testHelper.runBlockingTest {
            aliceSession.cryptoService().verificationService().beginKeyVerification(VerificationMethod.SAS, aliceNewSession.myUserId, transactionId)
        }
        testHelper.await(oldCompleteLatch)
        testHelper.await(newCompleteLatch)
        assertEquals("Decimal code should have matched", oldCode, newCode)

        // Assert that devices are verified
        val newDeviceFromOldPov: CryptoDeviceInfo? = testHelper.runBlockingTest {
            aliceSession.cryptoService().getCryptoDeviceInfo(aliceSession.myUserId, aliceNewSession.sessionParams.deviceId)
        }
        val oldDeviceFromNewPov: CryptoDeviceInfo? = testHelper.runBlockingTest {
            aliceSession.cryptoService().getCryptoDeviceInfo(aliceSession.myUserId, aliceSession.sessionParams.deviceId)
        }
>>>>>>> bda03149

        Assert.assertTrue("new device should be verified from old point of view", newDeviceFromOldPov!!.isVerified)
        Assert.assertTrue("old device should be verified from new point of view", oldDeviceFromNewPov!!.isVerified)

        // wait for secret gossiping to happen
        testHelper.retryPeriodically {
            aliceNewSession.cryptoService().crossSigningService().allPrivateKeysKnown()
        }

        testHelper.retryPeriodically {
            aliceNewSession.cryptoService().keysBackupService().getKeyBackupRecoveryKeyInfo() != null
        }

        testHelper.runBlockingTest {
            assertEquals(
                    "MSK Private parts should be the same",
                    aliceSession.cryptoService().crossSigningService().getCrossSigningPrivateKeys()!!.master,
                    aliceNewSession.cryptoService().crossSigningService().getCrossSigningPrivateKeys()!!.master
            )
            assertEquals(
                    "USK Private parts should be the same",
                    aliceSession.cryptoService().crossSigningService().getCrossSigningPrivateKeys()!!.user,
                    aliceNewSession.cryptoService().crossSigningService().getCrossSigningPrivateKeys()!!.user
            )

            assertEquals(
                    "SSK Private parts should be the same",
                    aliceSession.cryptoService().crossSigningService().getCrossSigningPrivateKeys()!!.selfSigned,
                    aliceNewSession.cryptoService().crossSigningService().getCrossSigningPrivateKeys()!!.selfSigned
            )

<<<<<<< HEAD
        // Let's check that we have the megolm backup key
        assertEquals(
                "Megolm key should be the same",
                aliceSession.cryptoService().keysBackupService().getKeyBackupRecoveryKeyInfo()!!.recoveryKey,
                aliceNewSession.cryptoService().keysBackupService().getKeyBackupRecoveryKeyInfo()!!.recoveryKey
        )
        assertEquals(
                "Megolm version should be the same",
                aliceSession.cryptoService().keysBackupService().getKeyBackupRecoveryKeyInfo()!!.version,
                aliceNewSession.cryptoService().keysBackupService().getKeyBackupRecoveryKeyInfo()!!.version
        )
    }

    @Test
    fun test_EncryptionDoesNotHinderVerification() = runCryptoTest(context()) { cryptoTestHelper, testHelper ->
        val cryptoTestData = cryptoTestHelper.doE2ETestWithAliceAndBobInARoom()

        val aliceSession = cryptoTestData.firstSession
        val bobSession = cryptoTestData.secondSession

        val aliceAuthParams = UserPasswordAuth(
                user = aliceSession.myUserId,
                password = TestConstants.PASSWORD
        )
        val bobAuthParams = UserPasswordAuth(
                user = bobSession!!.myUserId,
                password = TestConstants.PASSWORD
        )

        testHelper.waitForCallback {
            aliceSession.cryptoService().crossSigningService().initializeCrossSigning(object : UserInteractiveAuthInterceptor {
                override fun performStage(flowResponse: RegistrationFlowResponse, errCode: String?, promise: Continuation<UIABaseAuth>) {
                    promise.resume(aliceAuthParams)
                }
            }, it)
        }

        testHelper.waitForCallback {
            bobSession.cryptoService().crossSigningService().initializeCrossSigning(object : UserInteractiveAuthInterceptor {
                override fun performStage(flowResponse: RegistrationFlowResponse, errCode: String?, promise: Continuation<UIABaseAuth>) {
                    promise.resume(bobAuthParams)
                }
            }, it)
        }

        // add a second session for bob but not cross signed

        val secondBobSession = testHelper.logIntoAccount(bobSession.myUserId, SessionTestParams(true))

        aliceSession.cryptoService().setGlobalBlacklistUnverifiedDevices(true)

        // The two bob session should not be able to decrypt any message

        val roomFromAlicePOV = aliceSession.getRoom(cryptoTestData.roomId)!!
        Timber.v("#TEST: Send a first message that should be withheld")
        val sentEvent = sendMessageInRoom(testHelper, roomFromAlicePOV, "Hello")!!

        // wait for it to be synced back the other side
        Timber.v("#TEST: Wait for message to be synced back")
        testHelper.retryPeriodically {
            bobSession.roomService().getRoom(cryptoTestData.roomId)?.timelineService()?.getTimelineEvent(sentEvent) != null
        }

        testHelper.retryPeriodically {
            secondBobSession.roomService().getRoom(cryptoTestData.roomId)?.timelineService()?.getTimelineEvent(sentEvent) != null
        }

        // bob should not be able to decrypt
        Timber.v("#TEST: Ensure cannot be decrytped")
        cryptoTestHelper.ensureCannotDecrypt(listOf(sentEvent), bobSession, cryptoTestData.roomId)
        cryptoTestHelper.ensureCannotDecrypt(listOf(sentEvent), secondBobSession, cryptoTestData.roomId)

        // let's try to verify, it should work even if bob devices are untrusted
        Timber.v("#TEST: Do the verification")
        cryptoTestHelper.verifySASCrossSign(aliceSession, bobSession, cryptoTestData.roomId)

        Timber.v("#TEST: Send a second message, outbound session should have rotated and only bob 1rst session should decrypt")

        val secondEvent = sendMessageInRoom(testHelper, roomFromAlicePOV, "World")!!
        Timber.v("#TEST: Wait for message to be synced back")
        testHelper.retryPeriodically {
            bobSession.roomService().getRoom(cryptoTestData.roomId)?.timelineService()?.getTimelineEvent(secondEvent) != null
        }

        testHelper.retryPeriodically {
            secondBobSession.roomService().getRoom(cryptoTestData.roomId)?.timelineService()?.getTimelineEvent(secondEvent) != null
        }

        cryptoTestHelper.ensureCanDecrypt(listOf(secondEvent), bobSession, cryptoTestData.roomId, listOf("World"))
        cryptoTestHelper.ensureCannotDecrypt(listOf(secondEvent), secondBobSession, cryptoTestData.roomId)
    }

    private suspend fun VerificationService.readOldVerificationCodeAsync(scope: CoroutineScope, userId: String): Deferred<String> {
        return scope.async {
            suspendCancellableCoroutine { continuation ->
                var oldCode: String? = null
                val listener = object : VerificationService.Listener {

                    override fun verificationRequestUpdated(pr: PendingVerificationRequest) {
                        val readyInfo = pr.readyInfo
                        if (readyInfo != null) {
                            beginKeyVerification(
                                    VerificationMethod.SAS,
                                    userId,
                                    readyInfo.fromDevice,
                                    readyInfo.transactionId

                            )
                        }
                    }

                    override fun transactionUpdated(tx: VerificationTransaction) {
                        Log.d("##TEST", "exitsingPov: $tx")
                        val sasTx = tx as OutgoingSasVerificationTransaction
                        when (sasTx.uxState) {
                            OutgoingSasVerificationTransaction.UxState.SHOW_SAS -> {
                                // for the test we just accept?
                                oldCode = sasTx.getDecimalCodeRepresentation()
                                sasTx.userHasVerifiedShortCode()
                            }
                            OutgoingSasVerificationTransaction.UxState.VERIFIED -> {
                                removeListener(this)
                                // we can release this latch?
                                continuation.resume(oldCode!!)
                            }
                            else                                                -> Unit
                        }
                    }
                }
                addListener(listener)
                continuation.invokeOnCancellation { removeListener(listener) }
            }
        }
    }

    private suspend fun VerificationService.readNewVerificationCodeAsync(scope: CoroutineScope, userId: String): Deferred<String> {
        return scope.async {
            suspendCancellableCoroutine { continuation ->
                var newCode: String? = null

                val listener = object : VerificationService.Listener {

                    override fun verificationRequestCreated(pr: PendingVerificationRequest) {
                        // let's ready
                        readyPendingVerification(
                                listOf(VerificationMethod.SAS, VerificationMethod.QR_CODE_SCAN, VerificationMethod.QR_CODE_SHOW),
                                userId,
                                pr.transactionId!!
                        )
                    }

                    var matchOnce = true
                    override fun transactionUpdated(tx: VerificationTransaction) {
                        Log.d("##TEST", "newPov: $tx")

                        val sasTx = tx as IncomingSasVerificationTransaction
                        when (sasTx.uxState) {
                            IncomingSasVerificationTransaction.UxState.SHOW_ACCEPT -> {
                                // no need to accept as there was a request first it will auto accept
                            }
                            IncomingSasVerificationTransaction.UxState.SHOW_SAS    -> {
                                if (matchOnce) {
                                    sasTx.userHasVerifiedShortCode()
                                    newCode = sasTx.getDecimalCodeRepresentation()
                                    matchOnce = false
                                }
                            }
                            IncomingSasVerificationTransaction.UxState.VERIFIED    -> {
                                removeListener(this)
                                continuation.resume(newCode!!)
                            }
                            else                                                   -> Unit
                        }
                    }
                }
                addListener(listener)
                continuation.invokeOnCancellation { removeListener(listener) }
            }
        }
    }

    private suspend fun ensureMembersHaveJoined(testHelper: CommonTestHelper, aliceSession: Session, otherAccounts: List<Session>, e2eRoomID: String) {
        testHelper.retryPeriodically {
            otherAccounts.map {
                aliceSession.roomService().getRoomMember(it.myUserId, e2eRoomID)?.membership
            }.all {
                it == Membership.JOIN
            }
        }
    }

    private suspend fun ensureIsDecrypted(testHelper: CommonTestHelper, sentEventIds: List<String>, session: Session, e2eRoomID: String) {
        sentEventIds.forEach { sentEventId ->
            testHelper.retryPeriodically {
                val timeLineEvent = session.getRoom(e2eRoomID)?.getTimelineEvent(sentEventId)
                timeLineEvent != null &&
                        timeLineEvent.isEncrypted() &&
                        timeLineEvent.root.getClearType() == EventType.MESSAGE
=======
            // Let's check that we have the megolm backup key
            assertEquals(
                    "Megolm key should be the same",
                    aliceSession.cryptoService().keysBackupService().getKeyBackupRecoveryKeyInfo()!!.recoveryKey,
                    aliceNewSession.cryptoService().keysBackupService().getKeyBackupRecoveryKeyInfo()!!.recoveryKey
            )
            assertEquals(
                    "Megolm version should be the same",
                    aliceSession.cryptoService().keysBackupService().getKeyBackupRecoveryKeyInfo()!!.version,
                    aliceNewSession.cryptoService().keysBackupService().getKeyBackupRecoveryKeyInfo()!!.version
            )
        }

        testHelper.signOutAndClose(aliceSession)
        testHelper.signOutAndClose(aliceNewSession)
    }

    private fun ensureIsDecrypted(testHelper: CommonTestHelper, sentEventIds: List<String>, session: Session, e2eRoomID: String) {
        testHelper.waitWithLatch { latch ->
            sentEventIds.forEach { sentEventId ->
                testHelper.retryPeriodicallyWithLatch(latch) {
                    val timeLineEvent = session.getRoom(e2eRoomID)?.getTimelineEvent(sentEventId)
                    timeLineEvent != null &&
                            timeLineEvent.isEncrypted() &&
                            timeLineEvent.root.getClearType() == EventType.MESSAGE
                }
>>>>>>> bda03149
            }
        }
    }
}<|MERGE_RESOLUTION|>--- conflicted
+++ resolved
@@ -18,17 +18,11 @@
 
 import android.util.Log
 import androidx.test.filters.LargeTest
-import kotlinx.coroutines.CoroutineScope
-import kotlinx.coroutines.Deferred
-import kotlinx.coroutines.async
-import kotlinx.coroutines.awaitAll
 import kotlinx.coroutines.delay
-import kotlinx.coroutines.suspendCancellableCoroutine
 import org.amshove.kluent.fail
 import org.amshove.kluent.internal.assertEquals
 import org.junit.Assert
 import org.junit.FixMethodOrder
-import org.junit.Ignore
 import org.junit.Test
 import org.junit.runner.RunWith
 import org.junit.runners.JUnit4
@@ -41,29 +35,13 @@
 import org.matrix.android.sdk.api.crypto.MXCryptoConfig
 import org.matrix.android.sdk.api.session.Session
 import org.matrix.android.sdk.api.session.crypto.MXCryptoError
-<<<<<<< HEAD
-import org.matrix.android.sdk.api.session.crypto.keysbackup.KeysVersion
-import org.matrix.android.sdk.api.session.crypto.keysbackup.KeysVersionResult
-import org.matrix.android.sdk.api.session.crypto.keysbackup.MegolmBackupCreationInfo
-import org.matrix.android.sdk.api.session.crypto.model.CryptoDeviceInfo
-import org.matrix.android.sdk.api.session.crypto.model.ImportRoomKeysResult
-import org.matrix.android.sdk.internal.crypto.verification.IncomingSasVerificationTransaction
-import org.matrix.android.sdk.internal.crypto.verification.OutgoingSasVerificationTransaction
-=======
-import org.matrix.android.sdk.api.session.crypto.model.CryptoDeviceInfo
->>>>>>> bda03149
-import org.matrix.android.sdk.api.session.crypto.verification.PendingVerificationRequest
-import org.matrix.android.sdk.api.session.crypto.verification.SasVerificationTransaction
-import org.matrix.android.sdk.api.session.crypto.verification.VerificationMethod
-import org.matrix.android.sdk.api.session.crypto.verification.VerificationService
-import org.matrix.android.sdk.api.session.crypto.verification.VerificationTransaction
-import org.matrix.android.sdk.api.session.crypto.verification.VerificationTxState
 import org.matrix.android.sdk.api.session.events.model.EventType
 import org.matrix.android.sdk.api.session.events.model.content.EncryptedEventContent
 import org.matrix.android.sdk.api.session.events.model.toModel
 import org.matrix.android.sdk.api.session.getRoom
 import org.matrix.android.sdk.api.session.room.Room
 import org.matrix.android.sdk.api.session.room.getTimelineEvent
+import org.matrix.android.sdk.api.session.room.model.Membership
 import org.matrix.android.sdk.api.session.room.model.message.MessageContent
 import org.matrix.android.sdk.api.session.room.send.SendState
 import org.matrix.android.sdk.api.session.room.timeline.TimelineSettings
@@ -72,15 +50,10 @@
 import org.matrix.android.sdk.common.CommonTestHelper.Companion.runSessionTest
 import org.matrix.android.sdk.common.SessionTestParams
 import org.matrix.android.sdk.common.TestConstants
-<<<<<<< HEAD
 import org.matrix.android.sdk.mustFail
 import timber.log.Timber
 import kotlin.coroutines.Continuation
 import kotlin.coroutines.resume
-=======
-import org.matrix.android.sdk.internal.crypto.verification.SasVerificationTestHelper
-import java.util.concurrent.CountDownLatch
->>>>>>> bda03149
 
 // @Ignore("This test fails with an unhandled exception thrown from a coroutine which terminates the entire test run.")
 @RunWith(JUnit4::class)
@@ -103,7 +76,6 @@
         val cryptoTestData = cryptoTestHelper.doE2ETestWithAliceAndBobInARoom(true)
         val aliceSession = cryptoTestData.firstSession
         val e2eRoomID = cryptoTestData.roomId
-
         val aliceRoomPOV = aliceSession.getRoom(e2eRoomID)!!
         // we want to disable key gossiping to just check initial sending of keys
         aliceSession.cryptoService().enableKeyGossiping(false)
@@ -115,26 +87,7 @@
                     cryptoTestHelper.inviteNewUsersAndWaitForThemToJoin(aliceSession, e2eRoomID, it)
                 }
 
-<<<<<<< HEAD
-        Log.v("#E2E TEST", "All accounts created")
-        // we want to invite them in the room
-        otherAccounts.forEach {
-            Log.v("#E2E TEST", "Alice invites ${it.myUserId}")
-            aliceRoomPOV.membershipService().invite(it.myUserId)
-        }
-
-        // All user should accept invite
-        otherAccounts.forEach { otherSession ->
-            testHelper.waitForAndAcceptInviteInRoom(otherSession, e2eRoomID)
-            Log.v("#E2E TEST", "${otherSession.myUserId} joined room $e2eRoomID")
-        }
-
-        // check that alice see them as joined (not really necessary?)
-        ensureMembersHaveJoined(testHelper, aliceSession, otherAccounts, e2eRoomID)
-
         Log.v("#E2E TEST", "All users have joined the room")
-=======
->>>>>>> bda03149
         Log.v("#E2E TEST", "Alice is sending the message")
 
         val text = "This is my message"
@@ -143,8 +96,13 @@
 
         // All should be able to decrypt
         otherAccounts.forEach { otherSession ->
-            testHelper.retryPeriodically {
-                val timeLineEvent = otherSession.getRoom(e2eRoomID)?.getTimelineEvent(sentEventId!!)
+            testHelper.betterRetryPeriodically(
+                    onFail = {
+                        fail("${otherSession.myUserId.take(10)} should be able to decrypt")
+                    }) {
+                val timeLineEvent = otherSession.getRoom(e2eRoomID)?.getTimelineEvent(sentEventId!!).also {
+                    Log.v("#E2E TEST", "Event seen by new user ${it?.root?.getClearType()}|${it?.root?.mCryptoError}")
+                }
                 timeLineEvent != null &&
                         timeLineEvent.isEncrypted() &&
                         timeLineEvent.root.getClearType() == EventType.MESSAGE &&
@@ -153,43 +111,24 @@
         }
         Log.v("#E2E TEST", "Everybody received the encrypted message and could decrypt")
         // Add a new user to the room, and check that he can't decrypt
+        Log.v("#E2E TEST", "Create some new accounts and invite them")
         val newAccount = listOf("adam") // , "adam", "manu")
                 .let {
                     cryptoTestHelper.inviteNewUsersAndWaitForThemToJoin(aliceSession, e2eRoomID, it)
                 }
 
-<<<<<<< HEAD
-        newAccount.forEach {
-            Log.v("#E2E TEST", "Alice invites ${it.myUserId}")
-            aliceRoomPOV.membershipService().invite(it.myUserId)
-        }
-
-        newAccount.forEach {
-            testHelper.waitForAndAcceptInviteInRoom(it, e2eRoomID)
-        }
-
-        ensureMembersHaveJoined(testHelper, aliceSession, newAccount, e2eRoomID)
-
         // wait a bit
         delay(3_000)
 
         // check that messages are encrypted (uisi)
         newAccount.forEach { otherSession ->
-            testHelper.retryPeriodically {
+            testHelper.betterRetryPeriodically(
+                    onFail = {
+                        fail("New Users shouldn't be able to decrypt history")
+                    }
+            ) {
                 val timelineEvent = otherSession.getRoom(e2eRoomID)?.getTimelineEvent(sentEventId!!).also {
                     Log.v("#E2E TEST", "Event seen by new user ${it?.root?.getClearType()}|${it?.root?.mCryptoError}")
-=======
-        // check that messages are encrypted (uisi)
-        newAccount.forEach { otherSession ->
-            testHelper.waitWithLatch { latch ->
-                testHelper.retryPeriodicallyWithLatch(latch) {
-                    val timelineEvent = otherSession.getRoom(e2eRoomID)?.getTimelineEvent(sentEventId!!).also {
-                        Log.v("#E2E TEST", "Event seen by new user ${it?.root?.getClearType()}|${it?.root?.mCryptoError}")
-                    }
-                    timelineEvent != null &&
-                            timelineEvent.root.getClearType() == EventType.ENCRYPTED &&
-                            timelineEvent.root.mCryptoError == MXCryptoError.ErrorType.UNABLE_TO_DECRYPT
->>>>>>> bda03149
                 }
                 timelineEvent != null &&
                         timelineEvent.root.getClearType() == EventType.ENCRYPTED &&
@@ -205,7 +144,12 @@
 
         // new members should be able to decrypt it
         newAccount.forEach { otherSession ->
-            testHelper.retryPeriodically {
+            // ("${otherSession.myUserId} should be able to decrypt")
+            testHelper.betterRetryPeriodically(
+                    onFail = {
+                        fail("New user ${otherSession.myUserId.take(10)} should be able to decrypt the second message")
+                    }
+            ) {
                 val timelineEvent = otherSession.getRoom(e2eRoomID)?.getTimelineEvent(secondSentEventId!!).also {
                     Log.v("#E2E TEST", "Second Event seen by new user ${it?.root?.getClearType()}|${it?.root?.mCryptoError}")
                 }
@@ -247,20 +191,9 @@
         Log.v("#E2E TEST", "Create and start key backup for bob ...")
         val bobKeysBackupService = bobSession.cryptoService().keysBackupService()
         val keyBackupPassword = "FooBarBaz"
-<<<<<<< HEAD
-        val megolmBackupCreationInfo = testHelper.waitForCallback<MegolmBackupCreationInfo> {
-            bobKeysBackupService.prepareKeysBackupVersion(keyBackupPassword, null, it)
-        }
-        val version = testHelper.waitForCallback<KeysVersion> {
-            bobKeysBackupService.createKeysBackupVersion(megolmBackupCreationInfo, it)
-=======
-        val megolmBackupCreationInfo = testHelper.runBlockingTest {
-            bobKeysBackupService.prepareKeysBackupVersion(keyBackupPassword)
-        }
-        val version = testHelper.runBlockingTest {
-            bobKeysBackupService.createKeysBackupVersion(megolmBackupCreationInfo)
->>>>>>> bda03149
-        }
+        val megolmBackupCreationInfo = bobKeysBackupService.prepareKeysBackupVersion(keyBackupPassword, null)
+        val version = bobKeysBackupService.createKeysBackupVersion(megolmBackupCreationInfo)
+
         Log.v("#E2E TEST", "... Key backup started and enabled for bob")
         // Bob session should now have
 
@@ -274,7 +207,11 @@
                 sentEventIds.add(it)
             }
 
-            testHelper.retryPeriodically {
+            testHelper.betterRetryPeriodically(
+                    onFail = {
+                        fail("Bob should be able to decrypt all messages")
+                    }
+            ) {
                 val timeLineEvent = bobSession.getRoom(e2eRoomID)?.getTimelineEvent(sentEventId)
                 timeLineEvent != null &&
                         timeLineEvent.isEncrypted() &&
@@ -288,13 +225,13 @@
         // Let's wait a bit to be sure that bob has backed up the session
 
         Log.v("#E2E TEST", "Force key backup for Bob...")
-<<<<<<< HEAD
-        testHelper.waitForCallback<Unit> { bobKeysBackupService.backupAllGroupSessions(null, it) }
-=======
-        testHelper.runBlockingTest {
-            bobKeysBackupService.prepareKeysBackupVersion(null)
-        }
->>>>>>> bda03149
+        testHelper.betterRetryPeriodically(
+                onFail = {
+                    fail("All keys should be backedup")
+                }
+        ) {
+            bobKeysBackupService.getTotalNumbersOfBackedUpKeys() == bobKeysBackupService.getTotalNumbersOfKeys()
+        }
         Log.v("#E2E TEST", "... Key backup done for Bob")
 
         // Now lets logout both alice and bob to ensure that we won't have any gossiping
@@ -314,7 +251,7 @@
         // check that bob can't currently decrypt
         Log.v("#E2E TEST", "check that bob can't currently decrypt")
         sentEventIds.forEach { sentEventId ->
-            testHelper.retryPeriodically {
+            testHelper.betterRetryPeriodically {
                 val timelineEvent = newBobSession.getRoom(e2eRoomID)?.getTimelineEvent(sentEventId)?.also {
                     Log.v("#E2E TEST", "Event seen by new user ${it.root.getClearType()}|${it.root.mCryptoError}")
                 }
@@ -327,33 +264,21 @@
                 sentEventIds,
                 newBobSession,
                 e2eRoomID,
-                MXCryptoError.ErrorType.UNABLE_TO_DECRYPT
+                MXCryptoError.ErrorType.UNKNOWN_INBOUND_SESSION_ID
         ) // MXCryptoError.ErrorType.UNKNOWN_INBOUND_SESSION_ID)
 
         // Let's now import keys from backup
 
         newBobSession.cryptoService().keysBackupService().let { kbs ->
-<<<<<<< HEAD
-            val keyVersionResult = testHelper.waitForCallback<KeysVersionResult?> {
-                kbs.getVersion(version.version, it)
-            }
-
-            val importedResult = testHelper.waitForCallback<ImportRoomKeysResult> {
-=======
-            val keyVersionResult = testHelper.runBlockingTest {
-                kbs.getVersion(version.version)
-            }
-
-            val importedResult = testHelper.runBlockingTest {
->>>>>>> bda03149
-                kbs.restoreKeyBackupWithPassword(
-                        keyVersionResult!!,
-                        keyBackupPassword,
-                        null,
-                        null,
-                        null,
-                )
-            }
+            val keyVersionResult = kbs.getVersion(version.version)
+
+            val importedResult = kbs.restoreKeyBackupWithPassword(
+                    keyVersionResult!!,
+                    keyBackupPassword,
+                    null,
+                    null,
+                    null,
+            )
 
             assertEquals(3, importedResult.totalNumberOfKeys)
         }
@@ -374,14 +299,7 @@
      * get them from an older one.
      */
     @Test
-<<<<<<< HEAD
     fun testSimpleGossip() = runCryptoTest(context()) { cryptoTestHelper, testHelper ->
-=======
-    @Ignore
-    fun testSimpleGossip() {
-        val testHelper = CommonTestHelper(context())
-        val cryptoTestHelper = CryptoTestHelper(testHelper)
->>>>>>> bda03149
 
         val cryptoTestData = cryptoTestHelper.doE2ETestWithAliceAndBobInARoom(true)
         val aliceSession = cryptoTestData.firstSession
@@ -400,7 +318,11 @@
                 sentEventIds.add(it)
             }
 
-            testHelper.retryPeriodically {
+            testHelper.betterRetryPeriodically(
+                    onFail = {
+                        fail("${bobSession.myUserId.take(10)} should be able to decrypt message sent by alice}")
+                    }
+            ) {
                 val timeLineEvent = bobSession.getRoom(e2eRoomID)?.getTimelineEvent(sentEventId)
                 timeLineEvent != null &&
                         timeLineEvent.isEncrypted() &&
@@ -422,15 +344,12 @@
         cryptoTestHelper.ensureCannotDecrypt(sentEventIds, newBobSession, e2eRoomID, null)
 
         // Try to request
-        testHelper.runBlockingTest {
-            sentEventIds.forEach { sentEventId ->
-                val event = newBobSession.getRoom(e2eRoomID)!!.getTimelineEvent(sentEventId)!!.root
-                newBobSession.cryptoService().reRequestRoomKeyForEvent(event)
-            }
+        sentEventIds.forEach { sentEventId ->
+            val event = newBobSession.getRoom(e2eRoomID)!!.getTimelineEvent(sentEventId)!!.root
+            newBobSession.cryptoService().reRequestRoomKeyForEvent(event)
         }
 
         // Ensure that new bob still can't decrypt (keys must have been withheld)
-<<<<<<< HEAD
 //        sentEventIds.forEach { sentEventId ->
 //            val megolmSessionId = newBobSession.getRoom(e2eRoomID)!!
 //                    .getTimelineEvent(sentEventId)!!
@@ -451,49 +370,20 @@
 //                        WithHeldCode.UNAUTHORISED == aliceReply.code
 //            }
 //        }
-=======
-        /*
-        sentEventIds.forEach { sentEventId ->
-            val megolmSessionId = newBobSession.getRoom(e2eRoomID)!!
-                    .getTimelineEvent(sentEventId)!!
-                    .root.content.toModel<EncryptedEventContent>()!!.sessionId
-            testHelper.waitWithLatch { latch ->
-                testHelper.retryPeriodicallyWithLatch(latch) {
-                    val aliceReply = newBobSession.cryptoService().getOutgoingRoomKeyRequests()
-                            .first {
-                                it.sessionId == megolmSessionId &&
-                                        it.roomId == e2eRoomID
-                            }
-                            .results.also {
-                                Log.w("##TEST", "result list is $it")
-                            }
-                            .firstOrNull { it.userId == aliceSession.myUserId }
-                            ?.result
-                    aliceReply != null &&
-                            aliceReply is RequestResult.Failure &&
-                            WithHeldCode.UNAUTHORISED == aliceReply.code
-                }
-            }
-        }
->>>>>>> bda03149
-
-         */
+
+//         */
 
         cryptoTestHelper.ensureCannotDecrypt(sentEventIds, newBobSession, e2eRoomID, null)
 
         // Now mark new bob session as verified
 
-        testHelper.runBlockingTest {
-            bobSession.cryptoService().verificationService().markedLocallyAsManuallyVerified(newBobSession.myUserId, newBobSession.sessionParams.deviceId!!)
-            newBobSession.cryptoService().verificationService().markedLocallyAsManuallyVerified(bobSession.myUserId, bobSession.sessionParams.deviceId!!)
-        }
+        bobSession.cryptoService().verificationService().markedLocallyAsManuallyVerified(newBobSession.myUserId, newBobSession.sessionParams.deviceId!!)
+        newBobSession.cryptoService().verificationService().markedLocallyAsManuallyVerified(bobSession.myUserId, bobSession.sessionParams.deviceId!!)
 
         // now let new session re-request
         sentEventIds.forEach { sentEventId ->
             val event = newBobSession.getRoom(e2eRoomID)!!.getTimelineEvent(sentEventId)!!.root
-            testHelper.runBlockingTest {
-                newBobSession.cryptoService().reRequestRoomKeyForEvent(event)
-            }
+            newBobSession.cryptoService().reRequestRoomKeyForEvent(event)
         }
 
         cryptoTestHelper.ensureCanDecrypt(sentEventIds, newBobSession, e2eRoomID, messagesText)
@@ -523,7 +413,7 @@
         firstMessage.let { text ->
             firstEventId = sendMessageInRoom(testHelper, aliceRoomPOV, text)!!
 
-            testHelper.retryPeriodically {
+            testHelper.betterRetryPeriodically {
                 val timeLineEvent = bobSessionWithBetterKey.getRoom(e2eRoomID)?.getTimelineEvent(firstEventId)
                 timeLineEvent != null &&
                         timeLineEvent.isEncrypted() &&
@@ -549,7 +439,7 @@
         secondMessage.let { text ->
             secondEventId = sendMessageInRoom(testHelper, aliceRoomPOV, text)!!
 
-            testHelper.retryPeriodically {
+            testHelper.betterRetryPeriodically {
                 val timeLineEvent = newBobSession.getRoom(e2eRoomID)?.getTimelineEvent(secondEventId)
                 timeLineEvent != null &&
                         timeLineEvent.isEncrypted() &&
@@ -578,24 +468,22 @@
         }
 
         // Now let's verify bobs session, and re-request keys
-        testHelper.runBlockingTest {
-            bobSessionWithBetterKey.cryptoService()
-                    .verificationService()
-                    .markedLocallyAsManuallyVerified(newBobSession.myUserId, newBobSession.sessionParams.deviceId!!)
-
-            newBobSession.cryptoService()
-                    .verificationService()
-                    .markedLocallyAsManuallyVerified(bobSessionWithBetterKey.myUserId, bobSessionWithBetterKey.sessionParams.deviceId!!)
-
-            // now let new session request
-            newBobSession.cryptoService().reRequestRoomKeyForEvent(firstEventNewBobPov.root)
-        }
+        bobSessionWithBetterKey.cryptoService()
+                .verificationService()
+                .markedLocallyAsManuallyVerified(newBobSession.myUserId, newBobSession.sessionParams.deviceId)
+
+        newBobSession.cryptoService()
+                .verificationService()
+                .markedLocallyAsManuallyVerified(bobSessionWithBetterKey.myUserId, bobSessionWithBetterKey.sessionParams.deviceId)
+
+        // now let new session request
+        newBobSession.cryptoService().reRequestRoomKeyForEvent(firstEventNewBobPov.root)
 
         // We need to wait for the key request to be sent out and then a reply to be received
 
         // old session should have shared the key at earliest known index now
         // we should be able to decrypt both
-        testHelper.retryPeriodically {
+        testHelper.betterRetryPeriodically {
             val canDecryptFirst = try {
                 newBobSession.cryptoService().decryptEvent(firstEventNewBobPov.root, "")
                 true
@@ -618,7 +506,7 @@
 
         val timeline = aliceRoomPOV.timelineService().createTimeline(null, TimelineSettings(60))
         timeline.start()
-        testHelper.retryPeriodically {
+        testHelper.betterRetryPeriodically {
             val decryptedMsg = timeline.getSnapshot()
                     .filter { it.root.getClearType() == EventType.MESSAGE }
                     .also { list ->
@@ -637,167 +525,76 @@
     /**
      * Test that if a better key is forwared (lower index, it is then used)
      */
-    @Test
-<<<<<<< HEAD
-    fun testASelfInteractiveVerificationAndGossip() = runCryptoTest(context()) { cryptoTestHelper, testHelper ->
-
-=======
-    fun testSelfInteractiveVerificationAndGossip() {
-        val testHelper = CommonTestHelper(context())
-        val cryptoTestHelper = CryptoTestHelper(testHelper)
->>>>>>> bda03149
-        val aliceSession = testHelper.createAccount("alice", SessionTestParams(true))
-        cryptoTestHelper.bootstrapSecurity(aliceSession)
-
-        // now let's create a new login from alice
-
-        val aliceNewSession = testHelper.logIntoAccount(aliceSession.myUserId, SessionTestParams(true))
-
-<<<<<<< HEAD
-        val deferredOldCode = aliceSession.cryptoService().verificationService().readOldVerificationCodeAsync(this, aliceSession.myUserId)
-        val deferredNewCode = aliceNewSession.cryptoService().verificationService().readNewVerificationCodeAsync(this, aliceSession.myUserId)
-        // initiate self verification
-        aliceSession.cryptoService().verificationService().requestKeyVerification(
-                listOf(VerificationMethod.SAS, VerificationMethod.QR_CODE_SCAN, VerificationMethod.QR_CODE_SHOW),
-                aliceNewSession.myUserId,
-                listOf(aliceNewSession.sessionParams.deviceId!!)
-        )
-
-        val (oldCode, newCode) = awaitAll(deferredOldCode, deferredNewCode)
-
-        assertEquals("Decimal code should have matched", oldCode, newCode)
-
-        // Assert that devices are verified
-        val newDeviceFromOldPov: CryptoDeviceInfo? =
-                aliceSession.cryptoService().getCryptoDeviceInfo(aliceSession.myUserId, aliceNewSession.sessionParams.deviceId)
-        val oldDeviceFromNewPov: CryptoDeviceInfo? =
-                aliceSession.cryptoService().getCryptoDeviceInfo(aliceSession.myUserId, aliceSession.sessionParams.deviceId)
-=======
-        val transactionId = SasVerificationTestHelper(testHelper, cryptoTestHelper).requestSelfKeyAndWaitForReadyState(
-                aliceSession,
-                aliceNewSession,
-                listOf(VerificationMethod.SAS)
-        )
-
-        val oldCompleteLatch = CountDownLatch(1)
-        lateinit var oldCode: String
-        aliceSession.cryptoService().verificationService().addListener(object : VerificationService.Listener {
-
-            override fun verificationRequestUpdated(pr: PendingVerificationRequest) {
-                Log.d("##TEST", "existingPov: $pr")
-            }
-
-            override fun transactionUpdated(tx: VerificationTransaction) {
-                Log.d("##TEST", "exitsingPov: $tx")
-                val sasTx = tx as SasVerificationTransaction
-                when (sasTx.state) {
-                    VerificationTxState.ShortCodeReady -> {
-                        // for the test we just accept?
-                        oldCode = sasTx.getDecimalCodeRepresentation()
-                        testHelper.runBlockingTest {
-                            delay(500)
-                            sasTx.userHasVerifiedShortCode()
-                        }
-                    }
-                    VerificationTxState.Verified       -> {
-                        // we can release this latch?
-                        oldCompleteLatch.countDown()
-                    }
-                    else                               -> Unit
-                }
-            }
-        })
-
-        val newCompleteLatch = CountDownLatch(1)
-        lateinit var newCode: String
-        aliceNewSession.cryptoService().verificationService().addListener(object : VerificationService.Listener {
-
-            override fun verificationRequestUpdated(pr: PendingVerificationRequest) {
-                Log.d("##TEST", "newPov: $pr")
-            }
-
-            var matchOnce = true
-            override fun transactionUpdated(tx: VerificationTransaction) {
-                Log.d("##TEST", "newPov: $tx")
-                val sasTx = tx as SasVerificationTransaction
-                when (sasTx.state) {
-                    VerificationTxState.ShortCodeReady -> {
-                        newCode = sasTx.getDecimalCodeRepresentation()
-                        if (matchOnce) {
-                            testHelper.runBlockingTest {
-                                delay(500)
-                                sasTx.userHasVerifiedShortCode()
-                            }
-                            matchOnce = false
-                        }
-                    }
-                    VerificationTxState.Verified       -> {
-                        newCompleteLatch.countDown()
-                    }
-                    else                               -> Unit
-                }
-            }
-        })
-
-        testHelper.runBlockingTest {
-            aliceSession.cryptoService().verificationService().beginKeyVerification(VerificationMethod.SAS, aliceNewSession.myUserId, transactionId)
-        }
-        testHelper.await(oldCompleteLatch)
-        testHelper.await(newCompleteLatch)
-        assertEquals("Decimal code should have matched", oldCode, newCode)
-
-        // Assert that devices are verified
-        val newDeviceFromOldPov: CryptoDeviceInfo? = testHelper.runBlockingTest {
-            aliceSession.cryptoService().getCryptoDeviceInfo(aliceSession.myUserId, aliceNewSession.sessionParams.deviceId)
-        }
-        val oldDeviceFromNewPov: CryptoDeviceInfo? = testHelper.runBlockingTest {
-            aliceSession.cryptoService().getCryptoDeviceInfo(aliceSession.myUserId, aliceSession.sessionParams.deviceId)
-        }
->>>>>>> bda03149
-
-        Assert.assertTrue("new device should be verified from old point of view", newDeviceFromOldPov!!.isVerified)
-        Assert.assertTrue("old device should be verified from new point of view", oldDeviceFromNewPov!!.isVerified)
-
-        // wait for secret gossiping to happen
-        testHelper.retryPeriodically {
-            aliceNewSession.cryptoService().crossSigningService().allPrivateKeysKnown()
-        }
-
-        testHelper.retryPeriodically {
-            aliceNewSession.cryptoService().keysBackupService().getKeyBackupRecoveryKeyInfo() != null
-        }
-
-        testHelper.runBlockingTest {
-            assertEquals(
-                    "MSK Private parts should be the same",
-                    aliceSession.cryptoService().crossSigningService().getCrossSigningPrivateKeys()!!.master,
-                    aliceNewSession.cryptoService().crossSigningService().getCrossSigningPrivateKeys()!!.master
-            )
-            assertEquals(
-                    "USK Private parts should be the same",
-                    aliceSession.cryptoService().crossSigningService().getCrossSigningPrivateKeys()!!.user,
-                    aliceNewSession.cryptoService().crossSigningService().getCrossSigningPrivateKeys()!!.user
-            )
-
-            assertEquals(
-                    "SSK Private parts should be the same",
-                    aliceSession.cryptoService().crossSigningService().getCrossSigningPrivateKeys()!!.selfSigned,
-                    aliceNewSession.cryptoService().crossSigningService().getCrossSigningPrivateKeys()!!.selfSigned
-            )
-
-<<<<<<< HEAD
-        // Let's check that we have the megolm backup key
-        assertEquals(
-                "Megolm key should be the same",
-                aliceSession.cryptoService().keysBackupService().getKeyBackupRecoveryKeyInfo()!!.recoveryKey,
-                aliceNewSession.cryptoService().keysBackupService().getKeyBackupRecoveryKeyInfo()!!.recoveryKey
-        )
-        assertEquals(
-                "Megolm version should be the same",
-                aliceSession.cryptoService().keysBackupService().getKeyBackupRecoveryKeyInfo()!!.version,
-                aliceNewSession.cryptoService().keysBackupService().getKeyBackupRecoveryKeyInfo()!!.version
-        )
-    }
+//    @Test
+//    fun testASelfInteractiveVerificationAndGossip() = runCryptoTest(context()) { cryptoTestHelper, testHelper ->
+//
+//        val aliceSession = testHelper.createAccount("alice", SessionTestParams(true))
+//        cryptoTestHelper.bootstrapSecurity(aliceSession)
+//
+//        // now let's create a new login from alice
+//
+//        val aliceNewSession = testHelper.logIntoAccount(aliceSession.myUserId, SessionTestParams(true))
+//
+//        val deferredOldCode = aliceSession.cryptoService().verificationService().readOldVerificationCodeAsync(this, aliceSession.myUserId)
+//        val deferredNewCode = aliceNewSession.cryptoService().verificationService().readNewVerificationCodeAsync(this, aliceSession.myUserId)
+//        // initiate self verification
+//        aliceSession.cryptoService().verificationService().requestSelfKeyVerification(
+//                listOf(VerificationMethod.SAS, VerificationMethod.QR_CODE_SCAN, VerificationMethod.QR_CODE_SHOW),
+// //                aliceNewSession.myUserId,
+// //                listOf(aliceNewSession.sessionParams.deviceId!!)
+//        )
+//
+//        val (oldCode, newCode) = awaitAll(deferredOldCode, deferredNewCode)
+//
+//        assertEquals("Decimal code should have matched", oldCode, newCode)
+//
+//        // Assert that devices are verified
+//        val newDeviceFromOldPov: CryptoDeviceInfo? =
+//                aliceSession.cryptoService().getCryptoDeviceInfo(aliceSession.myUserId, aliceNewSession.sessionParams.deviceId)
+//        val oldDeviceFromNewPov: CryptoDeviceInfo? =
+//                aliceSession.cryptoService().getCryptoDeviceInfo(aliceSession.myUserId, aliceSession.sessionParams.deviceId)
+//
+//        Assert.assertTrue("new device should be verified from old point of view", newDeviceFromOldPov!!.isVerified)
+//        Assert.assertTrue("old device should be verified from new point of view", oldDeviceFromNewPov!!.isVerified)
+//
+//        // wait for secret gossiping to happen
+//        testHelper.retryPeriodically {
+//            aliceNewSession.cryptoService().crossSigningService().allPrivateKeysKnown()
+//        }
+//
+//        testHelper.retryPeriodically {
+//            aliceNewSession.cryptoService().keysBackupService().getKeyBackupRecoveryKeyInfo() != null
+//        }
+//
+//        assertEquals(
+//                "MSK Private parts should be the same",
+//                aliceSession.cryptoService().crossSigningService().getCrossSigningPrivateKeys()!!.master,
+//                aliceNewSession.cryptoService().crossSigningService().getCrossSigningPrivateKeys()!!.master
+//        )
+//        assertEquals(
+//                "USK Private parts should be the same",
+//                aliceSession.cryptoService().crossSigningService().getCrossSigningPrivateKeys()!!.user,
+//                aliceNewSession.cryptoService().crossSigningService().getCrossSigningPrivateKeys()!!.user
+//        )
+//
+//        assertEquals(
+//                "SSK Private parts should be the same",
+//                aliceSession.cryptoService().crossSigningService().getCrossSigningPrivateKeys()!!.selfSigned,
+//                aliceNewSession.cryptoService().crossSigningService().getCrossSigningPrivateKeys()!!.selfSigned
+//        )
+//
+//        // Let's check that we have the megolm backup key
+//        assertEquals(
+//                "Megolm key should be the same",
+//                aliceSession.cryptoService().keysBackupService().getKeyBackupRecoveryKeyInfo()!!.recoveryKey,
+//                aliceNewSession.cryptoService().keysBackupService().getKeyBackupRecoveryKeyInfo()!!.recoveryKey
+//        )
+//        assertEquals(
+//                "Megolm version should be the same",
+//                aliceSession.cryptoService().keysBackupService().getKeyBackupRecoveryKeyInfo()!!.version,
+//                aliceNewSession.cryptoService().keysBackupService().getKeyBackupRecoveryKeyInfo()!!.version
+//        )
+//    }
 
     @Test
     fun test_EncryptionDoesNotHinderVerification() = runCryptoTest(context()) { cryptoTestHelper, testHelper ->
@@ -810,26 +607,23 @@
                 user = aliceSession.myUserId,
                 password = TestConstants.PASSWORD
         )
+
         val bobAuthParams = UserPasswordAuth(
                 user = bobSession!!.myUserId,
                 password = TestConstants.PASSWORD
         )
 
-        testHelper.waitForCallback {
-            aliceSession.cryptoService().crossSigningService().initializeCrossSigning(object : UserInteractiveAuthInterceptor {
-                override fun performStage(flowResponse: RegistrationFlowResponse, errCode: String?, promise: Continuation<UIABaseAuth>) {
-                    promise.resume(aliceAuthParams)
-                }
-            }, it)
-        }
-
-        testHelper.waitForCallback {
-            bobSession.cryptoService().crossSigningService().initializeCrossSigning(object : UserInteractiveAuthInterceptor {
-                override fun performStage(flowResponse: RegistrationFlowResponse, errCode: String?, promise: Continuation<UIABaseAuth>) {
-                    promise.resume(bobAuthParams)
-                }
-            }, it)
-        }
+        aliceSession.cryptoService().crossSigningService().initializeCrossSigning(object : UserInteractiveAuthInterceptor {
+            override fun performStage(flowResponse: RegistrationFlowResponse, errCode: String?, promise: Continuation<UIABaseAuth>) {
+                promise.resume(aliceAuthParams)
+            }
+        })
+
+        bobSession.cryptoService().crossSigningService().initializeCrossSigning(object : UserInteractiveAuthInterceptor {
+            override fun performStage(flowResponse: RegistrationFlowResponse, errCode: String?, promise: Continuation<UIABaseAuth>) {
+                promise.resume(bobAuthParams)
+            }
+        })
 
         // add a second session for bob but not cross signed
 
@@ -845,11 +639,11 @@
 
         // wait for it to be synced back the other side
         Timber.v("#TEST: Wait for message to be synced back")
-        testHelper.retryPeriodically {
+        testHelper.betterRetryPeriodically {
             bobSession.roomService().getRoom(cryptoTestData.roomId)?.timelineService()?.getTimelineEvent(sentEvent) != null
         }
 
-        testHelper.retryPeriodically {
+        testHelper.betterRetryPeriodically {
             secondBobSession.roomService().getRoom(cryptoTestData.roomId)?.timelineService()?.getTimelineEvent(sentEvent) != null
         }
 
@@ -866,11 +660,11 @@
 
         val secondEvent = sendMessageInRoom(testHelper, roomFromAlicePOV, "World")!!
         Timber.v("#TEST: Wait for message to be synced back")
-        testHelper.retryPeriodically {
+        testHelper.betterRetryPeriodically {
             bobSession.roomService().getRoom(cryptoTestData.roomId)?.timelineService()?.getTimelineEvent(secondEvent) != null
         }
 
-        testHelper.retryPeriodically {
+        testHelper.betterRetryPeriodically {
             secondBobSession.roomService().getRoom(cryptoTestData.roomId)?.timelineService()?.getTimelineEvent(secondEvent) != null
         }
 
@@ -878,94 +672,94 @@
         cryptoTestHelper.ensureCannotDecrypt(listOf(secondEvent), secondBobSession, cryptoTestData.roomId)
     }
 
-    private suspend fun VerificationService.readOldVerificationCodeAsync(scope: CoroutineScope, userId: String): Deferred<String> {
-        return scope.async {
-            suspendCancellableCoroutine { continuation ->
-                var oldCode: String? = null
-                val listener = object : VerificationService.Listener {
-
-                    override fun verificationRequestUpdated(pr: PendingVerificationRequest) {
-                        val readyInfo = pr.readyInfo
-                        if (readyInfo != null) {
-                            beginKeyVerification(
-                                    VerificationMethod.SAS,
-                                    userId,
-                                    readyInfo.fromDevice,
-                                    readyInfo.transactionId
-
-                            )
-                        }
-                    }
-
-                    override fun transactionUpdated(tx: VerificationTransaction) {
-                        Log.d("##TEST", "exitsingPov: $tx")
-                        val sasTx = tx as OutgoingSasVerificationTransaction
-                        when (sasTx.uxState) {
-                            OutgoingSasVerificationTransaction.UxState.SHOW_SAS -> {
-                                // for the test we just accept?
-                                oldCode = sasTx.getDecimalCodeRepresentation()
-                                sasTx.userHasVerifiedShortCode()
-                            }
-                            OutgoingSasVerificationTransaction.UxState.VERIFIED -> {
-                                removeListener(this)
-                                // we can release this latch?
-                                continuation.resume(oldCode!!)
-                            }
-                            else                                                -> Unit
-                        }
-                    }
-                }
-                addListener(listener)
-                continuation.invokeOnCancellation { removeListener(listener) }
-            }
-        }
-    }
-
-    private suspend fun VerificationService.readNewVerificationCodeAsync(scope: CoroutineScope, userId: String): Deferred<String> {
-        return scope.async {
-            suspendCancellableCoroutine { continuation ->
-                var newCode: String? = null
-
-                val listener = object : VerificationService.Listener {
-
-                    override fun verificationRequestCreated(pr: PendingVerificationRequest) {
-                        // let's ready
-                        readyPendingVerification(
-                                listOf(VerificationMethod.SAS, VerificationMethod.QR_CODE_SCAN, VerificationMethod.QR_CODE_SHOW),
-                                userId,
-                                pr.transactionId!!
-                        )
-                    }
-
-                    var matchOnce = true
-                    override fun transactionUpdated(tx: VerificationTransaction) {
-                        Log.d("##TEST", "newPov: $tx")
-
-                        val sasTx = tx as IncomingSasVerificationTransaction
-                        when (sasTx.uxState) {
-                            IncomingSasVerificationTransaction.UxState.SHOW_ACCEPT -> {
-                                // no need to accept as there was a request first it will auto accept
-                            }
-                            IncomingSasVerificationTransaction.UxState.SHOW_SAS    -> {
-                                if (matchOnce) {
-                                    sasTx.userHasVerifiedShortCode()
-                                    newCode = sasTx.getDecimalCodeRepresentation()
-                                    matchOnce = false
-                                }
-                            }
-                            IncomingSasVerificationTransaction.UxState.VERIFIED    -> {
-                                removeListener(this)
-                                continuation.resume(newCode!!)
-                            }
-                            else                                                   -> Unit
-                        }
-                    }
-                }
-                addListener(listener)
-                continuation.invokeOnCancellation { removeListener(listener) }
-            }
-        }
-    }
+//    private suspend fun VerificationService.readOldVerificationCodeAsync(scope: CoroutineScope, userId: String): Deferred<String> {
+//        return scope.async {
+//            suspendCancellableCoroutine { continuation ->
+//                var oldCode: String? = null
+//                val listener = object : VerificationService.Listener {
+//
+//                    override fun verificationRequestUpdated(pr: PendingVerificationRequest) {
+//                        val readyInfo = pr.readyInfo
+//                        if (readyInfo != null) {
+//                            beginKeyVerification(
+//                                    VerificationMethod.SAS,
+//                                    userId,
+//                                    readyInfo.fromDevice,
+//                                    readyInfo.transactionId
+//
+//                            )
+//                        }
+//                    }
+//
+//                    override fun transactionUpdated(tx: VerificationTransaction) {
+//                        Log.d("##TEST", "exitsingPov: $tx")
+//                        val sasTx = tx as OutgoingSasVerificationTransaction
+//                        when (sasTx.uxState) {
+//                            OutgoingSasVerificationTransaction.UxState.SHOW_SAS -> {
+//                                // for the test we just accept?
+//                                oldCode = sasTx.getDecimalCodeRepresentation()
+//                                sasTx.userHasVerifiedShortCode()
+//                            }
+//                            OutgoingSasVerificationTransaction.UxState.VERIFIED -> {
+//                                removeListener(this)
+//                                // we can release this latch?
+//                                continuation.resume(oldCode!!)
+//                            }
+//                            else                                                -> Unit
+//                        }
+//                    }
+//                }
+//                addListener(listener)
+//                continuation.invokeOnCancellation { removeListener(listener) }
+//            }
+//        }
+//    }
+//
+//    private suspend fun VerificationService.readNewVerificationCodeAsync(scope: CoroutineScope, userId: String): Deferred<String> {
+//        return scope.async {
+//            suspendCancellableCoroutine { continuation ->
+//                var newCode: String? = null
+//
+//                val listener = object : VerificationService.Listener {
+//
+//                    override fun verificationRequestCreated(pr: PendingVerificationRequest) {
+//                        // let's ready
+//                        readyPendingVerification(
+//                                listOf(VerificationMethod.SAS, VerificationMethod.QR_CODE_SCAN, VerificationMethod.QR_CODE_SHOW),
+//                                userId,
+//                                pr.transactionId!!
+//                        )
+//                    }
+//
+//                    var matchOnce = true
+//                    override fun transactionUpdated(tx: VerificationTransaction) {
+//                        Log.d("##TEST", "newPov: $tx")
+//
+//                        val sasTx = tx as IncomingSasVerificationTransaction
+//                        when (sasTx.uxState) {
+//                            IncomingSasVerificationTransaction.UxState.SHOW_ACCEPT -> {
+//                                // no need to accept as there was a request first it will auto accept
+//                            }
+//                            IncomingSasVerificationTransaction.UxState.SHOW_SAS    -> {
+//                                if (matchOnce) {
+//                                    sasTx.userHasVerifiedShortCode()
+//                                    newCode = sasTx.getDecimalCodeRepresentation()
+//                                    matchOnce = false
+//                                }
+//                            }
+//                            IncomingSasVerificationTransaction.UxState.VERIFIED    -> {
+//                                removeListener(this)
+//                                continuation.resume(newCode!!)
+//                            }
+//                            else                                                   -> Unit
+//                        }
+//                    }
+//                }
+//                addListener(listener)
+//                continuation.invokeOnCancellation { removeListener(listener) }
+//            }
+//        }
+//    }
 
     private suspend fun ensureMembersHaveJoined(testHelper: CommonTestHelper, aliceSession: Session, otherAccounts: List<Session>, e2eRoomID: String) {
         testHelper.retryPeriodically {
@@ -984,34 +778,6 @@
                 timeLineEvent != null &&
                         timeLineEvent.isEncrypted() &&
                         timeLineEvent.root.getClearType() == EventType.MESSAGE
-=======
-            // Let's check that we have the megolm backup key
-            assertEquals(
-                    "Megolm key should be the same",
-                    aliceSession.cryptoService().keysBackupService().getKeyBackupRecoveryKeyInfo()!!.recoveryKey,
-                    aliceNewSession.cryptoService().keysBackupService().getKeyBackupRecoveryKeyInfo()!!.recoveryKey
-            )
-            assertEquals(
-                    "Megolm version should be the same",
-                    aliceSession.cryptoService().keysBackupService().getKeyBackupRecoveryKeyInfo()!!.version,
-                    aliceNewSession.cryptoService().keysBackupService().getKeyBackupRecoveryKeyInfo()!!.version
-            )
-        }
-
-        testHelper.signOutAndClose(aliceSession)
-        testHelper.signOutAndClose(aliceNewSession)
-    }
-
-    private fun ensureIsDecrypted(testHelper: CommonTestHelper, sentEventIds: List<String>, session: Session, e2eRoomID: String) {
-        testHelper.waitWithLatch { latch ->
-            sentEventIds.forEach { sentEventId ->
-                testHelper.retryPeriodicallyWithLatch(latch) {
-                    val timeLineEvent = session.getRoom(e2eRoomID)?.getTimelineEvent(sentEventId)
-                    timeLineEvent != null &&
-                            timeLineEvent.isEncrypted() &&
-                            timeLineEvent.root.getClearType() == EventType.MESSAGE
-                }
->>>>>>> bda03149
             }
         }
     }
