/*
 * Copyright 2020 The Matrix.org Foundation C.I.C.
 *
 * Licensed under the Apache License, Version 2.0 (the "License");
 * you may not use this file except in compliance with the License.
 * You may obtain a copy of the License at
 *
 *     http://www.apache.org/licenses/LICENSE-2.0
 *
 * Unless required by applicable law or agreed to in writing, software
 * distributed under the License is distributed on an "AS IS" BASIS,
 * WITHOUT WARRANTIES OR CONDITIONS OF ANY KIND, either express or implied.
 * See the License for the specific language governing permissions and
 * limitations under the License.
 */

package org.matrix.android.sdk.internal.crypto.verification.qrcode

import androidx.test.ext.junit.runners.AndroidJUnit4
import org.amshove.kluent.shouldBe
import org.junit.FixMethodOrder
import org.junit.Test
import org.junit.runner.RunWith
import org.junit.runners.MethodSorters
import org.matrix.android.sdk.InstrumentedTest
import org.matrix.android.sdk.api.auth.UIABaseAuth
import org.matrix.android.sdk.api.auth.UserInteractiveAuthInterceptor
import org.matrix.android.sdk.api.auth.UserPasswordAuth
import org.matrix.android.sdk.api.auth.registration.RegistrationFlowResponse
import org.matrix.android.sdk.api.session.crypto.verification.CancelCode
import org.matrix.android.sdk.api.session.crypto.verification.PendingVerificationRequest
import org.matrix.android.sdk.api.session.crypto.verification.VerificationMethod
import org.matrix.android.sdk.api.session.crypto.verification.VerificationService
import org.matrix.android.sdk.common.CommonTestHelper.Companion.runCryptoTest
import org.matrix.android.sdk.common.CommonTestHelper.Companion.runSessionTest
import org.matrix.android.sdk.common.SessionTestParams
import org.matrix.android.sdk.common.TestConstants
import java.util.concurrent.CountDownLatch
import kotlin.coroutines.Continuation
import kotlin.coroutines.resume

@RunWith(AndroidJUnit4::class)
@FixMethodOrder(MethodSorters.JVM)
class VerificationTest : InstrumentedTest {

    data class ExpectedResult(
            val sasIsSupported: Boolean = false,
            val otherCanScanQrCode: Boolean = false,
            val otherCanShowQrCode: Boolean = false
    )

    private val sas = listOf(
            VerificationMethod.SAS
    )

    private val sasShow = listOf(
            VerificationMethod.SAS,
            VerificationMethod.QR_CODE_SHOW
    )

    private val sasScan = listOf(
            VerificationMethod.SAS,
            VerificationMethod.QR_CODE_SCAN
    )

    private val sasShowScan = listOf(
            VerificationMethod.SAS,
            VerificationMethod.QR_CODE_SHOW,
            VerificationMethod.QR_CODE_SCAN
    )

    @Test
    fun test_aliceAndBob_sas_sas() = doTest(
            sas,
            sas,
            ExpectedResult(sasIsSupported = true),
            ExpectedResult(sasIsSupported = true)
    )

    @Test
    fun test_aliceAndBob_sas_show() = doTest(
            sas,
            sasShow,
            ExpectedResult(sasIsSupported = true),
            ExpectedResult(sasIsSupported = true)
    )

    @Test
    fun test_aliceAndBob_show_sas() = doTest(
            sasShow,
            sas,
            ExpectedResult(sasIsSupported = true),
            ExpectedResult(sasIsSupported = true)
    )

    @Test
    fun test_aliceAndBob_sas_scan() = doTest(
            sas,
            sasScan,
            ExpectedResult(sasIsSupported = true),
            ExpectedResult(sasIsSupported = true)
    )

    @Test
    fun test_aliceAndBob_scan_sas() = doTest(
            sasScan,
            sas,
            ExpectedResult(sasIsSupported = true),
            ExpectedResult(sasIsSupported = true)
    )

    @Test
    fun test_aliceAndBob_scan_scan() = doTest(
            sasScan,
            sasScan,
            ExpectedResult(sasIsSupported = true),
            ExpectedResult(sasIsSupported = true)
    )

    @Test
    fun test_aliceAndBob_show_show() = doTest(
            sasShow,
            sasShow,
            ExpectedResult(sasIsSupported = true),
            ExpectedResult(sasIsSupported = true)
    )

    @Test
    fun test_aliceAndBob_show_scan() = doTest(
            sasShow,
            sasScan,
            ExpectedResult(sasIsSupported = true, otherCanScanQrCode = true),
            ExpectedResult(sasIsSupported = true, otherCanShowQrCode = true)
    )

    @Test
    fun test_aliceAndBob_scan_show() = doTest(
            sasScan,
            sasShow,
            ExpectedResult(sasIsSupported = true, otherCanShowQrCode = true),
            ExpectedResult(sasIsSupported = true, otherCanScanQrCode = true)
    )

    @Test
    fun test_aliceAndBob_all_all() = doTest(
            sasShowScan,
            sasShowScan,
            ExpectedResult(sasIsSupported = true, otherCanShowQrCode = true, otherCanScanQrCode = true),
            ExpectedResult(sasIsSupported = true, otherCanShowQrCode = true, otherCanScanQrCode = true)
    )

    // TODO Add tests without SAS

<<<<<<< HEAD
    private fun doTest(
            aliceSupportedMethods: List<VerificationMethod>,
            bobSupportedMethods: List<VerificationMethod>,
            expectedResultForAlice: ExpectedResult,
            expectedResultForBob: ExpectedResult
    ) {
        val testHelper = CommonTestHelper(context())
        val cryptoTestHelper = CryptoTestHelper(testHelper)
=======
    private fun doTest(aliceSupportedMethods: List<VerificationMethod>,
                       bobSupportedMethods: List<VerificationMethod>,
                       expectedResultForAlice: ExpectedResult,
                       expectedResultForBob: ExpectedResult) = runCryptoTest(context()) { cryptoTestHelper, testHelper ->
>>>>>>> 9cf9e10e
        val cryptoTestData = cryptoTestHelper.doE2ETestWithAliceAndBobInARoom()

        val aliceSession = cryptoTestData.firstSession
        val bobSession = cryptoTestData.secondSession!!

        testHelper.doSync<Unit> { callback ->
            aliceSession.cryptoService().crossSigningService()
                    .initializeCrossSigning(
                            object : UserInteractiveAuthInterceptor {
                                override fun performStage(flowResponse: RegistrationFlowResponse, errCode: String?, promise: Continuation<UIABaseAuth>) {
                                    promise.resume(
                                            UserPasswordAuth(
                                                    user = aliceSession.myUserId,
                                                    password = TestConstants.PASSWORD,
                                                    session = flowResponse.session
                                            )
                                    )
                                }
                            }, callback
                    )
        }

        testHelper.doSync<Unit> { callback ->
            bobSession.cryptoService().crossSigningService()
                    .initializeCrossSigning(
                            object : UserInteractiveAuthInterceptor {
                                override fun performStage(flowResponse: RegistrationFlowResponse, errCode: String?, promise: Continuation<UIABaseAuth>) {
                                    promise.resume(
                                            UserPasswordAuth(
                                                    user = bobSession.myUserId,
                                                    password = TestConstants.PASSWORD,
                                                    session = flowResponse.session
                                            )
                                    )
                                }
                            }, callback
                    )
        }

        val aliceVerificationService = aliceSession.cryptoService().verificationService()
        val bobVerificationService = bobSession.cryptoService().verificationService()

        var aliceReadyPendingVerificationRequest: PendingVerificationRequest? = null
        var bobReadyPendingVerificationRequest: PendingVerificationRequest? = null

        val latch = CountDownLatch(2)
        val aliceListener = object : VerificationService.Listener {
            override fun verificationRequestUpdated(pr: PendingVerificationRequest) {
                // Step 4: Alice receive the ready request
                if (pr.isReady) {
                    aliceReadyPendingVerificationRequest = pr
                    latch.countDown()
                }
            }
        }
        aliceVerificationService.addListener(aliceListener)

        val bobListener = object : VerificationService.Listener {
            override fun verificationRequestCreated(pr: PendingVerificationRequest) {
                // Step 2: Bob accepts the verification request
                bobVerificationService.readyPendingVerificationInDMs(
                        bobSupportedMethods,
                        aliceSession.myUserId,
                        cryptoTestData.roomId,
                        pr.transactionId!!
                )
            }

            override fun verificationRequestUpdated(pr: PendingVerificationRequest) {
                // Step 3: Bob is ready
                if (pr.isReady) {
                    bobReadyPendingVerificationRequest = pr
                    latch.countDown()
                }
            }
        }
        bobVerificationService.addListener(bobListener)

        val bobUserId = bobSession.myUserId
        // Step 1: Alice starts a verification request
        aliceVerificationService.requestKeyVerificationInDMs(aliceSupportedMethods, bobUserId, cryptoTestData.roomId)
        testHelper.await(latch)

        aliceReadyPendingVerificationRequest!!.let { pr ->
            pr.isSasSupported() shouldBe expectedResultForAlice.sasIsSupported
            pr.otherCanShowQrCode() shouldBe expectedResultForAlice.otherCanShowQrCode
            pr.otherCanScanQrCode() shouldBe expectedResultForAlice.otherCanScanQrCode
        }

        bobReadyPendingVerificationRequest!!.let { pr ->
            pr.isSasSupported() shouldBe expectedResultForBob.sasIsSupported
            pr.otherCanShowQrCode() shouldBe expectedResultForBob.otherCanShowQrCode
            pr.otherCanScanQrCode() shouldBe expectedResultForBob.otherCanScanQrCode
        }
    }

    @Test
    fun test_selfVerificationAcceptedCancelsItForOtherSessions() = runSessionTest(context()) { testHelper ->
        val defaultSessionParams = SessionTestParams(true)

        val aliceSessionToVerify = testHelper.createAccount(TestConstants.USER_ALICE, defaultSessionParams)
        val aliceSessionThatVerifies = testHelper.logIntoAccount(aliceSessionToVerify.myUserId, TestConstants.PASSWORD, defaultSessionParams)
        val aliceSessionThatReceivesCanceledEvent = testHelper.logIntoAccount(aliceSessionToVerify.myUserId, TestConstants.PASSWORD, defaultSessionParams)

        val verificationMethods = listOf(VerificationMethod.SAS, VerificationMethod.QR_CODE_SCAN, VerificationMethod.QR_CODE_SHOW)

        val serviceOfVerified = aliceSessionToVerify.cryptoService().verificationService()
        val serviceOfVerifier = aliceSessionThatVerifies.cryptoService().verificationService()
        val serviceOfUserWhoReceivesCancellation = aliceSessionThatReceivesCanceledEvent.cryptoService().verificationService()

        serviceOfVerifier.addListener(object : VerificationService.Listener {
            override fun verificationRequestCreated(pr: PendingVerificationRequest) {
                // Accept verification request
                serviceOfVerifier.readyPendingVerification(
                        verificationMethods,
                        pr.otherUserId,
                        pr.transactionId!!,
                )
            }
        })

        serviceOfVerified.requestKeyVerification(
                methods = verificationMethods,
                otherUserId = aliceSessionToVerify.myUserId,
                otherDevices = listOfNotNull(aliceSessionThatVerifies.sessionParams.deviceId, aliceSessionThatReceivesCanceledEvent.sessionParams.deviceId),
        )

        testHelper.waitWithLatch { latch ->
            testHelper.retryPeriodicallyWithLatch(latch) {
                val requests = serviceOfUserWhoReceivesCancellation.getExistingVerificationRequests(aliceSessionToVerify.myUserId)
                requests.any { it.cancelConclusion == CancelCode.AcceptedByAnotherDevice }
            }
        }

        testHelper.signOutAndClose(aliceSessionToVerify)
        testHelper.signOutAndClose(aliceSessionThatVerifies)
        testHelper.signOutAndClose(aliceSessionThatReceivesCanceledEvent)
    }
}<|MERGE_RESOLUTION|>--- conflicted
+++ resolved
@@ -151,21 +151,10 @@
 
     // TODO Add tests without SAS
 
-<<<<<<< HEAD
-    private fun doTest(
-            aliceSupportedMethods: List<VerificationMethod>,
-            bobSupportedMethods: List<VerificationMethod>,
-            expectedResultForAlice: ExpectedResult,
-            expectedResultForBob: ExpectedResult
-    ) {
-        val testHelper = CommonTestHelper(context())
-        val cryptoTestHelper = CryptoTestHelper(testHelper)
-=======
     private fun doTest(aliceSupportedMethods: List<VerificationMethod>,
                        bobSupportedMethods: List<VerificationMethod>,
                        expectedResultForAlice: ExpectedResult,
                        expectedResultForBob: ExpectedResult) = runCryptoTest(context()) { cryptoTestHelper, testHelper ->
->>>>>>> 9cf9e10e
         val cryptoTestData = cryptoTestHelper.doE2ETestWithAliceAndBobInARoom()
 
         val aliceSession = cryptoTestData.firstSession
