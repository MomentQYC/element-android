--- conflicted
+++ resolved
@@ -39,14 +39,10 @@
 class RxSession(private val session: Session) {
 
     fun liveRoomSummaries(queryParams: RoomSummaryQueryParams): Observable<List<RoomSummary>> {
-<<<<<<< HEAD
-        return session.getRoomSummariesLive(queryParams).asObservable()
+        val summariesObservable = session.getRoomSummariesLive(queryParams).asObservable()
                 .startWithCallable {
                     session.getRoomSummaries(queryParams)
                 }
-=======
-        val summariesObservable = session.getRoomSummariesLive(queryParams).asObservable()
-                .startWith(session.getRoomSummaries(queryParams))
                 .doOnNext { Timber.v("RX: summaries emitted: size: ${it.size}") }
 
         val cryptoDeviceInfoObservable = session.getLiveCryptoDeviceInfo().asObservable()
@@ -71,7 +67,6 @@
                         }
                 )
                 .doOnNext { Timber.d("RX: final summaries emitted: size: ${it.size}") }
->>>>>>> ce13e824
     }
 
     fun liveGroupSummaries(queryParams: GroupSummaryQueryParams): Observable<List<GroupSummary>> {
