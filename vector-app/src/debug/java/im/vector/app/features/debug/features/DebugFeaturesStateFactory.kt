--- conflicted
+++ resolved
@@ -86,12 +86,6 @@
                                 factory = VectorFeatures::isNewAppLayoutFeatureEnabled
                         ),
                         createBooleanFeature(
-<<<<<<< HEAD
-                                label = "Enable New Device Management",
-                                key = DebugFeatureKeys.newDeviceManagementEnabled,
-                                factory = VectorFeatures::isNewDeviceManagementEnabled
-                        ),
-                        createBooleanFeature(
                                 label = "Enable QR Code Login",
                                 key = DebugFeatureKeys.qrCodeLoginEnabled,
                                 factory = VectorFeatures::isQrCodeLoginEnabled
@@ -107,8 +101,6 @@
                                 factory = VectorFeatures::allowReciprocateQrCodeLogin
                         ),
                         createBooleanFeature(
-=======
->>>>>>> 626e3dbd
                                 label = "Enable Voice Broadcast",
                                 key = DebugFeatureKeys.voiceBroadcastEnabled,
                                 factory = VectorFeatures::isVoiceBroadcastEnabled
