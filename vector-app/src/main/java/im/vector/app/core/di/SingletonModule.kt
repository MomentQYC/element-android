--- conflicted
+++ resolved
@@ -157,11 +157,8 @@
                         flipperProxy.networkInterceptor(),
                 ),
                 metricPlugins = vectorPlugins.plugins(),
-<<<<<<< HEAD
                 cryptoAnalyticsPlugin = vectorPlugins.cryptoMetricPlugin,
-=======
                 customEventTypesProvider = vectorCustomEventTypesProvider,
->>>>>>> 67edf668
         )
     }
 
